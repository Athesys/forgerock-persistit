--- conflicted
+++ resolved
@@ -5,11 +5,7 @@
     <artifactId>akiban-persistit</artifactId>
     <packaging>pom</packaging>
     <name>akiban-persistit</name>
-<<<<<<< HEAD
-    <version>3.0.3-SNAPSHOT</version>
-=======
-    <version>3.0.5-SNAPSHOT</version>
->>>>>>> 1a837896
+    <version>3.0.6-SNAPSHOT</version>
     <properties>
         <!-- this is the default version number, Jenkins job sets this to the official number -->
         <BZR_REVISION></BZR_REVISION>
