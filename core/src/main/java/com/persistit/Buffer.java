--- conflicted
+++ resolved
@@ -681,12 +681,7 @@
     void setKeyBlockEnd(final int index) {
         // Diagnostic bounds-check on new value.
         // TODO - remove this code after thorough testing.
-<<<<<<< HEAD
         if ((index < KEY_BLOCK_START || index > (_pool.getMaxKeys() * KEYBLOCK_LENGTH) + KEY_BLOCK_START)
-=======
-        if ((index < KEY_BLOCK_START || index > (_pool.getMaxKeys() * KEYBLOCK_LENGTH)
-                + KEY_BLOCK_START)
->>>>>>> 77282798
                 && (isDataPage() || isIndexPage() && isValid())) {
             Debug.$assert(false);
         }
@@ -3003,13 +2998,9 @@
     }
 
     static int bufferSizeWithOverhead(final int bufferSize) {
-<<<<<<< HEAD
-        return bufferSize + (((bufferSize - HEADER_SIZE) / MAX_KEY_RATIO) * 4) + ESTIMATED_FIXED_BUFFER_OVERHEAD;
-=======
         int fastIndexSize = ((bufferSize - HEADER_SIZE) / MAX_KEY_RATIO) * 4;
         int fastIndexOverhead = (int) (fastIndexSize * BufferPool.FAST_INDEX_RATIO);
         return bufferSize + fastIndexOverhead + ESTIMATED_FIXED_BUFFER_OVERHEAD;
->>>>>>> 77282798
     }
 
     /**
