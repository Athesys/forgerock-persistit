/**
 * Copyright (C) 2011 Akiban Technologies Inc.
 * This program is free software: you can redistribute it and/or modify
 * it under the terms of the GNU Affero General Public License, version 3,
 * as published by the Free Software Foundation.
 *
 * This program is distributed in the hope that it will be useful,
 * but WITHOUT ANY WARRANTY; without even the implied warranty of
 * MERCHANTABILITY or FITNESS FOR A PARTICULAR PURPOSE.  See the
 * GNU Affero General Public License for more details.
 *
 * You should have received a copy of the GNU Affero General Public License
 * along with this program.  If not, see http://www.gnu.org/licenses.
 */

package com.persistit;

import java.io.File;
import java.io.FileInputStream;
import java.io.FileNotFoundException;
import java.io.IOException;
import java.rmi.RemoteException;
import java.security.AccessController;
import java.security.PrivilegedAction;
import java.text.SimpleDateFormat;
import java.util.ArrayList;
import java.util.Date;
import java.util.Enumeration;
import java.util.HashMap;
import java.util.List;
import java.util.Map;
import java.util.Properties;
import java.util.ResourceBundle;
import java.util.Stack;
import java.util.WeakHashMap;
import java.util.concurrent.atomic.AtomicBoolean;

import javax.management.InstanceNotFoundException;
import javax.management.MBeanServer;
import javax.management.ObjectName;

import com.persistit.TimestampAllocator.Checkpoint;
import com.persistit.TimestampAllocator.CheckpointListener;
import com.persistit.WaitingThreadManager.WaitingThread;
import com.persistit.encoding.CoderManager;
import com.persistit.encoding.KeyCoder;
import com.persistit.encoding.ValueCoder;
import com.persistit.exception.LogInitializationException;
import com.persistit.exception.PersistitClosedException;
import com.persistit.exception.PersistitException;
import com.persistit.exception.PersistitIOException;
import com.persistit.exception.PropertiesNotFoundException;
import com.persistit.exception.ReadOnlyVolumeException;
import com.persistit.exception.VolumeAlreadyExistsException;
import com.persistit.exception.VolumeNotFoundException;
import com.persistit.logging.AbstractPersistitLogger;
import com.persistit.logging.DefaultPersistitLogger;

/**
 * <p>
 * Creates and manages the the runtime environment for a Persistit&trade;
 * database. To use <code>Persistit</code>, an application invokes one of the
 * static {@link #initialize} methods to load a set of properties that govern
 * Persistit's behavior, and to initialize its memory structures. When
 * terminating, the application should invoke the static {@link #close} method
 * to complete all database writes, close all files and relinquish all buffer
 * memory.
 * </p>
 * <p>
 * Once initialized, there is a single <code>Persistit</code> instance available
 * from the {@link #getInstance} method. Various non-static methods are
 * available on this instance. The {@link #close} method releases the
 * <code>Persistit</code> instance, allowing its memory to be released.
 * </p>
 * <p>
 * An application interacts with Persistit by creating {@link Exchange} objects
 * and invoking their methods.
 * </p>
 * <p>
 * During initialization this class optionally creates a small Swing UI
 * containing various useful diagnostic views of internal state. To request this
 * utility, include the command-line parameter
 * <code>-Dcom.persistit.showgui=true</code>, or specify the property
 * </code>showgui=true</code> in the properties file supplied to the
 * {@link #initialize} method.
 * </p>
 * 
 * @version 1.1
 */
public class Persistit {
    /**
     * This version of Persistit
     */
    public final static String VERSION = "Persistit 2.1.1"
            + (Debug.ENABLED ? "-DEBUG" : "");
    /**
     * The copyright notice
     */
    public final static String COPYRIGHT = "Copyright (c) 2011 Akiban Technologies Inc.";

    /**
     * Determines whether multi-byte integers will be written in little- or
     * big-endian format. This constant is <code>true</code> in all current
     * builds.
     */
    public final static boolean BIG_ENDIAN = true;
    /**
     * Prefix used to form the a system property name. For example, the property
     * named <code>journalpath=xyz</code> can also be specified as a system
     * property on the command line with the option
     * -Dcom.persistit.journalpath=xyz.
     */
    public final static String SYSTEM_PROPERTY_PREFIX = "com.persistit.";
    /**
     * Name of utility GUI class.
     */
    private final static String PERSISTIT_GUI_CLASS_NAME = SYSTEM_PROPERTY_PREFIX
            + "ui.AdminUI";

    /**
     * Default suffix for properties file name
     */
    public final static String DEFAULT_PROPERTIES_FILE_SUFFIX = ".properties";
    /**
     * Default properties file name
     */
    public final static String DEFAULT_CONFIG_FILE = "persistit.properties";
    /**
     * Default maximum time (in milliseconds) to allow for successful completion
     * of an operation.
     */
    static final long DEFAULT_TIMEOUT_VALUE = 30000; // Thirty seconds
    /**
     * Upper bound maximum time (in milliseconds) to allow for successful
     * completion of an operation. This is the maximum timeout value you can
     * specify for individual <code>Exchange</code>.
     */
    static final long MAXIMUM_TIMEOUT_VALUE = 86400000; // One day
    /**
     * Property name by which name of properties file can be supplied.
     */
    public final static String CONFIG_FILE_PROPERTY_NAME = "properties";
    /**
     * Property name prefix for specifying buffer size and count. The full
     * property name should be one of "1024", "2048", "4096", "8192" or "16384"
     * appended to this string, e.g., "buffer.count.8192".
     */
    public final static String BUFFERS_PROPERTY_NAME = "buffer.count.";
    /**
     * Property name prefix for specifying Volumes. The full property name
     * should be a unique ordinal number appended to this string, e.g.,
     * "volume.1", "volume.2", etc.
     */
    public final static String VOLUME_PROPERTY_PREFIX = "volume.";
    /**
     * Property name for specifying the file specification for the journal.
     */
    public final static String JOURNAL_PATH_PROPERTY_NAME = "journalpath";

    /**
     * Property name for specifying the size of each journal file, e.g.,
     * "journalsize=400000000".
     */
    public final static String JOURNAL_BLOCKSIZE_PROPERTY_NAME = "journalsize";

    /**
     * Default path name for the journal. Note, sequence suffix in the form
     * .nnnnnnnnnnnnnnnn (16 digits, zero-filled) will be appended.
     */
    public final static String DEFAULT_JOURNAL_PATH = "persistit_journal";

    /**
     * Default System Volume Name
     */
    public final static String DEFAULT_SYSTEM_VOLUME_NAME = "_system";

    /**
     * Property name for specifying the system volume name
     */
    public final static String SYSTEM_VOLUME_PROPERTY = "sysvolume";

    /**
     * Default Transactions Volume Name
     */
    public final static String DEFAULT_TXN_VOLUME_NAME = "_txn";

    /**
     * Property name for specifying the transaction volume name
     */
    public final static String TXN_VOLUME_PROPERTY = "txnvolume";

    /**
     * Property name for specifying whether Persistit should display diagnostic
     * messages. Property value must be "true" or "false".
     */
    public final static String VERBOSE_PROPERTY = "verbose";
    /**
     * Property name for specifying whether Persistit should retry read
     * operations that fail due to IOExceptions.
     */
    public final static String READ_RETRY_PROPERTY = "readretry";
    /**
     * Property name for maximum length of time a Persistit operation will wait
     * for I/O completion before throwing a TimeoutException.
     */
    public final static String TIMEOUT_PROPERTY = "timeout";

    /**
     * Property name to specify package and/or class names of classes that must
     * be serialized using standard Java serialization.
     */
    public final static String SERIAL_OVERRIDE_PROPERTY = "serialOverride";

    /**
     * Property name to specify whether DefaultValueCoder should use a declared
     * no-arg contructor within each class being deserialized. Unless specified
     * as <code>true</code>, Serializable classes will be instantiated through
     * platform-specific API calls.
     */
    public final static String CONSTRUCTOR_OVERRIDE_PROPERTY = "constructorOverride";

    /**
     * Property name for specifying whether Persistit should attempt to launch a
     * diagnostic utility for viewing internal state.
     */
    public final static String SHOW_GUI_PROPERTY = "showgui";

    /**
     * Property name for log switches
     */
    public final static String LOGGING_PROPERTIES = "logging";

    /**
     * Property name for log file name
     */
    public final static String LOGFILE_PROPERTY = "logfile";
    /**
     * Property name for the optional RMI registry host name
     */
    public final static String RMI_REGISTRY_HOST_PROPERTY = "rmihost";
    /**
     * Property name for the optional RMI registry port
     */
    public final static String RMI_REGISTRY_PORT = "rmiport";
    /**
     * Property name for enabling Persistit Open MBean for JMX
     */
    public final static String JMX_PARAMS = "jmx";

    /**
     * Property name for pseudo-property "timestamp";
     */
    public final static String TIMESTAMP_PROPERTY = "timestamp";

    /**
     * Property name for the "append only" property.
     */
    public final static String APPEND_ONLY_PROPERTY = "appendonly";

    /**
     * Maximum number of Exchanges that will be held in an internal pool.
     */
    public final static int MAX_POOLED_EXCHANGES = 100;

    /**
     * Default environment name
     */
    public final static String DEFAULT_ENVIRONMENT = "default";
    /**
     * New-Line character sequence
     */
    public final static String NEW_LINE = System.getProperty("line.separator");
    /**
     * Minimal command line documentation
     */
    private final static String[] USAGE = {
            "java.persistit.Persistit [options] [property_file_name]", "",
            " where flags are", "  -g           to show the Admin UI",
            "  -i           to perform integrity checks on all volumes",
            "  -w           to wait for the Admin UI to connect",
            "  -? or -help  to show this help message", };

    private final static long KILO = 1024;
    private final static long MEGA = KILO * KILO;
    private final static long GIGA = MEGA * KILO;
    private final static long TERA = GIGA * KILO;

    private final static long SHORT_DELAY = 500;

    private final static long CLOSE_LOG_INTERVAL = 30000000000L; // 30 sec

    private final static long FLUSH_CHECKPOINT_INTERVAL = 10000000000L; // 10sec

    private AbstractPersistitLogger _logger;

    /**
     * Start time
     */
    private final long _startTime = System.currentTimeMillis();
    private final HashMap<Integer, BufferPool> _bufferPoolTable = new HashMap<Integer, BufferPool>();
    private final ArrayList<Volume> _volumes = new ArrayList<Volume>();
    private final HashMap<Long, Volume> _volumesById = new HashMap<Long, Volume>();
    private Properties _properties = new Properties();

    private AtomicBoolean _initialized = new AtomicBoolean();
    private AtomicBoolean _closed = new AtomicBoolean();

    private long _beginCloseTime;
    private long _nextCloseTime;
    private long _nextFlushCheckpoint;

    private final LogBase _logBase = new LogBase(this);

    private AtomicBoolean _suspendShutdown = new AtomicBoolean(false);
    private AtomicBoolean _suspendUpdates = new AtomicBoolean(false);

    private UtilControl _localGUI;

    private CoderManager _coderManager;
    private ClassIndex _classIndex = new ClassIndex(this);
    private ThreadLocal<SessionId> _sessionIdThreadLocal = new ThreadLocal<SessionId>() {
        protected SessionId initialValue() {
            return new SessionId();
        }
    };

    private ThreadLocal<WaitingThread> _waitingThreadLocal = new ThreadLocal<WaitingThread>();

    private final Map<SessionId, Transaction> _transactionSessionMap = new WeakHashMap<SessionId, Transaction>();

    private ManagementImpl _management;

    private final RecoveryManager _recoveryManager = new RecoveryManager(this);

    private final JournalManager _journalManager = new JournalManager(this);

    private final TimestampAllocator _timestampAllocator = new TimestampAllocator();

    private final IOMeter _ioMeter = new IOMeter();

    private Map<SessionId, List<Exchange>> _exchangePoolMap = new WeakHashMap<SessionId, List<Exchange>>();

    private boolean _readRetryEnabled;

    private long _defaultTimeout;

    private final SharedResource _transactionResourceA = new SharedResource(
            this);

    private final SharedResource _transactionResourceB = new SharedResource(
            this);

    private final LockManager _lockManager = new LockManager();

    private final List<Checkpoint> _outstandingCheckpoints = new ArrayList<Checkpoint>();

    private final List<CheckpointListener> _checkpointListeners = new ArrayList<CheckpointListener>();

<<<<<<< HEAD
    private final HashMap<Long, TransactionalCache> _transactionalCaches = new HashMap<Long, TransactionalCache>();

=======
>>>>>>> 4b82eb65
    private Checkpoint _lastCheckpoint = new Checkpoint(0, 0);

    /**
     * <p>
     * Initialize Persistit using properties supplied by the default properties
     * file. The name of this file is supplied by the system property
     * <code>com.persistit.properties</code>. If that property is not specified,
     * the default file path is <code>./persistit.properties</code> in the
     * current working directory. If Persistit has already been initialized,
     * this method does nothing. This method is threadsafe; if multiple threads
     * concurrently attempt to invoke this method, one of the threads will
     * actually perform the initialization and the other threads will do
     * nothing.
     * </p>
     * <p>
     * Note that Persistit starts non-daemon threads that will keep a JVM from
     * exiting until {@link #close} is invoked. This is to ensure that all
     * pending updates are written before the JVM exit.
     * </p>
     * 
     * @throws PersistitException
     * @throws IOException
     * @throws Exception
     */
    public void initialize() throws PersistitException {
        initialize(getProperty(CONFIG_FILE_PROPERTY_NAME, DEFAULT_CONFIG_FILE));
    }

    /**
     * <p>
     * Initialize Persistit using the supplied properties file path. If
     * Persistit has already been initialized, this method does nothing. This
     * method is threadsafe; if multiple threads concurrently attempt to invoke
     * this method, one of the threads will actually perform the initialization
     * and the other threads will do nothing.
     * </p>
     * <p>
     * Note that Persistit starts non-daemon threads that will keep a JVM from
     * exiting until {@link #close} is invoked. This is to ensure that all
     * pending updates are written before the JVM exit.
     * </p>
     * 
     * @param propertiesFileName
     *            The path to the properties file.
     * @throws PersistitException
     * @throws IOException
     */
    public void initialize(String propertiesFileName) throws PersistitException {
        initialize(parseProperties(propertiesFileName));
    }

    /**
     * <p>
     * Initialize Persistit using the supplied <code>java.util.Properties</code>
     * instance. Applications can use this method to supply computed Properties
     * rather than reading them from a file. If Persistit has already been
     * initialized, this method does nothing. This method is threadsafe; if
     * multiple threads concurrently attempt to invoke this method, one of the
     * threads will actually perform the initialization and the other threads
     * will do nothing.
     * </p>
     * <p>
     * Note that Persistit starts non-daemon threads that will keep a JVM from
     * exiting until {@link #close} is invoked. This is to ensure that all
     * pending updates are written before the JVM exit.
     * </p>
     * 
     * @param properties
     *            The Properties object from which to initialize Persistit
     * @throws PersistitException
     * @throws IOException
     */
    public void initialize(Properties properties) throws PersistitException {
        initializeProperties(properties);
        initializeManagement();
        initializeOther();
        initializeLogging();
        initializeRecovery();
        initializeJournal();
        initializeBufferPools();
        initializeVolumes();
        startBufferPools();
        finishRecovery();
        startJournal();
        flush();

        _initialized.set(true);
        _closed.set(false);
    }

    Properties parseProperties(final String propertiesFileName)
            throws PersistitException {
        Properties properties = new Properties();
        try {
            if (propertiesFileName.contains(DEFAULT_PROPERTIES_FILE_SUFFIX)
                    || propertiesFileName.contains(File.separator)) {
                properties.load(new FileInputStream(propertiesFileName));
            } else {
                ResourceBundle bundle = ResourceBundle
                        .getBundle(propertiesFileName);
                for (Enumeration<String> e = bundle.getKeys(); e
                        .hasMoreElements();) {
                    final String key = (String) e.nextElement();
                    properties.put(key, bundle.getString(key));
                }
            }
        } catch (FileNotFoundException fnfe) {
            // A friendlier exception when the properties file is not found.
            throw new PropertiesNotFoundException(fnfe.getMessage());
        } catch (IOException ioe) {
            throw new PersistitIOException(ioe);
        }
        return properties;
    }

    void initializeProperties(final Properties properties) {
        properties.putAll(_properties);
        _properties = properties;

        _readRetryEnabled = getBooleanProperty(READ_RETRY_PROPERTY, true);
        _defaultTimeout = getLongProperty(TIMEOUT_PROPERTY,
                DEFAULT_TIMEOUT_VALUE, 0, MAXIMUM_TIMEOUT_VALUE);

    }

    void initializeLogging() throws PersistitException {
        try {
            _logBase.logstart();
        } catch (Exception e) {
            System.err.println("Persistit(tm) Logging is disabled due to " + e);
            if (e.getMessage() != null && e.getMessage().length() > 0) {
                System.err.println(e.getMessage());
            }
            e.printStackTrace();
        }

        String logSpecification = getProperty(LOGGING_PROPERTIES);
        if (logSpecification != null) {
            try {
                _logBase.setLogEnabled(logSpecification,
                        AbstractPersistitLogger.INFO);
            } catch (Exception e) {
                throw new LogInitializationException(e);
            }
        }
    }

    void initializeRecovery() throws PersistitException {
        String journalPath = getProperty(JOURNAL_PATH_PROPERTY_NAME,
                DEFAULT_JOURNAL_PATH);
        _recoveryManager.init(journalPath);
        _recoveryManager.buildRecoveryPlan();
    }

    void initializeJournal() throws PersistitException {
        String journalPath = getProperty(JOURNAL_PATH_PROPERTY_NAME,
                DEFAULT_JOURNAL_PATH);
        int journalSize = (int) getLongProperty(
                JOURNAL_BLOCKSIZE_PROPERTY_NAME,
                JournalManager.DEFAULT_BLOCK_SIZE,
                JournalManager.MINIMUM_BLOCK_SIZE,
                JournalManager.MAXIMUM_BLOCK_SIZE);

        _journalManager.init(_recoveryManager, journalPath, journalSize);
        if (getBooleanProperty(APPEND_ONLY_PROPERTY, false)) {
            _journalManager.setAppendOnly(true);
        }
    }

    void initializeBufferPools() {
        StringBuilder sb = new StringBuilder();
        int bufferSize = Buffer.MIN_BUFFER_SIZE;
        while (bufferSize <= Buffer.MAX_BUFFER_SIZE) {
            sb.setLength(0);
            sb.append(BUFFERS_PROPERTY_NAME);
            sb.append(bufferSize);
            String propertyName = sb.toString();

            int count = (int) getLongProperty(propertyName, -1,
                    BufferPool.MINIMUM_POOL_COUNT,
                    BufferPool.MAXIMUM_POOL_COUNT);

            if (count != -1) {
                if (_logBase.isLoggable(LogBase.LOG_INIT_ALLOCATE_BUFFERS)) {
                    _logBase.log(LogBase.LOG_INIT_ALLOCATE_BUFFERS, count,
                            bufferSize);
                }
                BufferPool pool = new BufferPool(count, bufferSize, this);
                _bufferPoolTable.put(new Integer(bufferSize), pool);
                registerBufferPoolMXBean(bufferSize);
            }
            bufferSize <<= 1;
        }
    }

    void initializeVolumes() throws PersistitException {
        for (Enumeration<?> enumeration = _properties.propertyNames(); enumeration
                .hasMoreElements();) {
            String key = (String) enumeration.nextElement();
            if (key.startsWith(VOLUME_PROPERTY_PREFIX)) {
                boolean isOne = true;
                try {
                    Integer.parseInt(key.substring(VOLUME_PROPERTY_PREFIX
                            .length()));
                } catch (NumberFormatException nfe) {
                    isOne = false;
                }
                if (isOne) {
                    VolumeSpecification volumeSpecification = new VolumeSpecification(
                            getProperty(key));

                    if (_logBase.isLoggable(LogBase.LOG_INIT_OPEN_VOLUME)) {
                        _logBase.log(LogBase.LOG_INIT_OPEN_VOLUME,
                                volumeSpecification.describe());
                    }
                    Volume.loadVolume(this, volumeSpecification);
                }
            }
        }
    }

    void initializeManagement() {
        String rmiHost = getProperty(RMI_REGISTRY_HOST_PROPERTY);
        String rmiPort = getProperty(RMI_REGISTRY_PORT);
        boolean enableJmx = getBooleanProperty(JMX_PARAMS, true);

        if (rmiHost != null || rmiPort != null) {
            ManagementImpl management = (ManagementImpl) getManagement();
            management.register(rmiHost, rmiPort);
        }
        if (enableJmx) {
            registerMXBeans();
        }

    }

    void initializeOther() {
        // Set up the parent CoderManager for this instance.
        String serialOverridePatterns = getProperty(Persistit.SERIAL_OVERRIDE_PROPERTY);
        DefaultCoderManager cm = new DefaultCoderManager(this,
                serialOverridePatterns);
        _coderManager = cm;

        if (getBooleanProperty(SHOW_GUI_PROPERTY, false)) {
            try {
                setupGUI(true);
            } catch (Exception e) {
                // If we can't open the utility gui, well, tough.
            }
        }
    }

    void startBufferPools() throws PersistitException {
        for (final BufferPool pool : _bufferPoolTable.values()) {
            pool.startThreads();
        }
    }

    void startJournal() throws PersistitException {
        _journalManager.startThreads();
    }

    void finishRecovery() throws PersistitException {
        _recoveryManager.applyAllCommittedTransactions(_recoveryManager
                .getDefaultRecoveryListener());
        _recoveryManager.close();
        flush();
        checkpoint();
        if (_logBase.isLoggable(LogBase.LOG_RECOVERY_DONE)) {
            _logBase.log(LogBase.LOG_RECOVERY_DONE,
                    _journalManager.getPageMapSize(),
                    _recoveryManager.getAppliedTransactionCount(),
                    _recoveryManager.getErrorCount());
        }

    }

    /**
     * Reflectively attempts to load and execute the PersistitOpenMBean setup
     * method. This will work only if the persistit_jsaXXX_jmx.jar is on the
     * classpath. By default, PersistitOpenMBean uses the platform JMX server,
     * so this also required Java 5.0+.
     * 
     * @param params
     *            "true" to enable the PersistitOpenMBean, else "false".
     */
    private void registerMXBeans() {
        MBeanServer server = java.lang.management.ManagementFactory
                .getPlatformMBeanServer();
        try {
            server.registerMBean((ManagementMXBean) getManagement(),
                    new ObjectName(ManagementMXBean.MXBEAN_NAME));
            server.registerMBean((IOMeterMXBean) _ioMeter, new ObjectName(
                    IOMeterMXBean.MXBEAN_NAME));
            server.registerMBean((JournalManagerMXBean) _journalManager,
                    new ObjectName(JournalManagerMXBean.MXBEAN_NAME));
            server.registerMBean((RecoveryManagerMXBean) _recoveryManager,
                    new ObjectName(RecoveryManagerMXBean.MXBEAN_NAME));
        } catch (Exception exception) {
            if (_logBase.isLoggable(LogBase.LOG_MBEAN_EXCEPTION)) {
                _logBase.log(LogBase.LOG_MBEAN_EXCEPTION, exception);
            }
        }
    }

    private void registerBufferPoolMXBean(final int bufferSize) {
        MBeanServer server = java.lang.management.ManagementFactory
                .getPlatformMBeanServer();
        try {
            BufferPoolMXBean bean = new BufferPoolMXBeanImpl(this, bufferSize);
            server.registerMBean(bean,
                    new ObjectName(BufferPoolMXBeanImpl.mbeanName(bufferSize)));
        } catch (Exception exception) {
            if (_logBase.isLoggable(LogBase.LOG_MBEAN_EXCEPTION)) {
                _logBase.log(LogBase.LOG_MBEAN_EXCEPTION, exception);
            }
        }
    }

    private void unregisterMXBeans() {
        MBeanServer server = java.lang.management.ManagementFactory
                .getPlatformMBeanServer();
        try {
            server.unregisterMBean(new ObjectName(
                    RecoveryManagerMXBean.MXBEAN_NAME));
            server.unregisterMBean(new ObjectName(
                    JournalManagerMXBean.MXBEAN_NAME));
            server.unregisterMBean(new ObjectName(IOMeterMXBean.MXBEAN_NAME));
            server.unregisterMBean(new ObjectName(ManagementMXBean.MXBEAN_NAME));
        } catch (InstanceNotFoundException exception) {
            // ignore
        } catch (Exception exception) {
            if (_logBase.isLoggable(LogBase.LOG_MBEAN_EXCEPTION)) {
                _logBase.log(LogBase.LOG_MBEAN_EXCEPTION, exception);
            }
        }
    }

    private void unregisterBufferPoolMXBean(final int bufferSize) {
        MBeanServer server = java.lang.management.ManagementFactory
                .getPlatformMBeanServer();
        try {
            server.unregisterMBean(new ObjectName(BufferPoolMXBeanImpl
                    .mbeanName(bufferSize)));
        } catch (InstanceNotFoundException exception) {
            // ignore
        } catch (Exception exception) {
            if (_logBase.isLoggable(LogBase.LOG_MBEAN_EXCEPTION)) {
                _logBase.log(LogBase.LOG_MBEAN_EXCEPTION, exception);
            }
        }
    }

    synchronized void addVolume(Volume volume)
            throws VolumeAlreadyExistsException {
        Long idKey = new Long(volume.getId());
        Volume otherVolume = _volumesById.get(idKey);
        if (otherVolume != null) {
            throw new VolumeAlreadyExistsException("Volume " + otherVolume
                    + " has same ID");
        }
        otherVolume = getVolume(volume.getPath());
        if (otherVolume != null
                && volume.getPath().equals(otherVolume.getPath())) {
            throw new VolumeAlreadyExistsException("Volume " + otherVolume
                    + " has same path");
        }
        _volumes.add(volume);
        _volumesById.put(idKey, volume);
    }

    synchronized void removeVolume(Volume volume, boolean delete) {
        Long idKey = new Long(volume.getId());
        _volumesById.remove(idKey);
        _volumes.remove(volume);
        // volume.getPool().invalidate(volume);
        if (delete) {
            volume.getPool().delete(volume);
        }
    }

    /**
     * Replaces substitution variables in a supplied string with values taken
     * from the properties available to Persistit (see {@link getProperty}).
     * 
     * @param text
     *            String in in which to make substitutions
     * @param properties
     *            Properties containing substitution values
     * @return text with substituted property values
     */
    public String substituteProperties(String text, Properties properties) {
        return substituteProperties(text, properties, 0);
    }

    /**
     * Replaces substitution variables in a supplied string with values taken
     * from the properties available to Persistit (see {@link getProperty}).
     * 
     * @param text
     *            String in in which to make substitutions
     * @param properties
     *            Properties containing substitution values
     * @param depth
     *            Count of recursive calls - maximum depth is 20. Generall
     * @return
     */
    String substituteProperties(String text, Properties properties, int depth) {
        int p = text.indexOf("${");
        while (p >= 0 && p < text.length()) {
            p += 2;
            int q = text.indexOf("}", p);
            if (q > 0) {
                String propertyName = text.substring(p, q);
                if (Util.isValidName(propertyName)) {
                    // sanity check to prevent stack overflow
                    // due to infinite loop
                    if (depth > 20)
                        throw new IllegalArgumentException("property "
                                + propertyName
                                + " substitution cycle is too deep");
                    String propertyValue = getProperty(propertyName, depth + 1,
                            properties);
                    if (propertyValue == null)
                        propertyValue = "";
                    text = text.substring(0, p - 2) + propertyValue
                            + text.substring(q + 1);
                } else
                    break;
            } else {
                break;
            }
            p = text.indexOf("${");
        }
        return text;
    }

    public Properties getProperties() {
        return _properties;
    }

    /**
     * <p>
     * Returns a property value, or <code>null</code> if there is no such
     * property. The property is taken from one of the following sources:
     * <ol>
     * <li>A system property having a prefix of "com.persistit.". For example,
     * the property named "journalpath" can be supplied as the system property
     * named com.persistit.journalpath. (Note: if the security context does not
     * permit access to system properties, then system properties are ignored.)</li>
     * <li>The supplied Properties object, which was either passed to the
     * {@link #initialize(Properties)} method, or was loaded from the file named
     * in the {@link #initialize(String)} method.</li>
     * <li>The pseudo-property name <code>timestamp</code>. The value is the
     * current time formated by <code>SimpleDateFormat</code> using the pattern
     * yyyyMMddHHmm. (This pseudo-property makes it easy to specify a unique log
     * file name each time Persistit is initialized.</li>
     * </ol>
     * </p>
     * If a property value contains a substitution variable in the form
     * <code>${<i>pppp</i>}</code>, then this method attempts perform a
     * substitution. To do so it recursively gets the value of a property named
     * <code><i>pppp</i></code>, replaces the substring delimited by
     * <code>${</code> and <code>}</code>, and then scans the resulting string
     * for further substitution variables.
     * 
     * @param propertyName
     *            The property name
     * @return The resulting string
     */
    public String getProperty(String propertyName) {
        return getProperty(propertyName, null);
    }

    /**
     * <p>
     * Returns a property value, or a default value if there is no such
     * property. The property is taken from one of the following sources:
     * <ol>
     * <li>A system property having a prefix of "com.persistit.". For example,
     * the property named "journalpath" can be supplied as the system property
     * named com.persistit.journalpath. (Note: if the security context does not
     * permit access to system properties, then system properties are ignored.)</li>
     * <li>The supplied Properties object, which was either passed to the
     * {@link #initialize(Properties)} method, or was loaded from the file named
     * in the {@link #initialize(String)} method.</li>
     * <li>The pseudo-property name <code>timestamp</code>. The value is the
     * current time formated by <code>SimpleDateFormat</code> using the pattern
     * yyyyMMddHHmm. (This pseudo-property makes it easy to specify a unique log
     * file name each time Persistit is initialized.</li>
     * </ol>
     * </p>
     * If a property value contains a substitution variable in the form
     * <code>${<i>pppp</i>}</code>, then this method attempts perform a
     * substitution. To do so it recursively gets the value of a property named
     * <code><i>pppp</i></code>, replaces the substring delimited by
     * <code>${</code> and <code>}</code>, and then scans the resulting string
     * for further substitution variables. </p>
     * <p>
     * For all properties, the value "-" (a single hyphen) explicitly specifies
     * the <i>default</i> value.
     * </p>
     * 
     * @param propertyName
     *            The property name
     * @param defaultValue
     *            The default value
     * @return The resulting string
     */
    public String getProperty(String propertyName, String defaultValue) {
        String value = getProperty(propertyName, 0, _properties);
        return value == null ? defaultValue : value;
    }

    private String getProperty(String propertyName, int depth,
            Properties properties) {
        String value = null;

        value = getSystemProperty(SYSTEM_PROPERTY_PREFIX + propertyName);

        if (value == null && properties != null) {
            value = properties.getProperty(propertyName);
        }
        if ("-".equals(value)) {
            value = null;
        }
        if (value == null && TIMESTAMP_PROPERTY.equals(propertyName)) {
            value = (new SimpleDateFormat("yyyyMMddHHmm")).format(new Date());
        }
        if (value != null)
            value = substituteProperties(value, properties, depth);

        return value;
    }

    /**
     * Sets a property value in the Persistit Properties map. If the specified
     * value is null then an existing property of the specified name is removed.
     * 
     * @param propertyName
     *            The property name
     * @param value
     *            Value to set, or
     *            <code>null<code> to remove an existing property
     */
    public void setProperty(final String propertyName, final String value) {
        if (value == null) {
            _properties.remove(propertyName);
        } else {
            _properties.setProperty(propertyName, value);
        }
    }

    private String getSystemProperty(final String propertyName) {
        return (String) AccessController.doPrivileged(new PrivilegedAction() {
            public Object run() {
                return System.getProperty(propertyName);
            }
        });
    }

    /**
     * <p>
     * Returns an <code>Exchange</code> for the specified {@link Volume Volume}
     * and the {@link Tree Tree} specified by the supplied name. This method
     * optionally creates a new <code>Tree</code>. If the <code>create</code>
     * parameter is false and a <code>Tree</code> by the specified name does not
     * exist, this constructor throws a
     * {@link com.persistit.exception.TreeNotFoundException}.
     * </p>
     * <p>
     * This method uses an <code>Exchange</code> from an internal pool if one is
     * available; otherwise it creates a new <code>Exchange</code>. When the
     * application no longer needs the <code>Exchange</code> returned by this
     * method, it should return it to the pool by invoking
     * {@link #releaseExchange} so that it can be reused.
     * </p>
     * 
     * @param volume
     *            The Volume
     * 
     * @param treeName
     *            The tree name
     * 
     * @param create
     *            <code>true</code> to create a new Tree if one by the specified
     *            name does not already exist.
     * 
     * @throws PersistitException
     */
    public Exchange getExchange(Volume volume, String treeName, boolean create)
            throws PersistitException {
        if (volume == null)
            throw new VolumeNotFoundException();
        List<Exchange> stack;
        final SessionId sessionId = getSessionId();

        synchronized (_exchangePoolMap) {
            stack = _exchangePoolMap.get(sessionId);
            if (stack == null) {
                stack = new ArrayList<Exchange>();
                _exchangePoolMap.put(sessionId, stack);
            }
        }
        if (stack.isEmpty()) {
            return new Exchange(this, volume, treeName, create);
        } else {
            final Exchange exchange = stack.remove(stack.size() - 1);
            exchange.init(volume, treeName, create);
            return exchange;
        }
    }

    /**
     * <p>
     * Returns an <code>Exchange</code> for the {@link Tree} specified by
     * treeName within the {@link Volume} specified by <code>volumeName</code>.
     * This method optionally creates a new <code>Tree</code>. If the
     * <code>create</code> parameter is false and a <code>Tree</code> by the
     * specified name does not exist, this constructor throws a
     * {@link com.persistit.exception.TreeNotFoundException}.
     * </p>
     * <p>
     * The <code>volumeName</tt< you supply must match exactly one open 
     * <code>Volume</code>. The name matches if either (a) the
     * <code>Volume</code> has an optional alias that is equal to the supplied
     * name, or (b) if the supplied name matches a substring of the
     * <code>Volume</code>'s pathname. If there is not unique match for the name
     * you supply, this method throws a
     * {@link com.persistit.exception.VolumeNotFoundException}.
     * </p>
     * <p>
     * This method uses an <code>Exchange</code> from an internal pool if one is
     * available; otherwise it creates a new <code>Exchange</code>. When the
     * application no longer needs the <code>Exchange</code> returned by this
     * method, it should return it to the pool by invoking
     * {@link #releaseExchange} so that it can be reused.
     * </p>
     * 
     * @param volumeName
     *            The volume name that either matches the alias or a partially
     *            matches the pathname of exactly one open <code>Volume</code>.
     * 
     * @param treeName
     *            The tree name
     * 
     * @param create
     *            <code>true</code> to create a new Tree if one by the specified
     *            name does not already exist.
     * 
     * @throws PersistitException
     */
    public Exchange getExchange(String volumeName, String treeName,
            boolean create) throws PersistitException {
        Volume volume = getVolume(volumeName);
        if (volume == null)
            throw new VolumeNotFoundException(volumeName);
        return getExchange(volume, treeName, create);
    }

    /**
     * <p>
     * Releases an <code>Exchange</code> to the internal pool. A subsequent
     * invocation of {@link #getExchange} may reuse this <code>Exchange</code>.
     * An application that gets an <code>Exchange</code> through the
     * {@link #getExchange} method <i>should</i> release it through this method.
     * An attempt to release the <code>Exchange</code> if it is already in the
     * pool results in an <code>IllegalStateException</code>.
     * </p>
     * <p>
     * This method clears the key and value fields. Use the
     * {@link #releaseExchange(Exchange, boolean)} method to clear all state
     * information if this <code>Exchange</code> may subsequently be used by
     * another untrusted thread.
     * </p>
     * 
     * @param exchange
     *            The <code>Exchange</code> to release to the pool. If
     *            <code>null</code> , this method returns silently.
     * 
     * @throws IllegalStateException
     */
    public void releaseExchange(Exchange exchange) {
        releaseExchange(exchange, false);
    }

    /**
     * <p>
     * Releases an <code>Exchange</code> to the internal pool. A subsequent
     * invocation of {@link #getExchange} may reuse this <code>Exchange</code>.
     * An application that gets an <code>Exchange</code> through the
     * {@link #getExchange} method <i>should</i> release it through this method.
     * An attempt to release the <code>Exchange</code> if it is already in the
     * pool results in an <code>IllegalStateException</code>.
     * </p>
     * <p>
     * This method optionally clears all state information in the
     * <code>Exchange</code> so that no residual information in the
     * <code>Exchange</code> can be obtained by a different, untrusted thread.
     * In a closed configuration in which there is only one application, it is
     * faster to avoid clearing the byte arrays used in representing the state
     * of this <code>Exchange</code> by passing <code>false</code> as the value
     * of the <code>secure</code> flag.
     * </p>
     * 
     * @param exchange
     *            The <code>Exchange</code> to release to the pool. If
     *            <code>null</code> this method returns silently.
     * @param secure
     *            <code>true</code> to clear all state information;
     *            <code>false</code> to leave the state unchanged.
     * 
     * @throws IllegalStateException
     */
    public void releaseExchange(Exchange exchange, boolean secure) {
        if (exchange == null) {
            return;
        }
        List<Exchange> stack;
        final SessionId sessionId = getSessionId();

        synchronized (_exchangePoolMap) {
            stack = _exchangePoolMap.get(sessionId);
            if (stack == null) {
                stack = new Stack<Exchange>();
                _exchangePoolMap.put(sessionId, stack);
            }
        }
        if (stack.size() < MAX_POOLED_EXCHANGES) {
            exchange.removeState(secure);
            stack.add(exchange);
        }
    }

    /**
     * Get a <code>link java.util.List</code> of all the {@link Volume}s being
     * managed by this Persistit instance. Volumes are specified by the
     * properties used in initializing Persistit.
     * 
     * @return the List
     */
    public Volume[] getVolumes() {
        Volume[] list = new Volume[_volumes.size()];
        for (int index = 0; index < list.length; index++) {
            list[index] = _volumes.get(index);
        }
        return list;
    }

    /**
     * Opens a Volume. The volume must already exist.
     * 
     * @param pathName
     *            The full pathname to the file containing the Volume.
     * @param ro
     *            <code>true</code> if the Volume should be opened in read- only
     *            mode so that no updates can be performed against it.
     * @return The Volume.
     * @throws PersistitException
     */
    public Volume openVolume(final String pathName, final boolean ro)
            throws PersistitException {
        return openVolume(pathName, null, 0, ro);
    }

    /**
     * Opens a Volume with a confirming id. If the id value is non-zero, then it
     * must match the id the volume being opened.
     * 
     * @param pathName
     *            The full pathname to the file containing the Volume.
     * 
     * @param alias
     *            A friendly name for this volume that may be used internally by
     *            applications. The alias need not be related to the
     *            <code>Volume</code>'s pathname, and typically will denote its
     *            function rather than physical location.
     * 
     * @param id
     *            The internal Volume id value - if non-zero this value must
     *            match the id value stored in the Volume header.
     * 
     * @param ro
     *            <code>true</code> if the Volume should be opened in read- only
     *            mode so that no updates can be performed against it.
     * 
     * @return The <code>Volume</code>.
     * 
     * @throws PersistitException
     */
    public Volume openVolume(final String pathName, final String alias,
            final long id, final boolean ro) throws PersistitException {
        File file = new File(pathName);
        if (file.exists() && file.isFile()) {
            return Volume.openVolume(this, pathName, alias, id, ro);
        }
        throw new PersistitIOException(new FileNotFoundException(pathName));
    }

    /**
     * Look up, load and/or creates a volume based on a String-valued
     * specification. The specification has the form: <br />
     * <i>pathname</i>[,<i>options</i>]... <br />
     * where options include: <br />
     * <dl>
     * <dt><code>alias</code></dt>
     * <dd>An alias used in looking up the volume by name within Persistit
     * programs (see {@link com.persistit.Persistit#getVolume(String)}). If the
     * alias attribute is not specified, the the Volume's path name is used
     * instead.</dd>
     * <dt><code>drive<code></dt>
     * <dd>Name of the drive on which the volume is located. Specifying the
     * drive on which each volume is physically located is optional. If
     * supplied, Persistit uses the information to improve I/O throughput in
     * multi-volume configurations by interleaving write operations to different
     * physical drives.</dd>
     * <dt><code>readOnly</code></dt>
     * <dd>Open in Read-Only mode. (Incompatible with create mode.)</dd>
     * 
     * <dt><code>create</code></dt>
     * <dd>Creates the volume if it does not exist. Requires
     * <code>bufferSize</code>, <code>initialPagesM</code>,
     * <code>extensionPages</code> and <code>maximumPages</code> to be
     * specified.</dd>
     * 
     * <dt><code>createOnly</code></dt>
     * <dd>Creates the volume, or throw a {@link VolumeAlreadyExistsException}
     * if it already exists.</dd>
     * 
     * <dt><code>temporary</code></dt>
     * <dd>Creates the a new, empty volume regardless of whether an existing
     * volume file already exists.</dd>
     * 
     * <dt><code>id:<i>NNN</i></code></dt>
     * <dd>Specifies an ID value for the volume. If the volume already exists,
     * this ID value must match the ID that was previously assigned to the
     * volume when it was created. If this volume is being newly created, this
     * becomes its ID number.</dd>
     * 
     * <dt><code>bufferSize:<i>NNN</i></code></dt>
     * <dd>Specifies <i>NNN</i> as the volume's buffer size when creating a new
     * volume. <i>NNN</i> must be 1024, 2048, 4096, 8192 or 16384</dd>.
     * 
     * <dt><code>initialPages:<i>NNN</i></code></dt>
     * <dd><i>NNN</i> is the initial number of pages to be allocated when this
     * volume is first created.</dd>
     * 
     * <dt><code>extensionPages:<i>NNN</i></code></dt>
     * <dd><i>NNN</i> is the number of pages by which to extend the volume when
     * more pages are required.</dd>
     * 
     * <dt><code>maximumPages:<i>NNN</i></code></dt>
     * <dd><i>NNN</i> is the maximum number of pages to which this volume can
     * extend.</dd>
     * 
     * </dl>
     * <p>
     * If a Volume has already been loaded having the same ID or name, this
     * method returns that Volume. Otherwise it tries to open or create a volume
     * on disk (depending on the volume specification) and returns that.
     * 
     * @param vstring
     *            Volume specification string
     * 
     * @return The <code>Volume</code>
     * 
     * @throws PersistitException
     */
    public Volume loadVolume(final String vstring) throws PersistitException {
        final VolumeSpecification volumeSpec = new VolumeSpecification(
                substituteProperties(vstring, _properties, 0));
        return loadVolume(volumeSpec);
    }

    /**
     * Look up, load and/or creates a volume based on a
     * {@link com.persistit.VolumeSpecification}. If a Volume has already been
     * loaded having the same ID or name, this method returns that Volume.
     * Otherwise it tries to open or create a volume on disk (depending on the
     * volume specification) and returns that.
     * 
     * @param volumeSpec
     *            The VolumeSpecification
     * 
     * @return The <code>Volume</code>
     * 
     * @throws PersistitException
     */
    public Volume loadVolume(final VolumeSpecification volumeSpec)
            throws PersistitException {
        Volume volume = getVolume(volumeSpec.getId());
        if (volume == null) {
            volume = getVolume(volumeSpec.describe());
        }
        if (volume == null) {
            volume = Volume.loadVolume(this, volumeSpec);
        }
        return volume;
    }

    public boolean deleteVolume(final String volumeName)
            throws PersistitException {
        final Volume volume = getVolume(volumeName);
        if (volume == null) {
            return false;
        } else {
            removeVolume(volume, true);
            new File(volume.getPath()).delete();
            return true;
        }
    }

    /**
     * Returns an implementation of the <code>Management</code> interface. This
     * implementation is a singleton; the first invocation of this method will
     * create an instance; subsequent invocations will return the same instance.
     * 
     * @return the singleton implementation of a <code>Management</code> from
     *         which system management services can be obtained.
     */
    public synchronized Management getManagement() {
        if (_management == null) {
            _management = new ManagementImpl(this);
        }
        return _management;
    }

    /**
     * Returns the copyright notice for this product
     * 
     * @return The copyright notice
     */
    public static String copyright() {
        return COPYRIGHT;
    }

    /**
     * Returns the version identifier for this version of Persistit&trade;
     * 
     * @return The version identifier
     */
    public static String version() {
        return VERSION;
    }

    /**
     * The time at which the log was started.
     * 
     * @return The time in milliseconds
     */
    public long startTime() {
        return _startTime;
    }

    /**
     * The number of milliseconds since the log was opened.
     * 
     * @return The elapsed time interval in milliseconds
     */
    public long elapsedTime() {
        return System.currentTimeMillis() - _startTime;
    }

    /**
     * Looks up a {@link Volume} by id. At creation time, each
     * <code>Volume</code> is assigned a unique long ID value.
     * 
     * @param id
     * @return the <code>Volume</code>, or <i>null</i> if there is no open
     *         <code>Volume</code> having the supplied ID value.
     */
    public Volume getVolume(long id) {
        return _volumesById.get(new Long(id));
    }

    /**
     * <p>
     * Looks up a {@link Volume} by name or path. The supplied name must match
     * only one of the open volumes. If it matches none of the volumes, or if
     * there are multiple volumes with matching names, then this method returns
     * <code>null</code>.
     * </p>
     * <p>
     * The supplied name can match a volume in one of two ways:
     * <ul>
     * <li>(a) its name by exact match</li>
     * <li>(b) its path, by matching the canonical forms of the volume's path
     * and the supplied path.</li>
     * </ul>
     * </p>
     * 
     * @param name
     *            Name that identifies a volume by matching either its alias (if
     *            it has one) or a substring of its file name.
     * 
     * @return the <code>Volume</code>, or <i>null</i> if there is no unique
     *         open Volume that matches the supplied <code>partialName</code>.
     */
    public Volume getVolume(String name) {
        if (name == null) {
            throw new NullPointerException("Null volume name");
        }
        Volume result = null;

        for (int i = 0; i < _volumes.size(); i++) {
            Volume vol = _volumes.get(i);
            if (name.equals(vol.getName())) {
                if (result == null)
                    result = vol;
                else {
                    return null;
                }
            }
        }
        if (result != null) {
            return result;
        }

        final File file = new File(name);
        for (int i = 0; i < _volumes.size(); i++) {
            Volume vol = _volumes.get(i);
            if (file.equals(new File(vol.getPath()))) {
                if (result == null)
                    result = vol;
                else {
                    return null;
                }
            }
        }
        return result;
    }

    /**
     * <p>
     * Returns the designated system volume. The system volume contains the
     * class index and other structural information. It is specified by the
     * <code>sysvolume</code> property with a default value of "_system".
     * </p>
     * <p>
     * This method handles a configuration with exactly one volume in a special
     * way. If the <code>sysvolume</code> property is unspecified and there is
     * exactly one volume, then this method returns that volume volume as the
     * system volume even if its name does not match the default
     * <code>sysvolume</code> property. This eliminates the need to specify a
     * system volume property for configurations having only one volume.
     * </p>
     * 
     * @return the <code>Volume</code>
     * @throws VolumeNotFoundException
     *             if the volume was not found
     */
    public Volume getSystemVolume() throws VolumeNotFoundException {
        return getSpecialVolume(SYSTEM_VOLUME_PROPERTY,
                DEFAULT_SYSTEM_VOLUME_NAME);
    }

    /**
     * <p>
     * Returns the designated transaction volume. The transaction volume is used
     * to transiently hold pending updates prior to transaction commit. It is
     * specified by the <code>txnvolume</code> property with a default value of
     * "_txn".
     * </p>
     * <p>
     * This method handles a configuration with exactly one volume in a special
     * way. If the <code>txnvolume</code> property is unspecified and there is
     * exactly one volume, then this method returns that volume as the
     * transaction volume even if its name does not match the default
     * <code>txnvolume</code> property. This eliminates the need to specify a
     * transaction volume property for configurations having only one volume.
     * </p>
     * 
     * @return the <code>Volume</code>
     * @throws VolumeNotFoundException
     *             if the volume was not found
     */
    public Volume getTransactionVolume() throws VolumeNotFoundException {
        return getSpecialVolume(TXN_VOLUME_PROPERTY, DEFAULT_TXN_VOLUME_NAME);
    }

    /**
     * Copies the current set of Transaction objects to the supplied List. This
     * method is used by JOURNAL_FLUSHER to look for transactions that need to
     * be written to the Journal, and BufferPool checkpoint code to look for
     * uncommitted transactions. For each session, add that session's
     * transaction to the supplied list if and only if it has a startTimestamp
     * greater than <code>from</code> and a commitTimestamp greater than
     * <code>to</code>.
     * 
     * @param transactions
     *            List of Transaction objects to be populated
     * @param from
     *            minimum startTimestamp, or -1 for any
     * @param to
     *            minimum commitTimestamp, or -1 for any
     */
    void populateTransactionList(final List<Transaction> transactions,
            final long from, final long to) {
        transactions.clear();
        synchronized (_transactionSessionMap) {
            for (final Transaction t : _transactionSessionMap.values()) {
                if (t.getStartTimestamp() >= from
                        && t.getCommitTimestamp() >= to) {
                    transactions.add(t);
                }
            }
        }
    }

    /**
     * Returns the default timeout for operations on an <code>Exchange</code>.
     * The application may override this default value for an instance of an
     * <code>Exchange</code> through the {@link Exchange#setTimeout(long)}
     * method. The default timeout may be specified through the
     * <code>com.persistit.defaultTimeout</code> property.
     * 
     * @return The default timeout value, in milliseconds.
     */
    public long getDefaultTimeout() {
        return _defaultTimeout;
    }

    /**
     * Indicates whether this instance has been initialized.
     * 
     * @return <code>true</code> if this Persistit has been initialized.
     */
    public boolean isInitialized() {
        return _initialized.get();
    }

    /**
     * Indicates whether this instance of Persistit has been closed.
     * 
     * @return <code>true</code> if Persistit has been closed.
     */
    public boolean isClosed() {
        return _closed.get();
    }

    /**
     * Indicates whether Persistit will retry read any operation that fails due
     * to an IOException. In many cases, an IOException occurs due to transient
     * conditions, such as a file being locked by a backup program. When this
     * property is <code>true</code>, Persistit will repeatedly retry the read
     * operation until the timeout value for the current operation expires. By
     * default this property is <code>true</code>. Use the
     * com.persistit.readretry property to disable it.
     * 
     * @return <code>true</code> to retry a read operation that fails due to an
     *         IOException.
     */
    public boolean isReadRetryEnabled() {
        return _readRetryEnabled;
    }

    /**
     * @return The most recently proposed Checkpoint.
     */
    public Checkpoint getCurrentCheckpoint() {
        return _timestampAllocator.getCurrentCheckpoint();
    }

    /**
     * Force a new Checkpoint and wait for it to be written. If Persistit is
     * closed or not yet initialized, do nothing and return <code>null</code>.
     * 
     * @return the Checkpoint allocated by this process.
     */
    public Checkpoint checkpoint() {
        if (_closed.get() || !_initialized.get()) {
            return null;
        }
        final Checkpoint checkpoint = getTimestampAllocator().forceCheckpoint();
        applyCheckpoint(checkpoint);
        while (true) {
            synchronized (this) {
                if (!_outstandingCheckpoints.contains(checkpoint)) {
                    return checkpoint;
                }
            }
            flushCheckpoint();
            try {
                Thread.sleep(SHORT_DELAY);
            } catch (InterruptedException ie) {
                return null;
            }
        }
    }

    /**
     * Called periodically by PAGE_WRITER threads to see whether a new
     * Checkpoint should be written.
     */
    void applyCheckpoint() {
        final Checkpoint newCheckpoint = getTimestampAllocator()
                .updatedCheckpoint();
        applyCheckpoint(newCheckpoint);
    }

    /**
     * Apply a checkpoint. If the checkpoint has already been applied, this
     * method does nothing. If it is a new checkpoint, this method adds it to
     * the outstanding checkpoint list. As a side- effect, this method also
     * calls {@link #flushCheckpoint()} which attempts to find some checkpoint
     * on the outstanding list that can be closed (written to the journal).
     * 
     * @param newCheckpoint
     */
    void applyCheckpoint(final Checkpoint newCheckpoint) {
        boolean flush = false;
        synchronized (this) {
            if (newCheckpoint.getTimestamp() > _lastCheckpoint.getTimestamp()) {
                _outstandingCheckpoints.add(newCheckpoint);
                _lastCheckpoint = newCheckpoint;
<<<<<<< HEAD
=======
                flush = true;
>>>>>>> 4b82eb65
                if (getLogBase().isLoggable(LogBase.LOG_CHECKPOINT_PROPOSED)) {
                    getLogBase().log(LogBase.LOG_CHECKPOINT_PROPOSED,
                            newCheckpoint);
                }
            }
        }
<<<<<<< HEAD
        if (System.nanoTime() - _nextFlushCheckpoint > 0) {
=======
        if (System.nanoTime() - _nextFlushCheckpoint > 0 || flush) {
>>>>>>> 4b82eb65
            // Attempt to flush one of the previously proposed checkpoints
            flushCheckpoint();
            _nextFlushCheckpoint = System.nanoTime()
                    + FLUSH_CHECKPOINT_INTERVAL;
        }
    }

    void flushCheckpoint() {
        final Checkpoint validCheckpoint = findValidCheckpoint(_outstandingCheckpoints);
        if (validCheckpoint != null) {
            boolean listenersDone = true;
            synchronized (_checkpointListeners) {
                for (final CheckpointListener listener : _checkpointListeners) {
                    listenersDone &= listener.save(validCheckpoint);
                }
            }
            if (listenersDone) {
                try {
                    getJournalManager().writeCheckpointToJournal(
                            validCheckpoint);
                } catch (PersistitIOException e) {
                    getLogBase().log(LogBase.LOG_EXCEPTION,
                            e + " while writing " + validCheckpoint + ":" + e);
                }
                synchronized (this) {
                    _outstandingCheckpoints.remove(validCheckpoint);
                }
            }
        }
    }

    /**
     * Given a List of outstanding Checkpoints, find the latest one that is safe
     * to write and return it. If there is no safe Checkpoint, return
     * <code>null</code>
     * 
     * @param List
     *            of outstanding Checkpoint instances
     * @return The latest Checkpoint from the list that can be written, or
     *         <code>null</code> if there are none.
     */
    private Checkpoint findValidCheckpoint(
            final List<Checkpoint> outstandingCheckpoints) {
        long earliestDirtyTimestamp = Long.MAX_VALUE;
        for (final BufferPool pool : _bufferPoolTable.values()) {
            earliestDirtyTimestamp = Math.min(earliestDirtyTimestamp,
                    pool.earliestDirtyTimestamp());
        }
        for (int index = outstandingCheckpoints.size(); --index >= 0;) {
            final Checkpoint checkpoint = outstandingCheckpoints.get(index);
            if (checkpoint.getTimestamp() <= earliestDirtyTimestamp) {
                for (int k = index; k >= 0; --k) {
                    outstandingCheckpoints.remove(k);
                }
                return checkpoint;
            }
        }
        return null;
    }

    /**
     * Copy back all pages from the journal to their host Volumes.
     * 
     * @throws Exception
     */
    public void copyBackPages() throws Exception {
        _journalManager.copyBack(Long.MAX_VALUE);
    }

    /**
     * Looks up a volume by name.
     * 
     * @param name
     *            The name
     * @return the Volume
     * @throws VolumeNotFoundException
     *             if the volume was not found
     */
    private Volume getSpecialVolume(String propName, String dflt)
            throws VolumeNotFoundException {
        String volumeName = getProperty(propName, dflt);

        Volume volume = getVolume(volumeName);
        if (volume == null) {
            if ((_volumes.size() == 1) && (volumeName.equals(dflt))) {
                volume = _volumes.get(0);
            } else {
                throw new VolumeNotFoundException(volumeName);
            }
        }
        return volume;
    }

    /**
     * @param size
     *            the desired buffer size
     * @return the <code>BufferPool</code> for the specific buffer size
     */
    BufferPool getBufferPool(int size) {
        return _bufferPoolTable.get(new Integer(size));
    }

    /**
     * @return A HashMap containing all the <code>BufferPool</code>s keyed by
     *         their size.
     */
    HashMap<Integer, BufferPool> getBufferPoolHashMap() {
        return _bufferPoolTable;
    }

    /**
     * <p>
     * Close the Persistit Journal and all {@link Volume}s. This method is
     * equivalent to {@link #close(boolean) close(true)}.
     * 
     * @throws PersistitException
     * @throws IOException
     * @throws PersistitException
     * @throws IOException
     * @return <code>true</code> if Persistit was initialized and this
     *         invocation closed it, otherwise false.
     */
    public void close() throws PersistitException {
        close(true, false);
    }

    /**
     * <p>
     * Close the Persistit Journal and all {@link Volume}s. This method does
     * nothing and returns <code>false</code> if Persistit is currently not in
     * the initialized state. This method is threadsafe; if multiple threads
     * concurrently attempt to close Persistit, only one close operation will
     * actually take effect.
     * </p>
     * <p>
     * The <code>flush</code> determines whether this method will pause to flush
     * all pending updates to disk before shutting down the system. If
     * <code>flush</code> is <code>true</code> and many updated pages need to be
     * written, the shutdown process may take a significant amount of time.
     * However, upon restarting the system, all updates initiated before the
     * call to this method will be reflected in the B-Tree database. This is the
     * normal mode of operation.
     * </p>
     * <p>
     * When <code>flush</code> is false this method returns quickly, but without
     * writing remaining dirty pages to disk. The result after restarting
     * Persistit will be valid, internally consistent B-Trees; however, recently
     * applied updates may be missing.
     * </p>
     * <p>
     * Note that Persistit starts non-daemon threads that will keep a JVM from
     * exiting until you close Persistit. This is to ensure that all pending
     * updates are written before the JVM exit. Therefore the recommended
     * pattern for initializing, using and then closing Persistit is:
     * <code><pre>
     *   try
     *   {
     *      Persistit.initialize();
     *      ... do work
     *   }
     *   finally
     *   {
     *      Persisit.close();
     *   }
     * </pre></code> This pattern ensures that Persistit is closed properly and
     * all threads terminated even if the application code throws an exception
     * or error.
     * </p>
     * VolumeClosedException.
     * 
     * @param flush
     *            <code>true</code> to ensure all dirty pages are written to
     *            disk before shutdown completes; <code>false</code> to enable
     *            fast (but incomplete) shutdown.
     * 
     * @throws PersistitException
     * @throws IOException
     * @throws PersistitException
     * @throws IOException
     * @return <code>true</code> if Persistit was initialized and this
     *         invocation closed it, otherwise false.
     */
    public void close(final boolean flush) throws PersistitException {
        close(flush, false);
    }

    private void close(final boolean flush, final boolean byHook)
            throws PersistitException {
        if (_closed.get() || !_initialized.get()) {
            return;
        }
        synchronized (this) {
            // Wait for UI to go down.
            while (!byHook && _suspendShutdown.get()) {
                try {
                    wait(SHORT_DELAY);
                } catch (InterruptedException ie) {
                }
            }
        }

        if (byHook) {
            shutdownGUI();
        }

        flush();

        _closed.set(true);

        final List<Volume> volumes;
        synchronized (this) {
            volumes = new ArrayList<Volume>(_volumes);
        }

        for (final Volume volume : volumes) {
            volume.close();
        }

        if (flush) {
            _timestampAllocator.forceCheckpoint();
        }

        for (final BufferPool pool : _bufferPoolTable.values()) {
            pool.close(flush);
            unregisterBufferPoolMXBean(pool.getBufferSize());
        }

        _journalManager.close();

        while (!_volumes.isEmpty()) {
            removeVolume(_volumes.get(0), false);
        }

        for (final BufferPool pool : _bufferPoolTable.values()) {
            int count = pool.countDirty(null);
            if (count > 0) {
                _logBase.log(LogBase.LOG_STRANDED, pool, count);
            }
        }

        releaseAllResources();
    }

    /**
     * Abruptly stop (using {@link Thread#stop()}) the writer and collector
     * processes. This method should be used only by tests.
     */
    public void crash() {
        final JournalManager journalManager = _journalManager;
        if (journalManager != null) {
            journalManager.crash();
        }
        final Map<Integer, BufferPool> buffers = _bufferPoolTable;
        if (buffers != null) {
            for (final BufferPool pool : buffers.values()) {
                pool.crash();
            }
        }
        _closed.set(true);
        releaseAllResources();
    }

    private void releaseAllResources() {
        _logBase.logend();
        _volumes.clear();
        _volumesById.clear();
        _bufferPoolTable.clear();
        _waitingThreadLocal.set(null);

        if (_management != null) {
            unregisterMXBeans();
            _management.unregister();
            _management = null;
        }
    }

    /**
     * Write all pending updates to the underlying OS file system. This
     * operation runs asynchronously with other threads performing updates. Upon
     * successful completion, this method ensures that all updates performed
     * prior to calling flush() (except for those performed within as-yet
     * uncommitted transactions) will be written; however, some updates
     * performed by other threads subsequent to calling flush() may also be
     * written.
     * 
     * @return <i>true</i> if any file writes were performed, else <i>false</i>.
     * @throws PersistitException
     * @throws IOException
     */
    public boolean flush() throws PersistitException {
        boolean okay = true;
        if (_closed.get() || !_initialized.get()) {
            return false;
        }

        for (final Volume volume : _volumes) {
            volume.flush();
        }

        for (final BufferPool pool : _bufferPoolTable.values()) {
            if (pool != null) {
                okay &= pool.flush() == 0;
            }
        }

        _journalManager.force();
        return true;
    }

    void waitForIOTaskStop(final IOTaskRunnable task) {
        if (_beginCloseTime == 0) {
            _beginCloseTime = System.nanoTime();
            _nextCloseTime = _beginCloseTime + CLOSE_LOG_INTERVAL;
        }
        task.kick();
        while (!task.isStopped()) {
            try {
                task.join(SHORT_DELAY);
            } catch (InterruptedException ie) {
                break;
            }
            final long now = System.currentTimeMillis();
            if (now > _nextCloseTime) {
                _logBase.log(LogBase.LOG_WAIT_FOR_CLOSE,
                        (_nextCloseTime - _beginCloseTime) / 1000);
                _nextCloseTime += CLOSE_LOG_INTERVAL;
            }
        }
    }

    /**
     * Request OS-level file synchronization for all open files managed by
     * Persistit. An application may call this method after {@link #flush} to
     * ensure (within the capabilities of the host operating system) that all
     * database updates have actually been written to disk.
     * 
     * @throws IOException
     */
    public void sync() throws PersistitIOException {
        if (_closed.get() || !_initialized.get()) {
            return;
        }
        final ArrayList<Volume> volumes = _volumes;

        for (int index = 0; index < volumes.size(); index++) {
            Volume volume = volumes.get(index);
            if (!volume.isReadOnly()) {
                try {
                    volume.sync();
                } catch (ReadOnlyVolumeException rove) {
                    // ignore, because it can't happen
                }
            }
        }
        _journalManager.force();
    }

    public void checkClosed() throws PersistitClosedException {
        if (isClosed()) {
            throw new PersistitClosedException();
        }
    }

    /**
     * Waits until updates are no longer suspended. The
     * {@link #setUpdateSuspended} method controls whether update operations are
     * currently suspended.
     */
    public void checkSuspended() {
        while (isUpdateSuspended()) {
            try {
                Thread.sleep(SHORT_DELAY);
            } catch (InterruptedException ie) {
                break;
            }
        }
    }

    /**
     * Return this thread's SessionId. Constructs a new unique SessionId if the
     * thread has not already been bound to one.
     * 
     * @return Thread-private SessionId
     */
    public SessionId getSessionId() {
        return _sessionIdThreadLocal.get();
    }

    /**
     * Modify this thread's SessionId. This method is intended for server
     * applications that may execute multiple requests, possible on different
     * threads, within the scope of one session. Such applications much use
     * extreme care to avoid having two threads with the same SessionId at any
     * time.
     * 
     * @param sessionId
     */
    public void setSessionId(final SessionId sessionId) {
        _sessionIdThreadLocal.set(sessionId);
    }

    /**
     * Gets the <code>Transaction</code> object for the current thread. The
     * <code>Transaction</code> object lasts for the life of the thread. See
     * {@link com.persistit.Transaction} for more information on how to use
     * Persistit's transaction facilities.
     * 
     * @return This thread <code>Transaction</code> object.
     */
    public Transaction getTransaction() {
        final SessionId sessionId = getSessionId();
        synchronized (_transactionSessionMap) {
            Transaction txn = _transactionSessionMap.get(sessionId);
            if (txn == null) {
                txn = new Transaction(this, sessionId);
                _transactionSessionMap.put(sessionId, txn);
            }
            return txn;
<<<<<<< HEAD
        }
    }

    /**
     * Copies the current set of Transaction objects to the supplied List. This
     * method is used by JOURNAL_FLUSHER to look for transactions that need to
     * be written to the Journal, and BufferPool checkpoint code to look for
     * uncommitted transactions. For each session, add that session's
     * transaction to the supplied list if and only if it has a startTimestamp
     * greater than <code>from</code> and a commitTimestamp greater than
     * <code>to</code>.
     * 
     * @param transactions
     *            List of Transaction objects to be populated
     * @param from
     *            minimum startTimestamp, or -1 for any
     * @param to
     *            minimum commitTimestamp, or -1 for any
     */
    void populateTransactionList(final List<Transaction> transactions,
            final long from, final long to) {
        transactions.clear();
        synchronized (_transactionSessionMap) {
            for (final Transaction t : _transactionSessionMap.values()) {
                if (t.getStartTimestamp() >= from
                        && t.getCommitTimestamp() >= to) {
                    transactions.add(t);
                }
            }
        }
    }

    public int pendingTransactionCount(final long timestamp) {
        int count = 0;
        synchronized (_transactionSessionMap) {
            for (final Transaction t : _transactionSessionMap.values()) {
                if (t.getStartTimestamp() > 0
                        && t.getStartTimestamp() < timestamp
                        && t.getCommitTimestamp() >= timestamp
                        || t.getCommitTimestamp() == -1) {
                    count++;
                }
            }
        }
        return count;
=======
        }
>>>>>>> 4b82eb65
    }

    /**
     * @return The current timestamp value
     */
    public long getCurrentTimestamp() {
        return _timestampAllocator.getCurrentTimestamp();
    }

    /**
     * Returns the <code>java.awt.Container</code> object that contains the
     * diagnostic GUI, if it is open. Otherwise this method returns <i>null</i>.
     * The caller must cast the returned Object to Container. Persistit is
     * designed to avoid loading Swing or AWT classes in the event no GUI is
     * desired in order to minimize memory usage and startup time.
     * 
     * @return an Object that can be cast to <code>java.awt.Container</code>, or
     *         <i>null</i> if no diagnostic UI is open.
     */
    public Object getPersistitGuiContainer() {
        return _localGUI;
    }

    /**
     * Sets the {@link com.persistit.encoding.CoderManager} that will supply
     * instances of {@link com.persistit.encoding.ValueCoder} and
     * {@link com.persistit.encoding.KeyCoder}.
     * 
     * @param coderManager
     */
    public synchronized void setCoderManager(CoderManager coderManager) {
        _coderManager = coderManager;
    }

    /**
     * Returns the current CoderManager.
     * 
     * @return The current {@link com.persistit.encoding.CoderManager}.
     */
    public synchronized CoderManager getCoderManager() {
        return _coderManager;
    }

    public LogBase getLogBase() {
        return _logBase;
    }

    ClassIndex getClassIndex() {
        return _classIndex;
    }

    Class classForHandle(int handle) {
        ClassInfo ci = _classIndex.lookupByHandle(handle);
        if (ci == null)
            return null;
        else
            return ci.getDescribedClass();
    }

    KeyCoder lookupKeyCoder(Class cl) {
        if (_coderManager == null)
            return null;
        return _coderManager.lookupKeyCoder(cl);
    }

    ValueCoder lookupValueCoder(Class cl) {
        if (_coderManager == null)
            return null;
        return _coderManager.lookupValueCoder(cl);
    }

    public RecoveryManager getRecoveryManager() {
        return _recoveryManager;
    }

    public JournalManager getJournalManager() {
        return _journalManager;
    }

    TimestampAllocator getTimestampAllocator() {
        return _timestampAllocator;
    }

    IOMeter getIOMeter() {
        return _ioMeter;
    }

    ThreadLocal<WaitingThread> getWaitingThreadThreadLocal() {
        return _waitingThreadLocal;
    }

    SharedResource getTransactionResourceA() {
        return _transactionResourceA;
    }

    SharedResource getTransactionResourceB() {
        return _transactionResourceB;
    }

    LockManager getLockManager() {
        return _lockManager;
    }

    /**
     * Replaces the current logger implementation.
     * 
     * @see com.persistit.logging.AbstractPersistitLogger
     * @see com.persistit.logging.JDK14LoggingAdapter
     * @see com.persistit.logging.Log4JAdapter
     * @param logger
     *            The new logger implementation
     */
    public void setPersistitLogger(AbstractPersistitLogger logger) {
        _logger = logger;
    }

    /**
     * @return The current logger.
     */
    public AbstractPersistitLogger getPersistitLogger() {
        if (_logger == null)
            _logger = new DefaultPersistitLogger(getProperty(LOGFILE_PROPERTY));
        return _logger;
    }

    /**
     * Convenience method that performs an integrity check on all open
     * <code>Volume</code>s and reports detailed results to
     * {@link java.lang.System#out}.
     * 
     * @throws PersistitException
     */
    public void checkAllVolumes() throws PersistitException {
        IntegrityCheck icheck = new IntegrityCheck(this);
        for (int index = 0; index < _volumes.size(); index++) {
            Volume volume = _volumes.get(index);
            System.out.println("Checking " + volume + " ");
            try {
                icheck.checkVolume(volume);
            } catch (Exception e) {
                System.out.println(e + " while performing IntegrityCheck on "
                        + volume);
            }
        }
        System.out.println("  " + icheck.toString(true));
    }

    /**
     * Parses a property value as a long integer. Permits suffix values of "K"
     * for Kilo- and "M" for Mega-, "G" for Giga- and "T" for Tera-. For
     * example, the supplied value of "100K" yields a parsed result of 102400.
     * 
     * @param propName
     *            Name of the property, used in formating the Exception if the
     *            value is invalid.
     * @param dflt
     *            The default value.
     * @param min
     *            Minimum permissible value
     * @param max
     *            Maximum permissible value
     * @return The numeric value of the supplied String, as a long.
     * @throws IllegalArgumentException
     *             if the supplied String is not a valid integer representation,
     *             or is outside the supplied bounds.
     */
    long getLongProperty(String propName, long dflt, long min, long max) {
        String str = getProperty(propName);
        if (str == null)
            return dflt;
        return parseLongProperty(propName, str, min, max);
    }

    /**
     * Parses a string as a long integer. Permits suffix values of "K" for Kilo-
     * and "M" for Mega-, "G" for Giga- and "T" for Tera-. For example, the
     * supplied value of "100K" yields a parsed result of 102400.
     * 
     * @param propName
     *            Name of the property, used in formating the Exception if the
     *            value is invalid.
     * @param str
     *            The string representation, e.g., "100K".
     * @param min
     *            Minimum permissible value
     * @param max
     *            Maximum permissible value
     * @return The numeric value of the supplied String, as a long.
     * @throws IllegalArgumentException
     *             if the supplied String is not a valid integer representation,
     *             or is outside the supplied bounds.
     */
    static long parseLongProperty(String propName, String str, long min,
            long max) {
        long result = Long.MIN_VALUE;
        long multiplier = 1;
        if (str.length() > 1) {
            switch (str.charAt(str.length() - 1)) {
            case 't':
            case 'T':
                multiplier = TERA;
                break;
            case 'g':
            case 'G':
                multiplier = GIGA;
                break;
            case 'm':
            case 'M':
                multiplier = MEGA;
                break;
            case 'k':
            case 'K':
                multiplier = KILO;
                break;
            }
        }
        String sstr = str;
        boolean invalid = false;
        if (multiplier > 1) {
            sstr = str.substring(0, str.length() - 1);
        }

        try {
            result = Long.parseLong(sstr) * multiplier;
        }

        catch (NumberFormatException nfe) {
            invalid = true;
        }
        if (result < min || result > max || invalid) {
            throw new IllegalArgumentException("Value '" + str
                    + "' of property " + propName + " is invalid");
        }
        return result;
    }

    /**
     * Parses a string value as either <i>true</i> or <i>false</i>.
     * 
     * @param propName
     *            Name of the property, used in formating the Exception if the
     *            value is invalid.
     * @param dflt
     *            The default value
     * @return <i>true</i> or <i>false</i>
     */
    public boolean getBooleanProperty(String propName, boolean dflt) {
        String str = getProperty(propName);
        if (str == null)
            return dflt;
        str = str.toLowerCase();
        if ("true".equals(str))
            return true;
        if ("false".equals(str))
            return false;
        throw new IllegalArgumentException("Value '" + str + "' of property "
                + propName + " must be " + " either \"true\" or \"false\"");
    }

    /**
     * Attemps to open the diagnostic GUI that displays some useful information
     * about Persistit's internal state. If the UI has already been opened, this
     * method merely sets the shutdown suspend flag.
     * 
     * @param suspendShutdown
     *            If <code>true</code>, sets the shutdown suspend flag. Setting
     *            this flag suspends the {@link #close} method to permit
     *            continued use of the diagnostic GUI.
     * @throws ClassNotFoundException
     * @throws IllegalAccessException
     * @throws InstantiationException
     */
    public void setupGUI(boolean suspendShutdown)
            throws IllegalAccessException, InstantiationException,
            ClassNotFoundException, RemoteException {
        if (_localGUI == null) {
            if (_logBase.isLoggable(LogBase.LOG_INIT_CREATE_GUI)) {
                _logBase.log(LogBase.LOG_INIT_CREATE_GUI);
            }
            _localGUI = (UtilControl) (Class.forName(PERSISTIT_GUI_CLASS_NAME))
                    .newInstance();
        }
        _localGUI.setManagement(getManagement());
        _suspendShutdown.set(suspendShutdown);
    }

    /**
     * Closes the diagnostic GUI if it previously has been opened. Otherwise
     * this method does nothing.
     */
    public void shutdownGUI() {
        final UtilControl localGUI;
        synchronized (this) {
            localGUI = _localGUI;
            _suspendShutdown.set(false);
            _localGUI = null;
        }
        if (localGUI != null) {
            localGUI.close();
        }
    }

    /**
     * Indicates whether Persistit will suspend its shutdown activities on
     * invocation of {@link #close}. This flag is intended for use by management
     * tools that need to keep Persistit open even when the application has
     * requested it to close so that the final state of the Persistit
     * environment can be examined.
     * 
     * @return <code>true</code> if Persistit will wait when attempting to
     *         close; <code>false</code> if the <code>close</code> operation
     *         will not be suspended.
     */
    public boolean isShutdownSuspended() {
        return _suspendShutdown.get();
    }

    /**
     * Determines whether Persistit will suspend its shutdown activities on
     * invocation of {@link #close}. This flag is intended for use by management
     * tools that need to keep Persistit open even when the application has
     * requested it to close so that the final state of the Persistit
     * environment can be examined.
     * 
     * @param suspended
     *            <code>true</code> to specify that Persistit will wait when
     *            attempting to close; otherwise <code>false</code>.
     */
    public void setShutdownSuspended(boolean suspended) {
        _suspendShutdown.set(suspended);
    }

    /**
     * Indicates whether Persistit is suspending all updates. When set, this
     * property will cause all updates to be suspended until the property is
     * cleared. This capability is intended primarily for diagnostic and
     * management support.
     * 
     * @return <code>true</code> if all updates are suspended; otherwise
     *         <code>false</code>.
     */
    public boolean isUpdateSuspended() {
        return _suspendUpdates.get();
    }

    /**
     * Controls whether Persistit will suspend all Threads that attempt to
     * update any Volume. When set, this property will cause all updates to be
     * suspended until the property is cleared. This capability is intended
     * primarily for diagnostic support and management support.
     * 
     * @param suspended
     *            <code>true</code> to suspend all updates; <code>false</code>
     *            to enable updates.
     */
    public synchronized void setUpdateSuspended(boolean suspended) {
        _suspendUpdates.set(suspended);
    }

    /**
     * Add a {@link CheckpointListener} which may be used to serialize state
     * during the checkpoint process.
     * 
     * @param listener
     *            The listener to add.
     * @throws NullPointerException
     */
    public void addCheckpointListener(final CheckpointListener listener) {
        if (listener == null) {
            throw new NullPointerException();
        }
        synchronized (_checkpointListeners) {
            _checkpointListeners.add(listener);
        }
    }

    /**
     * Attempt to remove a previously added {@link CheckpointListener}.
     * 
     * @param listener
     */
    public void removeCheckpointListener(final CheckpointListener listener) {
        synchronized (_checkpointListeners) {
            _checkpointListeners.remove(listener);
        }
    }

<<<<<<< HEAD
    void addTransactionalCache(TransactionalCache tc) {
        if (_initialized.get()) {
            throw new IllegalStateException("TransactionalCache must be added"
                    + " before Persistit initialization");
        }
        if (getTransactionalCache(tc.cacheId()) != null) {
            throw new IllegalStateException(
                    "TransactionalCache cacheId must be unique");
        }
        _transactionalCaches.put(tc.cacheId(), tc);
    }

    TransactionalCache getTransactionalCache(final long cacheId) {
        return _transactionalCaches.get(cacheId);
    }

=======
>>>>>>> 4b82eb65
    /**
     * Initializes Persistit using a property file path supplied as the first
     * argument, or if no arguments are supplied, the default property file name
     * (<code>persistit.properties</code> in the default directory).
     * Command-line argument flags can invoke the integrity checker, start the
     * AdminUI and suspend shutdown. See {@link #USAGE} for details.
     * 
     * @param args
     * @throws Exception
     */
    public static void main(String[] args) throws Exception {
        boolean gui = false;
        boolean icheck = false;
        boolean wait = false;
        boolean copy = false;

        String propertiesFileName = null;
        for (int index = 0; index < args.length; index++) {
            String s = args[index];
            if (s.startsWith("?") || s.startsWith("-?") || s.startsWith("-h")
                    || s.startsWith("-H")) {
                usage();
                return;
            }
            if (s.equalsIgnoreCase("-g")) {
                gui = true;
            } else if (s.equalsIgnoreCase("-i")) {
                icheck = true;
            } else if (s.equalsIgnoreCase("-w")) {
                wait = true;
            } else if (s.equalsIgnoreCase("-c")) {
                copy = true;
            } else if (!s.startsWith("-") && propertiesFileName == null) {
                propertiesFileName = s;
            } else {
                usage();
                return;
            }
        }
        Persistit persistit = new Persistit();
        persistit.initialize(propertiesFileName);
        try {
            if (gui) {
                persistit.setupGUI(wait);
            }
            if (icheck) {
                persistit.checkAllVolumes();
            }
            if (copy) {
                persistit.copyBackPages();
            }
            if (wait) {
                persistit.setShutdownSuspended(true);
            }
        } catch (Exception e) {
            e.printStackTrace();
            persistit.setShutdownSuspended(false);
        } finally {
            persistit.close();
        }
    }

    private static void usage() {
        for (int index = 0; index < USAGE.length; index++) {
            System.out.println(USAGE[index]);
        }
        System.out.println();
    }
}
<|MERGE_RESOLUTION|>--- conflicted
+++ resolved
@@ -1,2535 +1,2489 @@
-/**
- * Copyright (C) 2011 Akiban Technologies Inc.
- * This program is free software: you can redistribute it and/or modify
- * it under the terms of the GNU Affero General Public License, version 3,
- * as published by the Free Software Foundation.
- *
- * This program is distributed in the hope that it will be useful,
- * but WITHOUT ANY WARRANTY; without even the implied warranty of
- * MERCHANTABILITY or FITNESS FOR A PARTICULAR PURPOSE.  See the
- * GNU Affero General Public License for more details.
- *
- * You should have received a copy of the GNU Affero General Public License
- * along with this program.  If not, see http://www.gnu.org/licenses.
- */
-
-package com.persistit;
-
-import java.io.File;
-import java.io.FileInputStream;
-import java.io.FileNotFoundException;
-import java.io.IOException;
-import java.rmi.RemoteException;
-import java.security.AccessController;
-import java.security.PrivilegedAction;
-import java.text.SimpleDateFormat;
-import java.util.ArrayList;
-import java.util.Date;
-import java.util.Enumeration;
-import java.util.HashMap;
-import java.util.List;
-import java.util.Map;
-import java.util.Properties;
-import java.util.ResourceBundle;
-import java.util.Stack;
-import java.util.WeakHashMap;
-import java.util.concurrent.atomic.AtomicBoolean;
-
-import javax.management.InstanceNotFoundException;
-import javax.management.MBeanServer;
-import javax.management.ObjectName;
-
-import com.persistit.TimestampAllocator.Checkpoint;
-import com.persistit.TimestampAllocator.CheckpointListener;
-import com.persistit.WaitingThreadManager.WaitingThread;
-import com.persistit.encoding.CoderManager;
-import com.persistit.encoding.KeyCoder;
-import com.persistit.encoding.ValueCoder;
-import com.persistit.exception.LogInitializationException;
-import com.persistit.exception.PersistitClosedException;
-import com.persistit.exception.PersistitException;
-import com.persistit.exception.PersistitIOException;
-import com.persistit.exception.PropertiesNotFoundException;
-import com.persistit.exception.ReadOnlyVolumeException;
-import com.persistit.exception.VolumeAlreadyExistsException;
-import com.persistit.exception.VolumeNotFoundException;
-import com.persistit.logging.AbstractPersistitLogger;
-import com.persistit.logging.DefaultPersistitLogger;
-
-/**
- * <p>
- * Creates and manages the the runtime environment for a Persistit&trade;
- * database. To use <code>Persistit</code>, an application invokes one of the
- * static {@link #initialize} methods to load a set of properties that govern
- * Persistit's behavior, and to initialize its memory structures. When
- * terminating, the application should invoke the static {@link #close} method
- * to complete all database writes, close all files and relinquish all buffer
- * memory.
- * </p>
- * <p>
- * Once initialized, there is a single <code>Persistit</code> instance available
- * from the {@link #getInstance} method. Various non-static methods are
- * available on this instance. The {@link #close} method releases the
- * <code>Persistit</code> instance, allowing its memory to be released.
- * </p>
- * <p>
- * An application interacts with Persistit by creating {@link Exchange} objects
- * and invoking their methods.
- * </p>
- * <p>
- * During initialization this class optionally creates a small Swing UI
- * containing various useful diagnostic views of internal state. To request this
- * utility, include the command-line parameter
- * <code>-Dcom.persistit.showgui=true</code>, or specify the property
- * </code>showgui=true</code> in the properties file supplied to the
- * {@link #initialize} method.
- * </p>
- * 
- * @version 1.1
- */
-public class Persistit {
-    /**
-     * This version of Persistit
-     */
-    public final static String VERSION = "Persistit 2.1.1"
-            + (Debug.ENABLED ? "-DEBUG" : "");
-    /**
-     * The copyright notice
-     */
-    public final static String COPYRIGHT = "Copyright (c) 2011 Akiban Technologies Inc.";
-
-    /**
-     * Determines whether multi-byte integers will be written in little- or
-     * big-endian format. This constant is <code>true</code> in all current
-     * builds.
-     */
-    public final static boolean BIG_ENDIAN = true;
-    /**
-     * Prefix used to form the a system property name. For example, the property
-     * named <code>journalpath=xyz</code> can also be specified as a system
-     * property on the command line with the option
-     * -Dcom.persistit.journalpath=xyz.
-     */
-    public final static String SYSTEM_PROPERTY_PREFIX = "com.persistit.";
-    /**
-     * Name of utility GUI class.
-     */
-    private final static String PERSISTIT_GUI_CLASS_NAME = SYSTEM_PROPERTY_PREFIX
-            + "ui.AdminUI";
-
-    /**
-     * Default suffix for properties file name
-     */
-    public final static String DEFAULT_PROPERTIES_FILE_SUFFIX = ".properties";
-    /**
-     * Default properties file name
-     */
-    public final static String DEFAULT_CONFIG_FILE = "persistit.properties";
-    /**
-     * Default maximum time (in milliseconds) to allow for successful completion
-     * of an operation.
-     */
-    static final long DEFAULT_TIMEOUT_VALUE = 30000; // Thirty seconds
-    /**
-     * Upper bound maximum time (in milliseconds) to allow for successful
-     * completion of an operation. This is the maximum timeout value you can
-     * specify for individual <code>Exchange</code>.
-     */
-    static final long MAXIMUM_TIMEOUT_VALUE = 86400000; // One day
-    /**
-     * Property name by which name of properties file can be supplied.
-     */
-    public final static String CONFIG_FILE_PROPERTY_NAME = "properties";
-    /**
-     * Property name prefix for specifying buffer size and count. The full
-     * property name should be one of "1024", "2048", "4096", "8192" or "16384"
-     * appended to this string, e.g., "buffer.count.8192".
-     */
-    public final static String BUFFERS_PROPERTY_NAME = "buffer.count.";
-    /**
-     * Property name prefix for specifying Volumes. The full property name
-     * should be a unique ordinal number appended to this string, e.g.,
-     * "volume.1", "volume.2", etc.
-     */
-    public final static String VOLUME_PROPERTY_PREFIX = "volume.";
-    /**
-     * Property name for specifying the file specification for the journal.
-     */
-    public final static String JOURNAL_PATH_PROPERTY_NAME = "journalpath";
-
-    /**
-     * Property name for specifying the size of each journal file, e.g.,
-     * "journalsize=400000000".
-     */
-    public final static String JOURNAL_BLOCKSIZE_PROPERTY_NAME = "journalsize";
-
-    /**
-     * Default path name for the journal. Note, sequence suffix in the form
-     * .nnnnnnnnnnnnnnnn (16 digits, zero-filled) will be appended.
-     */
-    public final static String DEFAULT_JOURNAL_PATH = "persistit_journal";
-
-    /**
-     * Default System Volume Name
-     */
-    public final static String DEFAULT_SYSTEM_VOLUME_NAME = "_system";
-
-    /**
-     * Property name for specifying the system volume name
-     */
-    public final static String SYSTEM_VOLUME_PROPERTY = "sysvolume";
-
-    /**
-     * Default Transactions Volume Name
-     */
-    public final static String DEFAULT_TXN_VOLUME_NAME = "_txn";
-
-    /**
-     * Property name for specifying the transaction volume name
-     */
-    public final static String TXN_VOLUME_PROPERTY = "txnvolume";
-
-    /**
-     * Property name for specifying whether Persistit should display diagnostic
-     * messages. Property value must be "true" or "false".
-     */
-    public final static String VERBOSE_PROPERTY = "verbose";
-    /**
-     * Property name for specifying whether Persistit should retry read
-     * operations that fail due to IOExceptions.
-     */
-    public final static String READ_RETRY_PROPERTY = "readretry";
-    /**
-     * Property name for maximum length of time a Persistit operation will wait
-     * for I/O completion before throwing a TimeoutException.
-     */
-    public final static String TIMEOUT_PROPERTY = "timeout";
-
-    /**
-     * Property name to specify package and/or class names of classes that must
-     * be serialized using standard Java serialization.
-     */
-    public final static String SERIAL_OVERRIDE_PROPERTY = "serialOverride";
-
-    /**
-     * Property name to specify whether DefaultValueCoder should use a declared
-     * no-arg contructor within each class being deserialized. Unless specified
-     * as <code>true</code>, Serializable classes will be instantiated through
-     * platform-specific API calls.
-     */
-    public final static String CONSTRUCTOR_OVERRIDE_PROPERTY = "constructorOverride";
-
-    /**
-     * Property name for specifying whether Persistit should attempt to launch a
-     * diagnostic utility for viewing internal state.
-     */
-    public final static String SHOW_GUI_PROPERTY = "showgui";
-
-    /**
-     * Property name for log switches
-     */
-    public final static String LOGGING_PROPERTIES = "logging";
-
-    /**
-     * Property name for log file name
-     */
-    public final static String LOGFILE_PROPERTY = "logfile";
-    /**
-     * Property name for the optional RMI registry host name
-     */
-    public final static String RMI_REGISTRY_HOST_PROPERTY = "rmihost";
-    /**
-     * Property name for the optional RMI registry port
-     */
-    public final static String RMI_REGISTRY_PORT = "rmiport";
-    /**
-     * Property name for enabling Persistit Open MBean for JMX
-     */
-    public final static String JMX_PARAMS = "jmx";
-
-    /**
-     * Property name for pseudo-property "timestamp";
-     */
-    public final static String TIMESTAMP_PROPERTY = "timestamp";
-
-    /**
-     * Property name for the "append only" property.
-     */
-    public final static String APPEND_ONLY_PROPERTY = "appendonly";
-
-    /**
-     * Maximum number of Exchanges that will be held in an internal pool.
-     */
-    public final static int MAX_POOLED_EXCHANGES = 100;
-
-    /**
-     * Default environment name
-     */
-    public final static String DEFAULT_ENVIRONMENT = "default";
-    /**
-     * New-Line character sequence
-     */
-    public final static String NEW_LINE = System.getProperty("line.separator");
-    /**
-     * Minimal command line documentation
-     */
-    private final static String[] USAGE = {
-            "java.persistit.Persistit [options] [property_file_name]", "",
-            " where flags are", "  -g           to show the Admin UI",
-            "  -i           to perform integrity checks on all volumes",
-            "  -w           to wait for the Admin UI to connect",
-            "  -? or -help  to show this help message", };
-
-    private final static long KILO = 1024;
-    private final static long MEGA = KILO * KILO;
-    private final static long GIGA = MEGA * KILO;
-    private final static long TERA = GIGA * KILO;
-
-    private final static long SHORT_DELAY = 500;
-
-    private final static long CLOSE_LOG_INTERVAL = 30000000000L; // 30 sec
-
-    private final static long FLUSH_CHECKPOINT_INTERVAL = 10000000000L; // 10sec
-
-    private AbstractPersistitLogger _logger;
-
-    /**
-     * Start time
-     */
-    private final long _startTime = System.currentTimeMillis();
-    private final HashMap<Integer, BufferPool> _bufferPoolTable = new HashMap<Integer, BufferPool>();
-    private final ArrayList<Volume> _volumes = new ArrayList<Volume>();
-    private final HashMap<Long, Volume> _volumesById = new HashMap<Long, Volume>();
-    private Properties _properties = new Properties();
-
-    private AtomicBoolean _initialized = new AtomicBoolean();
-    private AtomicBoolean _closed = new AtomicBoolean();
-
-    private long _beginCloseTime;
-    private long _nextCloseTime;
-    private long _nextFlushCheckpoint;
-
-    private final LogBase _logBase = new LogBase(this);
-
-    private AtomicBoolean _suspendShutdown = new AtomicBoolean(false);
-    private AtomicBoolean _suspendUpdates = new AtomicBoolean(false);
-
-    private UtilControl _localGUI;
-
-    private CoderManager _coderManager;
-    private ClassIndex _classIndex = new ClassIndex(this);
-    private ThreadLocal<SessionId> _sessionIdThreadLocal = new ThreadLocal<SessionId>() {
-        protected SessionId initialValue() {
-            return new SessionId();
-        }
-    };
-
-    private ThreadLocal<WaitingThread> _waitingThreadLocal = new ThreadLocal<WaitingThread>();
-
-    private final Map<SessionId, Transaction> _transactionSessionMap = new WeakHashMap<SessionId, Transaction>();
-
-    private ManagementImpl _management;
-
-    private final RecoveryManager _recoveryManager = new RecoveryManager(this);
-
-    private final JournalManager _journalManager = new JournalManager(this);
-
-    private final TimestampAllocator _timestampAllocator = new TimestampAllocator();
-
-    private final IOMeter _ioMeter = new IOMeter();
-
-    private Map<SessionId, List<Exchange>> _exchangePoolMap = new WeakHashMap<SessionId, List<Exchange>>();
-
-    private boolean _readRetryEnabled;
-
-    private long _defaultTimeout;
-
-    private final SharedResource _transactionResourceA = new SharedResource(
-            this);
-
-    private final SharedResource _transactionResourceB = new SharedResource(
-            this);
-
-    private final LockManager _lockManager = new LockManager();
-
-    private final List<Checkpoint> _outstandingCheckpoints = new ArrayList<Checkpoint>();
-
-    private final List<CheckpointListener> _checkpointListeners = new ArrayList<CheckpointListener>();
-
-<<<<<<< HEAD
-    private final HashMap<Long, TransactionalCache> _transactionalCaches = new HashMap<Long, TransactionalCache>();
-
-=======
->>>>>>> 4b82eb65
-    private Checkpoint _lastCheckpoint = new Checkpoint(0, 0);
-
-    /**
-     * <p>
-     * Initialize Persistit using properties supplied by the default properties
-     * file. The name of this file is supplied by the system property
-     * <code>com.persistit.properties</code>. If that property is not specified,
-     * the default file path is <code>./persistit.properties</code> in the
-     * current working directory. If Persistit has already been initialized,
-     * this method does nothing. This method is threadsafe; if multiple threads
-     * concurrently attempt to invoke this method, one of the threads will
-     * actually perform the initialization and the other threads will do
-     * nothing.
-     * </p>
-     * <p>
-     * Note that Persistit starts non-daemon threads that will keep a JVM from
-     * exiting until {@link #close} is invoked. This is to ensure that all
-     * pending updates are written before the JVM exit.
-     * </p>
-     * 
-     * @throws PersistitException
-     * @throws IOException
-     * @throws Exception
-     */
-    public void initialize() throws PersistitException {
-        initialize(getProperty(CONFIG_FILE_PROPERTY_NAME, DEFAULT_CONFIG_FILE));
-    }
-
-    /**
-     * <p>
-     * Initialize Persistit using the supplied properties file path. If
-     * Persistit has already been initialized, this method does nothing. This
-     * method is threadsafe; if multiple threads concurrently attempt to invoke
-     * this method, one of the threads will actually perform the initialization
-     * and the other threads will do nothing.
-     * </p>
-     * <p>
-     * Note that Persistit starts non-daemon threads that will keep a JVM from
-     * exiting until {@link #close} is invoked. This is to ensure that all
-     * pending updates are written before the JVM exit.
-     * </p>
-     * 
-     * @param propertiesFileName
-     *            The path to the properties file.
-     * @throws PersistitException
-     * @throws IOException
-     */
-    public void initialize(String propertiesFileName) throws PersistitException {
-        initialize(parseProperties(propertiesFileName));
-    }
-
-    /**
-     * <p>
-     * Initialize Persistit using the supplied <code>java.util.Properties</code>
-     * instance. Applications can use this method to supply computed Properties
-     * rather than reading them from a file. If Persistit has already been
-     * initialized, this method does nothing. This method is threadsafe; if
-     * multiple threads concurrently attempt to invoke this method, one of the
-     * threads will actually perform the initialization and the other threads
-     * will do nothing.
-     * </p>
-     * <p>
-     * Note that Persistit starts non-daemon threads that will keep a JVM from
-     * exiting until {@link #close} is invoked. This is to ensure that all
-     * pending updates are written before the JVM exit.
-     * </p>
-     * 
-     * @param properties
-     *            The Properties object from which to initialize Persistit
-     * @throws PersistitException
-     * @throws IOException
-     */
-    public void initialize(Properties properties) throws PersistitException {
-        initializeProperties(properties);
-        initializeManagement();
-        initializeOther();
-        initializeLogging();
-        initializeRecovery();
-        initializeJournal();
-        initializeBufferPools();
-        initializeVolumes();
-        startBufferPools();
-        finishRecovery();
-        startJournal();
-        flush();
-
-        _initialized.set(true);
-        _closed.set(false);
-    }
-
-    Properties parseProperties(final String propertiesFileName)
-            throws PersistitException {
-        Properties properties = new Properties();
-        try {
-            if (propertiesFileName.contains(DEFAULT_PROPERTIES_FILE_SUFFIX)
-                    || propertiesFileName.contains(File.separator)) {
-                properties.load(new FileInputStream(propertiesFileName));
-            } else {
-                ResourceBundle bundle = ResourceBundle
-                        .getBundle(propertiesFileName);
-                for (Enumeration<String> e = bundle.getKeys(); e
-                        .hasMoreElements();) {
-                    final String key = (String) e.nextElement();
-                    properties.put(key, bundle.getString(key));
-                }
-            }
-        } catch (FileNotFoundException fnfe) {
-            // A friendlier exception when the properties file is not found.
-            throw new PropertiesNotFoundException(fnfe.getMessage());
-        } catch (IOException ioe) {
-            throw new PersistitIOException(ioe);
-        }
-        return properties;
-    }
-
-    void initializeProperties(final Properties properties) {
-        properties.putAll(_properties);
-        _properties = properties;
-
-        _readRetryEnabled = getBooleanProperty(READ_RETRY_PROPERTY, true);
-        _defaultTimeout = getLongProperty(TIMEOUT_PROPERTY,
-                DEFAULT_TIMEOUT_VALUE, 0, MAXIMUM_TIMEOUT_VALUE);
-
-    }
-
-    void initializeLogging() throws PersistitException {
-        try {
-            _logBase.logstart();
-        } catch (Exception e) {
-            System.err.println("Persistit(tm) Logging is disabled due to " + e);
-            if (e.getMessage() != null && e.getMessage().length() > 0) {
-                System.err.println(e.getMessage());
-            }
-            e.printStackTrace();
-        }
-
-        String logSpecification = getProperty(LOGGING_PROPERTIES);
-        if (logSpecification != null) {
-            try {
-                _logBase.setLogEnabled(logSpecification,
-                        AbstractPersistitLogger.INFO);
-            } catch (Exception e) {
-                throw new LogInitializationException(e);
-            }
-        }
-    }
-
-    void initializeRecovery() throws PersistitException {
-        String journalPath = getProperty(JOURNAL_PATH_PROPERTY_NAME,
-                DEFAULT_JOURNAL_PATH);
-        _recoveryManager.init(journalPath);
-        _recoveryManager.buildRecoveryPlan();
-    }
-
-    void initializeJournal() throws PersistitException {
-        String journalPath = getProperty(JOURNAL_PATH_PROPERTY_NAME,
-                DEFAULT_JOURNAL_PATH);
-        int journalSize = (int) getLongProperty(
-                JOURNAL_BLOCKSIZE_PROPERTY_NAME,
-                JournalManager.DEFAULT_BLOCK_SIZE,
-                JournalManager.MINIMUM_BLOCK_SIZE,
-                JournalManager.MAXIMUM_BLOCK_SIZE);
-
-        _journalManager.init(_recoveryManager, journalPath, journalSize);
-        if (getBooleanProperty(APPEND_ONLY_PROPERTY, false)) {
-            _journalManager.setAppendOnly(true);
-        }
-    }
-
-    void initializeBufferPools() {
-        StringBuilder sb = new StringBuilder();
-        int bufferSize = Buffer.MIN_BUFFER_SIZE;
-        while (bufferSize <= Buffer.MAX_BUFFER_SIZE) {
-            sb.setLength(0);
-            sb.append(BUFFERS_PROPERTY_NAME);
-            sb.append(bufferSize);
-            String propertyName = sb.toString();
-
-            int count = (int) getLongProperty(propertyName, -1,
-                    BufferPool.MINIMUM_POOL_COUNT,
-                    BufferPool.MAXIMUM_POOL_COUNT);
-
-            if (count != -1) {
-                if (_logBase.isLoggable(LogBase.LOG_INIT_ALLOCATE_BUFFERS)) {
-                    _logBase.log(LogBase.LOG_INIT_ALLOCATE_BUFFERS, count,
-                            bufferSize);
-                }
-                BufferPool pool = new BufferPool(count, bufferSize, this);
-                _bufferPoolTable.put(new Integer(bufferSize), pool);
-                registerBufferPoolMXBean(bufferSize);
-            }
-            bufferSize <<= 1;
-        }
-    }
-
-    void initializeVolumes() throws PersistitException {
-        for (Enumeration<?> enumeration = _properties.propertyNames(); enumeration
-                .hasMoreElements();) {
-            String key = (String) enumeration.nextElement();
-            if (key.startsWith(VOLUME_PROPERTY_PREFIX)) {
-                boolean isOne = true;
-                try {
-                    Integer.parseInt(key.substring(VOLUME_PROPERTY_PREFIX
-                            .length()));
-                } catch (NumberFormatException nfe) {
-                    isOne = false;
-                }
-                if (isOne) {
-                    VolumeSpecification volumeSpecification = new VolumeSpecification(
-                            getProperty(key));
-
-                    if (_logBase.isLoggable(LogBase.LOG_INIT_OPEN_VOLUME)) {
-                        _logBase.log(LogBase.LOG_INIT_OPEN_VOLUME,
-                                volumeSpecification.describe());
-                    }
-                    Volume.loadVolume(this, volumeSpecification);
-                }
-            }
-        }
-    }
-
-    void initializeManagement() {
-        String rmiHost = getProperty(RMI_REGISTRY_HOST_PROPERTY);
-        String rmiPort = getProperty(RMI_REGISTRY_PORT);
-        boolean enableJmx = getBooleanProperty(JMX_PARAMS, true);
-
-        if (rmiHost != null || rmiPort != null) {
-            ManagementImpl management = (ManagementImpl) getManagement();
-            management.register(rmiHost, rmiPort);
-        }
-        if (enableJmx) {
-            registerMXBeans();
-        }
-
-    }
-
-    void initializeOther() {
-        // Set up the parent CoderManager for this instance.
-        String serialOverridePatterns = getProperty(Persistit.SERIAL_OVERRIDE_PROPERTY);
-        DefaultCoderManager cm = new DefaultCoderManager(this,
-                serialOverridePatterns);
-        _coderManager = cm;
-
-        if (getBooleanProperty(SHOW_GUI_PROPERTY, false)) {
-            try {
-                setupGUI(true);
-            } catch (Exception e) {
-                // If we can't open the utility gui, well, tough.
-            }
-        }
-    }
-
-    void startBufferPools() throws PersistitException {
-        for (final BufferPool pool : _bufferPoolTable.values()) {
-            pool.startThreads();
-        }
-    }
-
-    void startJournal() throws PersistitException {
-        _journalManager.startThreads();
-    }
-
-    void finishRecovery() throws PersistitException {
-        _recoveryManager.applyAllCommittedTransactions(_recoveryManager
-                .getDefaultRecoveryListener());
-        _recoveryManager.close();
-        flush();
-        checkpoint();
-        if (_logBase.isLoggable(LogBase.LOG_RECOVERY_DONE)) {
-            _logBase.log(LogBase.LOG_RECOVERY_DONE,
-                    _journalManager.getPageMapSize(),
-                    _recoveryManager.getAppliedTransactionCount(),
-                    _recoveryManager.getErrorCount());
-        }
-
-    }
-
-    /**
-     * Reflectively attempts to load and execute the PersistitOpenMBean setup
-     * method. This will work only if the persistit_jsaXXX_jmx.jar is on the
-     * classpath. By default, PersistitOpenMBean uses the platform JMX server,
-     * so this also required Java 5.0+.
-     * 
-     * @param params
-     *            "true" to enable the PersistitOpenMBean, else "false".
-     */
-    private void registerMXBeans() {
-        MBeanServer server = java.lang.management.ManagementFactory
-                .getPlatformMBeanServer();
-        try {
-            server.registerMBean((ManagementMXBean) getManagement(),
-                    new ObjectName(ManagementMXBean.MXBEAN_NAME));
-            server.registerMBean((IOMeterMXBean) _ioMeter, new ObjectName(
-                    IOMeterMXBean.MXBEAN_NAME));
-            server.registerMBean((JournalManagerMXBean) _journalManager,
-                    new ObjectName(JournalManagerMXBean.MXBEAN_NAME));
-            server.registerMBean((RecoveryManagerMXBean) _recoveryManager,
-                    new ObjectName(RecoveryManagerMXBean.MXBEAN_NAME));
-        } catch (Exception exception) {
-            if (_logBase.isLoggable(LogBase.LOG_MBEAN_EXCEPTION)) {
-                _logBase.log(LogBase.LOG_MBEAN_EXCEPTION, exception);
-            }
-        }
-    }
-
-    private void registerBufferPoolMXBean(final int bufferSize) {
-        MBeanServer server = java.lang.management.ManagementFactory
-                .getPlatformMBeanServer();
-        try {
-            BufferPoolMXBean bean = new BufferPoolMXBeanImpl(this, bufferSize);
-            server.registerMBean(bean,
-                    new ObjectName(BufferPoolMXBeanImpl.mbeanName(bufferSize)));
-        } catch (Exception exception) {
-            if (_logBase.isLoggable(LogBase.LOG_MBEAN_EXCEPTION)) {
-                _logBase.log(LogBase.LOG_MBEAN_EXCEPTION, exception);
-            }
-        }
-    }
-
-    private void unregisterMXBeans() {
-        MBeanServer server = java.lang.management.ManagementFactory
-                .getPlatformMBeanServer();
-        try {
-            server.unregisterMBean(new ObjectName(
-                    RecoveryManagerMXBean.MXBEAN_NAME));
-            server.unregisterMBean(new ObjectName(
-                    JournalManagerMXBean.MXBEAN_NAME));
-            server.unregisterMBean(new ObjectName(IOMeterMXBean.MXBEAN_NAME));
-            server.unregisterMBean(new ObjectName(ManagementMXBean.MXBEAN_NAME));
-        } catch (InstanceNotFoundException exception) {
-            // ignore
-        } catch (Exception exception) {
-            if (_logBase.isLoggable(LogBase.LOG_MBEAN_EXCEPTION)) {
-                _logBase.log(LogBase.LOG_MBEAN_EXCEPTION, exception);
-            }
-        }
-    }
-
-    private void unregisterBufferPoolMXBean(final int bufferSize) {
-        MBeanServer server = java.lang.management.ManagementFactory
-                .getPlatformMBeanServer();
-        try {
-            server.unregisterMBean(new ObjectName(BufferPoolMXBeanImpl
-                    .mbeanName(bufferSize)));
-        } catch (InstanceNotFoundException exception) {
-            // ignore
-        } catch (Exception exception) {
-            if (_logBase.isLoggable(LogBase.LOG_MBEAN_EXCEPTION)) {
-                _logBase.log(LogBase.LOG_MBEAN_EXCEPTION, exception);
-            }
-        }
-    }
-
-    synchronized void addVolume(Volume volume)
-            throws VolumeAlreadyExistsException {
-        Long idKey = new Long(volume.getId());
-        Volume otherVolume = _volumesById.get(idKey);
-        if (otherVolume != null) {
-            throw new VolumeAlreadyExistsException("Volume " + otherVolume
-                    + " has same ID");
-        }
-        otherVolume = getVolume(volume.getPath());
-        if (otherVolume != null
-                && volume.getPath().equals(otherVolume.getPath())) {
-            throw new VolumeAlreadyExistsException("Volume " + otherVolume
-                    + " has same path");
-        }
-        _volumes.add(volume);
-        _volumesById.put(idKey, volume);
-    }
-
-    synchronized void removeVolume(Volume volume, boolean delete) {
-        Long idKey = new Long(volume.getId());
-        _volumesById.remove(idKey);
-        _volumes.remove(volume);
-        // volume.getPool().invalidate(volume);
-        if (delete) {
-            volume.getPool().delete(volume);
-        }
-    }
-
-    /**
-     * Replaces substitution variables in a supplied string with values taken
-     * from the properties available to Persistit (see {@link getProperty}).
-     * 
-     * @param text
-     *            String in in which to make substitutions
-     * @param properties
-     *            Properties containing substitution values
-     * @return text with substituted property values
-     */
-    public String substituteProperties(String text, Properties properties) {
-        return substituteProperties(text, properties, 0);
-    }
-
-    /**
-     * Replaces substitution variables in a supplied string with values taken
-     * from the properties available to Persistit (see {@link getProperty}).
-     * 
-     * @param text
-     *            String in in which to make substitutions
-     * @param properties
-     *            Properties containing substitution values
-     * @param depth
-     *            Count of recursive calls - maximum depth is 20. Generall
-     * @return
-     */
-    String substituteProperties(String text, Properties properties, int depth) {
-        int p = text.indexOf("${");
-        while (p >= 0 && p < text.length()) {
-            p += 2;
-            int q = text.indexOf("}", p);
-            if (q > 0) {
-                String propertyName = text.substring(p, q);
-                if (Util.isValidName(propertyName)) {
-                    // sanity check to prevent stack overflow
-                    // due to infinite loop
-                    if (depth > 20)
-                        throw new IllegalArgumentException("property "
-                                + propertyName
-                                + " substitution cycle is too deep");
-                    String propertyValue = getProperty(propertyName, depth + 1,
-                            properties);
-                    if (propertyValue == null)
-                        propertyValue = "";
-                    text = text.substring(0, p - 2) + propertyValue
-                            + text.substring(q + 1);
-                } else
-                    break;
-            } else {
-                break;
-            }
-            p = text.indexOf("${");
-        }
-        return text;
-    }
-
-    public Properties getProperties() {
-        return _properties;
-    }
-
-    /**
-     * <p>
-     * Returns a property value, or <code>null</code> if there is no such
-     * property. The property is taken from one of the following sources:
-     * <ol>
-     * <li>A system property having a prefix of "com.persistit.". For example,
-     * the property named "journalpath" can be supplied as the system property
-     * named com.persistit.journalpath. (Note: if the security context does not
-     * permit access to system properties, then system properties are ignored.)</li>
-     * <li>The supplied Properties object, which was either passed to the
-     * {@link #initialize(Properties)} method, or was loaded from the file named
-     * in the {@link #initialize(String)} method.</li>
-     * <li>The pseudo-property name <code>timestamp</code>. The value is the
-     * current time formated by <code>SimpleDateFormat</code> using the pattern
-     * yyyyMMddHHmm. (This pseudo-property makes it easy to specify a unique log
-     * file name each time Persistit is initialized.</li>
-     * </ol>
-     * </p>
-     * If a property value contains a substitution variable in the form
-     * <code>${<i>pppp</i>}</code>, then this method attempts perform a
-     * substitution. To do so it recursively gets the value of a property named
-     * <code><i>pppp</i></code>, replaces the substring delimited by
-     * <code>${</code> and <code>}</code>, and then scans the resulting string
-     * for further substitution variables.
-     * 
-     * @param propertyName
-     *            The property name
-     * @return The resulting string
-     */
-    public String getProperty(String propertyName) {
-        return getProperty(propertyName, null);
-    }
-
-    /**
-     * <p>
-     * Returns a property value, or a default value if there is no such
-     * property. The property is taken from one of the following sources:
-     * <ol>
-     * <li>A system property having a prefix of "com.persistit.". For example,
-     * the property named "journalpath" can be supplied as the system property
-     * named com.persistit.journalpath. (Note: if the security context does not
-     * permit access to system properties, then system properties are ignored.)</li>
-     * <li>The supplied Properties object, which was either passed to the
-     * {@link #initialize(Properties)} method, or was loaded from the file named
-     * in the {@link #initialize(String)} method.</li>
-     * <li>The pseudo-property name <code>timestamp</code>. The value is the
-     * current time formated by <code>SimpleDateFormat</code> using the pattern
-     * yyyyMMddHHmm. (This pseudo-property makes it easy to specify a unique log
-     * file name each time Persistit is initialized.</li>
-     * </ol>
-     * </p>
-     * If a property value contains a substitution variable in the form
-     * <code>${<i>pppp</i>}</code>, then this method attempts perform a
-     * substitution. To do so it recursively gets the value of a property named
-     * <code><i>pppp</i></code>, replaces the substring delimited by
-     * <code>${</code> and <code>}</code>, and then scans the resulting string
-     * for further substitution variables. </p>
-     * <p>
-     * For all properties, the value "-" (a single hyphen) explicitly specifies
-     * the <i>default</i> value.
-     * </p>
-     * 
-     * @param propertyName
-     *            The property name
-     * @param defaultValue
-     *            The default value
-     * @return The resulting string
-     */
-    public String getProperty(String propertyName, String defaultValue) {
-        String value = getProperty(propertyName, 0, _properties);
-        return value == null ? defaultValue : value;
-    }
-
-    private String getProperty(String propertyName, int depth,
-            Properties properties) {
-        String value = null;
-
-        value = getSystemProperty(SYSTEM_PROPERTY_PREFIX + propertyName);
-
-        if (value == null && properties != null) {
-            value = properties.getProperty(propertyName);
-        }
-        if ("-".equals(value)) {
-            value = null;
-        }
-        if (value == null && TIMESTAMP_PROPERTY.equals(propertyName)) {
-            value = (new SimpleDateFormat("yyyyMMddHHmm")).format(new Date());
-        }
-        if (value != null)
-            value = substituteProperties(value, properties, depth);
-
-        return value;
-    }
-
-    /**
-     * Sets a property value in the Persistit Properties map. If the specified
-     * value is null then an existing property of the specified name is removed.
-     * 
-     * @param propertyName
-     *            The property name
-     * @param value
-     *            Value to set, or
-     *            <code>null<code> to remove an existing property
-     */
-    public void setProperty(final String propertyName, final String value) {
-        if (value == null) {
-            _properties.remove(propertyName);
-        } else {
-            _properties.setProperty(propertyName, value);
-        }
-    }
-
-    private String getSystemProperty(final String propertyName) {
-        return (String) AccessController.doPrivileged(new PrivilegedAction() {
-            public Object run() {
-                return System.getProperty(propertyName);
-            }
-        });
-    }
-
-    /**
-     * <p>
-     * Returns an <code>Exchange</code> for the specified {@link Volume Volume}
-     * and the {@link Tree Tree} specified by the supplied name. This method
-     * optionally creates a new <code>Tree</code>. If the <code>create</code>
-     * parameter is false and a <code>Tree</code> by the specified name does not
-     * exist, this constructor throws a
-     * {@link com.persistit.exception.TreeNotFoundException}.
-     * </p>
-     * <p>
-     * This method uses an <code>Exchange</code> from an internal pool if one is
-     * available; otherwise it creates a new <code>Exchange</code>. When the
-     * application no longer needs the <code>Exchange</code> returned by this
-     * method, it should return it to the pool by invoking
-     * {@link #releaseExchange} so that it can be reused.
-     * </p>
-     * 
-     * @param volume
-     *            The Volume
-     * 
-     * @param treeName
-     *            The tree name
-     * 
-     * @param create
-     *            <code>true</code> to create a new Tree if one by the specified
-     *            name does not already exist.
-     * 
-     * @throws PersistitException
-     */
-    public Exchange getExchange(Volume volume, String treeName, boolean create)
-            throws PersistitException {
-        if (volume == null)
-            throw new VolumeNotFoundException();
-        List<Exchange> stack;
-        final SessionId sessionId = getSessionId();
-
-        synchronized (_exchangePoolMap) {
-            stack = _exchangePoolMap.get(sessionId);
-            if (stack == null) {
-                stack = new ArrayList<Exchange>();
-                _exchangePoolMap.put(sessionId, stack);
-            }
-        }
-        if (stack.isEmpty()) {
-            return new Exchange(this, volume, treeName, create);
-        } else {
-            final Exchange exchange = stack.remove(stack.size() - 1);
-            exchange.init(volume, treeName, create);
-            return exchange;
-        }
-    }
-
-    /**
-     * <p>
-     * Returns an <code>Exchange</code> for the {@link Tree} specified by
-     * treeName within the {@link Volume} specified by <code>volumeName</code>.
-     * This method optionally creates a new <code>Tree</code>. If the
-     * <code>create</code> parameter is false and a <code>Tree</code> by the
-     * specified name does not exist, this constructor throws a
-     * {@link com.persistit.exception.TreeNotFoundException}.
-     * </p>
-     * <p>
-     * The <code>volumeName</tt< you supply must match exactly one open 
-     * <code>Volume</code>. The name matches if either (a) the
-     * <code>Volume</code> has an optional alias that is equal to the supplied
-     * name, or (b) if the supplied name matches a substring of the
-     * <code>Volume</code>'s pathname. If there is not unique match for the name
-     * you supply, this method throws a
-     * {@link com.persistit.exception.VolumeNotFoundException}.
-     * </p>
-     * <p>
-     * This method uses an <code>Exchange</code> from an internal pool if one is
-     * available; otherwise it creates a new <code>Exchange</code>. When the
-     * application no longer needs the <code>Exchange</code> returned by this
-     * method, it should return it to the pool by invoking
-     * {@link #releaseExchange} so that it can be reused.
-     * </p>
-     * 
-     * @param volumeName
-     *            The volume name that either matches the alias or a partially
-     *            matches the pathname of exactly one open <code>Volume</code>.
-     * 
-     * @param treeName
-     *            The tree name
-     * 
-     * @param create
-     *            <code>true</code> to create a new Tree if one by the specified
-     *            name does not already exist.
-     * 
-     * @throws PersistitException
-     */
-    public Exchange getExchange(String volumeName, String treeName,
-            boolean create) throws PersistitException {
-        Volume volume = getVolume(volumeName);
-        if (volume == null)
-            throw new VolumeNotFoundException(volumeName);
-        return getExchange(volume, treeName, create);
-    }
-
-    /**
-     * <p>
-     * Releases an <code>Exchange</code> to the internal pool. A subsequent
-     * invocation of {@link #getExchange} may reuse this <code>Exchange</code>.
-     * An application that gets an <code>Exchange</code> through the
-     * {@link #getExchange} method <i>should</i> release it through this method.
-     * An attempt to release the <code>Exchange</code> if it is already in the
-     * pool results in an <code>IllegalStateException</code>.
-     * </p>
-     * <p>
-     * This method clears the key and value fields. Use the
-     * {@link #releaseExchange(Exchange, boolean)} method to clear all state
-     * information if this <code>Exchange</code> may subsequently be used by
-     * another untrusted thread.
-     * </p>
-     * 
-     * @param exchange
-     *            The <code>Exchange</code> to release to the pool. If
-     *            <code>null</code> , this method returns silently.
-     * 
-     * @throws IllegalStateException
-     */
-    public void releaseExchange(Exchange exchange) {
-        releaseExchange(exchange, false);
-    }
-
-    /**
-     * <p>
-     * Releases an <code>Exchange</code> to the internal pool. A subsequent
-     * invocation of {@link #getExchange} may reuse this <code>Exchange</code>.
-     * An application that gets an <code>Exchange</code> through the
-     * {@link #getExchange} method <i>should</i> release it through this method.
-     * An attempt to release the <code>Exchange</code> if it is already in the
-     * pool results in an <code>IllegalStateException</code>.
-     * </p>
-     * <p>
-     * This method optionally clears all state information in the
-     * <code>Exchange</code> so that no residual information in the
-     * <code>Exchange</code> can be obtained by a different, untrusted thread.
-     * In a closed configuration in which there is only one application, it is
-     * faster to avoid clearing the byte arrays used in representing the state
-     * of this <code>Exchange</code> by passing <code>false</code> as the value
-     * of the <code>secure</code> flag.
-     * </p>
-     * 
-     * @param exchange
-     *            The <code>Exchange</code> to release to the pool. If
-     *            <code>null</code> this method returns silently.
-     * @param secure
-     *            <code>true</code> to clear all state information;
-     *            <code>false</code> to leave the state unchanged.
-     * 
-     * @throws IllegalStateException
-     */
-    public void releaseExchange(Exchange exchange, boolean secure) {
-        if (exchange == null) {
-            return;
-        }
-        List<Exchange> stack;
-        final SessionId sessionId = getSessionId();
-
-        synchronized (_exchangePoolMap) {
-            stack = _exchangePoolMap.get(sessionId);
-            if (stack == null) {
-                stack = new Stack<Exchange>();
-                _exchangePoolMap.put(sessionId, stack);
-            }
-        }
-        if (stack.size() < MAX_POOLED_EXCHANGES) {
-            exchange.removeState(secure);
-            stack.add(exchange);
-        }
-    }
-
-    /**
-     * Get a <code>link java.util.List</code> of all the {@link Volume}s being
-     * managed by this Persistit instance. Volumes are specified by the
-     * properties used in initializing Persistit.
-     * 
-     * @return the List
-     */
-    public Volume[] getVolumes() {
-        Volume[] list = new Volume[_volumes.size()];
-        for (int index = 0; index < list.length; index++) {
-            list[index] = _volumes.get(index);
-        }
-        return list;
-    }
-
-    /**
-     * Opens a Volume. The volume must already exist.
-     * 
-     * @param pathName
-     *            The full pathname to the file containing the Volume.
-     * @param ro
-     *            <code>true</code> if the Volume should be opened in read- only
-     *            mode so that no updates can be performed against it.
-     * @return The Volume.
-     * @throws PersistitException
-     */
-    public Volume openVolume(final String pathName, final boolean ro)
-            throws PersistitException {
-        return openVolume(pathName, null, 0, ro);
-    }
-
-    /**
-     * Opens a Volume with a confirming id. If the id value is non-zero, then it
-     * must match the id the volume being opened.
-     * 
-     * @param pathName
-     *            The full pathname to the file containing the Volume.
-     * 
-     * @param alias
-     *            A friendly name for this volume that may be used internally by
-     *            applications. The alias need not be related to the
-     *            <code>Volume</code>'s pathname, and typically will denote its
-     *            function rather than physical location.
-     * 
-     * @param id
-     *            The internal Volume id value - if non-zero this value must
-     *            match the id value stored in the Volume header.
-     * 
-     * @param ro
-     *            <code>true</code> if the Volume should be opened in read- only
-     *            mode so that no updates can be performed against it.
-     * 
-     * @return The <code>Volume</code>.
-     * 
-     * @throws PersistitException
-     */
-    public Volume openVolume(final String pathName, final String alias,
-            final long id, final boolean ro) throws PersistitException {
-        File file = new File(pathName);
-        if (file.exists() && file.isFile()) {
-            return Volume.openVolume(this, pathName, alias, id, ro);
-        }
-        throw new PersistitIOException(new FileNotFoundException(pathName));
-    }
-
-    /**
-     * Look up, load and/or creates a volume based on a String-valued
-     * specification. The specification has the form: <br />
-     * <i>pathname</i>[,<i>options</i>]... <br />
-     * where options include: <br />
-     * <dl>
-     * <dt><code>alias</code></dt>
-     * <dd>An alias used in looking up the volume by name within Persistit
-     * programs (see {@link com.persistit.Persistit#getVolume(String)}). If the
-     * alias attribute is not specified, the the Volume's path name is used
-     * instead.</dd>
-     * <dt><code>drive<code></dt>
-     * <dd>Name of the drive on which the volume is located. Specifying the
-     * drive on which each volume is physically located is optional. If
-     * supplied, Persistit uses the information to improve I/O throughput in
-     * multi-volume configurations by interleaving write operations to different
-     * physical drives.</dd>
-     * <dt><code>readOnly</code></dt>
-     * <dd>Open in Read-Only mode. (Incompatible with create mode.)</dd>
-     * 
-     * <dt><code>create</code></dt>
-     * <dd>Creates the volume if it does not exist. Requires
-     * <code>bufferSize</code>, <code>initialPagesM</code>,
-     * <code>extensionPages</code> and <code>maximumPages</code> to be
-     * specified.</dd>
-     * 
-     * <dt><code>createOnly</code></dt>
-     * <dd>Creates the volume, or throw a {@link VolumeAlreadyExistsException}
-     * if it already exists.</dd>
-     * 
-     * <dt><code>temporary</code></dt>
-     * <dd>Creates the a new, empty volume regardless of whether an existing
-     * volume file already exists.</dd>
-     * 
-     * <dt><code>id:<i>NNN</i></code></dt>
-     * <dd>Specifies an ID value for the volume. If the volume already exists,
-     * this ID value must match the ID that was previously assigned to the
-     * volume when it was created. If this volume is being newly created, this
-     * becomes its ID number.</dd>
-     * 
-     * <dt><code>bufferSize:<i>NNN</i></code></dt>
-     * <dd>Specifies <i>NNN</i> as the volume's buffer size when creating a new
-     * volume. <i>NNN</i> must be 1024, 2048, 4096, 8192 or 16384</dd>.
-     * 
-     * <dt><code>initialPages:<i>NNN</i></code></dt>
-     * <dd><i>NNN</i> is the initial number of pages to be allocated when this
-     * volume is first created.</dd>
-     * 
-     * <dt><code>extensionPages:<i>NNN</i></code></dt>
-     * <dd><i>NNN</i> is the number of pages by which to extend the volume when
-     * more pages are required.</dd>
-     * 
-     * <dt><code>maximumPages:<i>NNN</i></code></dt>
-     * <dd><i>NNN</i> is the maximum number of pages to which this volume can
-     * extend.</dd>
-     * 
-     * </dl>
-     * <p>
-     * If a Volume has already been loaded having the same ID or name, this
-     * method returns that Volume. Otherwise it tries to open or create a volume
-     * on disk (depending on the volume specification) and returns that.
-     * 
-     * @param vstring
-     *            Volume specification string
-     * 
-     * @return The <code>Volume</code>
-     * 
-     * @throws PersistitException
-     */
-    public Volume loadVolume(final String vstring) throws PersistitException {
-        final VolumeSpecification volumeSpec = new VolumeSpecification(
-                substituteProperties(vstring, _properties, 0));
-        return loadVolume(volumeSpec);
-    }
-
-    /**
-     * Look up, load and/or creates a volume based on a
-     * {@link com.persistit.VolumeSpecification}. If a Volume has already been
-     * loaded having the same ID or name, this method returns that Volume.
-     * Otherwise it tries to open or create a volume on disk (depending on the
-     * volume specification) and returns that.
-     * 
-     * @param volumeSpec
-     *            The VolumeSpecification
-     * 
-     * @return The <code>Volume</code>
-     * 
-     * @throws PersistitException
-     */
-    public Volume loadVolume(final VolumeSpecification volumeSpec)
-            throws PersistitException {
-        Volume volume = getVolume(volumeSpec.getId());
-        if (volume == null) {
-            volume = getVolume(volumeSpec.describe());
-        }
-        if (volume == null) {
-            volume = Volume.loadVolume(this, volumeSpec);
-        }
-        return volume;
-    }
-
-    public boolean deleteVolume(final String volumeName)
-            throws PersistitException {
-        final Volume volume = getVolume(volumeName);
-        if (volume == null) {
-            return false;
-        } else {
-            removeVolume(volume, true);
-            new File(volume.getPath()).delete();
-            return true;
-        }
-    }
-
-    /**
-     * Returns an implementation of the <code>Management</code> interface. This
-     * implementation is a singleton; the first invocation of this method will
-     * create an instance; subsequent invocations will return the same instance.
-     * 
-     * @return the singleton implementation of a <code>Management</code> from
-     *         which system management services can be obtained.
-     */
-    public synchronized Management getManagement() {
-        if (_management == null) {
-            _management = new ManagementImpl(this);
-        }
-        return _management;
-    }
-
-    /**
-     * Returns the copyright notice for this product
-     * 
-     * @return The copyright notice
-     */
-    public static String copyright() {
-        return COPYRIGHT;
-    }
-
-    /**
-     * Returns the version identifier for this version of Persistit&trade;
-     * 
-     * @return The version identifier
-     */
-    public static String version() {
-        return VERSION;
-    }
-
-    /**
-     * The time at which the log was started.
-     * 
-     * @return The time in milliseconds
-     */
-    public long startTime() {
-        return _startTime;
-    }
-
-    /**
-     * The number of milliseconds since the log was opened.
-     * 
-     * @return The elapsed time interval in milliseconds
-     */
-    public long elapsedTime() {
-        return System.currentTimeMillis() - _startTime;
-    }
-
-    /**
-     * Looks up a {@link Volume} by id. At creation time, each
-     * <code>Volume</code> is assigned a unique long ID value.
-     * 
-     * @param id
-     * @return the <code>Volume</code>, or <i>null</i> if there is no open
-     *         <code>Volume</code> having the supplied ID value.
-     */
-    public Volume getVolume(long id) {
-        return _volumesById.get(new Long(id));
-    }
-
-    /**
-     * <p>
-     * Looks up a {@link Volume} by name or path. The supplied name must match
-     * only one of the open volumes. If it matches none of the volumes, or if
-     * there are multiple volumes with matching names, then this method returns
-     * <code>null</code>.
-     * </p>
-     * <p>
-     * The supplied name can match a volume in one of two ways:
-     * <ul>
-     * <li>(a) its name by exact match</li>
-     * <li>(b) its path, by matching the canonical forms of the volume's path
-     * and the supplied path.</li>
-     * </ul>
-     * </p>
-     * 
-     * @param name
-     *            Name that identifies a volume by matching either its alias (if
-     *            it has one) or a substring of its file name.
-     * 
-     * @return the <code>Volume</code>, or <i>null</i> if there is no unique
-     *         open Volume that matches the supplied <code>partialName</code>.
-     */
-    public Volume getVolume(String name) {
-        if (name == null) {
-            throw new NullPointerException("Null volume name");
-        }
-        Volume result = null;
-
-        for (int i = 0; i < _volumes.size(); i++) {
-            Volume vol = _volumes.get(i);
-            if (name.equals(vol.getName())) {
-                if (result == null)
-                    result = vol;
-                else {
-                    return null;
-                }
-            }
-        }
-        if (result != null) {
-            return result;
-        }
-
-        final File file = new File(name);
-        for (int i = 0; i < _volumes.size(); i++) {
-            Volume vol = _volumes.get(i);
-            if (file.equals(new File(vol.getPath()))) {
-                if (result == null)
-                    result = vol;
-                else {
-                    return null;
-                }
-            }
-        }
-        return result;
-    }
-
-    /**
-     * <p>
-     * Returns the designated system volume. The system volume contains the
-     * class index and other structural information. It is specified by the
-     * <code>sysvolume</code> property with a default value of "_system".
-     * </p>
-     * <p>
-     * This method handles a configuration with exactly one volume in a special
-     * way. If the <code>sysvolume</code> property is unspecified and there is
-     * exactly one volume, then this method returns that volume volume as the
-     * system volume even if its name does not match the default
-     * <code>sysvolume</code> property. This eliminates the need to specify a
-     * system volume property for configurations having only one volume.
-     * </p>
-     * 
-     * @return the <code>Volume</code>
-     * @throws VolumeNotFoundException
-     *             if the volume was not found
-     */
-    public Volume getSystemVolume() throws VolumeNotFoundException {
-        return getSpecialVolume(SYSTEM_VOLUME_PROPERTY,
-                DEFAULT_SYSTEM_VOLUME_NAME);
-    }
-
-    /**
-     * <p>
-     * Returns the designated transaction volume. The transaction volume is used
-     * to transiently hold pending updates prior to transaction commit. It is
-     * specified by the <code>txnvolume</code> property with a default value of
-     * "_txn".
-     * </p>
-     * <p>
-     * This method handles a configuration with exactly one volume in a special
-     * way. If the <code>txnvolume</code> property is unspecified and there is
-     * exactly one volume, then this method returns that volume as the
-     * transaction volume even if its name does not match the default
-     * <code>txnvolume</code> property. This eliminates the need to specify a
-     * transaction volume property for configurations having only one volume.
-     * </p>
-     * 
-     * @return the <code>Volume</code>
-     * @throws VolumeNotFoundException
-     *             if the volume was not found
-     */
-    public Volume getTransactionVolume() throws VolumeNotFoundException {
-        return getSpecialVolume(TXN_VOLUME_PROPERTY, DEFAULT_TXN_VOLUME_NAME);
-    }
-
-    /**
-     * Copies the current set of Transaction objects to the supplied List. This
-     * method is used by JOURNAL_FLUSHER to look for transactions that need to
-     * be written to the Journal, and BufferPool checkpoint code to look for
-     * uncommitted transactions. For each session, add that session's
-     * transaction to the supplied list if and only if it has a startTimestamp
-     * greater than <code>from</code> and a commitTimestamp greater than
-     * <code>to</code>.
-     * 
-     * @param transactions
-     *            List of Transaction objects to be populated
-     * @param from
-     *            minimum startTimestamp, or -1 for any
-     * @param to
-     *            minimum commitTimestamp, or -1 for any
-     */
-    void populateTransactionList(final List<Transaction> transactions,
-            final long from, final long to) {
-        transactions.clear();
-        synchronized (_transactionSessionMap) {
-            for (final Transaction t : _transactionSessionMap.values()) {
-                if (t.getStartTimestamp() >= from
-                        && t.getCommitTimestamp() >= to) {
-                    transactions.add(t);
-                }
-            }
-        }
-    }
-
-    /**
-     * Returns the default timeout for operations on an <code>Exchange</code>.
-     * The application may override this default value for an instance of an
-     * <code>Exchange</code> through the {@link Exchange#setTimeout(long)}
-     * method. The default timeout may be specified through the
-     * <code>com.persistit.defaultTimeout</code> property.
-     * 
-     * @return The default timeout value, in milliseconds.
-     */
-    public long getDefaultTimeout() {
-        return _defaultTimeout;
-    }
-
-    /**
-     * Indicates whether this instance has been initialized.
-     * 
-     * @return <code>true</code> if this Persistit has been initialized.
-     */
-    public boolean isInitialized() {
-        return _initialized.get();
-    }
-
-    /**
-     * Indicates whether this instance of Persistit has been closed.
-     * 
-     * @return <code>true</code> if Persistit has been closed.
-     */
-    public boolean isClosed() {
-        return _closed.get();
-    }
-
-    /**
-     * Indicates whether Persistit will retry read any operation that fails due
-     * to an IOException. In many cases, an IOException occurs due to transient
-     * conditions, such as a file being locked by a backup program. When this
-     * property is <code>true</code>, Persistit will repeatedly retry the read
-     * operation until the timeout value for the current operation expires. By
-     * default this property is <code>true</code>. Use the
-     * com.persistit.readretry property to disable it.
-     * 
-     * @return <code>true</code> to retry a read operation that fails due to an
-     *         IOException.
-     */
-    public boolean isReadRetryEnabled() {
-        return _readRetryEnabled;
-    }
-
-    /**
-     * @return The most recently proposed Checkpoint.
-     */
-    public Checkpoint getCurrentCheckpoint() {
-        return _timestampAllocator.getCurrentCheckpoint();
-    }
-
-    /**
-     * Force a new Checkpoint and wait for it to be written. If Persistit is
-     * closed or not yet initialized, do nothing and return <code>null</code>.
-     * 
-     * @return the Checkpoint allocated by this process.
-     */
-    public Checkpoint checkpoint() {
-        if (_closed.get() || !_initialized.get()) {
-            return null;
-        }
-        final Checkpoint checkpoint = getTimestampAllocator().forceCheckpoint();
-        applyCheckpoint(checkpoint);
-        while (true) {
-            synchronized (this) {
-                if (!_outstandingCheckpoints.contains(checkpoint)) {
-                    return checkpoint;
-                }
-            }
-            flushCheckpoint();
-            try {
-                Thread.sleep(SHORT_DELAY);
-            } catch (InterruptedException ie) {
-                return null;
-            }
-        }
-    }
-
-    /**
-     * Called periodically by PAGE_WRITER threads to see whether a new
-     * Checkpoint should be written.
-     */
-    void applyCheckpoint() {
-        final Checkpoint newCheckpoint = getTimestampAllocator()
-                .updatedCheckpoint();
-        applyCheckpoint(newCheckpoint);
-    }
-
-    /**
-     * Apply a checkpoint. If the checkpoint has already been applied, this
-     * method does nothing. If it is a new checkpoint, this method adds it to
-     * the outstanding checkpoint list. As a side- effect, this method also
-     * calls {@link #flushCheckpoint()} which attempts to find some checkpoint
-     * on the outstanding list that can be closed (written to the journal).
-     * 
-     * @param newCheckpoint
-     */
-    void applyCheckpoint(final Checkpoint newCheckpoint) {
-        boolean flush = false;
-        synchronized (this) {
-            if (newCheckpoint.getTimestamp() > _lastCheckpoint.getTimestamp()) {
-                _outstandingCheckpoints.add(newCheckpoint);
-                _lastCheckpoint = newCheckpoint;
-<<<<<<< HEAD
-=======
-                flush = true;
->>>>>>> 4b82eb65
-                if (getLogBase().isLoggable(LogBase.LOG_CHECKPOINT_PROPOSED)) {
-                    getLogBase().log(LogBase.LOG_CHECKPOINT_PROPOSED,
-                            newCheckpoint);
-                }
-            }
-        }
-<<<<<<< HEAD
-        if (System.nanoTime() - _nextFlushCheckpoint > 0) {
-=======
-        if (System.nanoTime() - _nextFlushCheckpoint > 0 || flush) {
->>>>>>> 4b82eb65
-            // Attempt to flush one of the previously proposed checkpoints
-            flushCheckpoint();
-            _nextFlushCheckpoint = System.nanoTime()
-                    + FLUSH_CHECKPOINT_INTERVAL;
-        }
-    }
-
-    void flushCheckpoint() {
-        final Checkpoint validCheckpoint = findValidCheckpoint(_outstandingCheckpoints);
-        if (validCheckpoint != null) {
-            boolean listenersDone = true;
-            synchronized (_checkpointListeners) {
-                for (final CheckpointListener listener : _checkpointListeners) {
-                    listenersDone &= listener.save(validCheckpoint);
-                }
-            }
-            if (listenersDone) {
-                try {
-                    getJournalManager().writeCheckpointToJournal(
-                            validCheckpoint);
-                } catch (PersistitIOException e) {
-                    getLogBase().log(LogBase.LOG_EXCEPTION,
-                            e + " while writing " + validCheckpoint + ":" + e);
-                }
-                synchronized (this) {
-                    _outstandingCheckpoints.remove(validCheckpoint);
-                }
-            }
-        }
-    }
-
-    /**
-     * Given a List of outstanding Checkpoints, find the latest one that is safe
-     * to write and return it. If there is no safe Checkpoint, return
-     * <code>null</code>
-     * 
-     * @param List
-     *            of outstanding Checkpoint instances
-     * @return The latest Checkpoint from the list that can be written, or
-     *         <code>null</code> if there are none.
-     */
-    private Checkpoint findValidCheckpoint(
-            final List<Checkpoint> outstandingCheckpoints) {
-        long earliestDirtyTimestamp = Long.MAX_VALUE;
-        for (final BufferPool pool : _bufferPoolTable.values()) {
-            earliestDirtyTimestamp = Math.min(earliestDirtyTimestamp,
-                    pool.earliestDirtyTimestamp());
-        }
-        for (int index = outstandingCheckpoints.size(); --index >= 0;) {
-            final Checkpoint checkpoint = outstandingCheckpoints.get(index);
-            if (checkpoint.getTimestamp() <= earliestDirtyTimestamp) {
-                for (int k = index; k >= 0; --k) {
-                    outstandingCheckpoints.remove(k);
-                }
-                return checkpoint;
-            }
-        }
-        return null;
-    }
-
-    /**
-     * Copy back all pages from the journal to their host Volumes.
-     * 
-     * @throws Exception
-     */
-    public void copyBackPages() throws Exception {
-        _journalManager.copyBack(Long.MAX_VALUE);
-    }
-
-    /**
-     * Looks up a volume by name.
-     * 
-     * @param name
-     *            The name
-     * @return the Volume
-     * @throws VolumeNotFoundException
-     *             if the volume was not found
-     */
-    private Volume getSpecialVolume(String propName, String dflt)
-            throws VolumeNotFoundException {
-        String volumeName = getProperty(propName, dflt);
-
-        Volume volume = getVolume(volumeName);
-        if (volume == null) {
-            if ((_volumes.size() == 1) && (volumeName.equals(dflt))) {
-                volume = _volumes.get(0);
-            } else {
-                throw new VolumeNotFoundException(volumeName);
-            }
-        }
-        return volume;
-    }
-
-    /**
-     * @param size
-     *            the desired buffer size
-     * @return the <code>BufferPool</code> for the specific buffer size
-     */
-    BufferPool getBufferPool(int size) {
-        return _bufferPoolTable.get(new Integer(size));
-    }
-
-    /**
-     * @return A HashMap containing all the <code>BufferPool</code>s keyed by
-     *         their size.
-     */
-    HashMap<Integer, BufferPool> getBufferPoolHashMap() {
-        return _bufferPoolTable;
-    }
-
-    /**
-     * <p>
-     * Close the Persistit Journal and all {@link Volume}s. This method is
-     * equivalent to {@link #close(boolean) close(true)}.
-     * 
-     * @throws PersistitException
-     * @throws IOException
-     * @throws PersistitException
-     * @throws IOException
-     * @return <code>true</code> if Persistit was initialized and this
-     *         invocation closed it, otherwise false.
-     */
-    public void close() throws PersistitException {
-        close(true, false);
-    }
-
-    /**
-     * <p>
-     * Close the Persistit Journal and all {@link Volume}s. This method does
-     * nothing and returns <code>false</code> if Persistit is currently not in
-     * the initialized state. This method is threadsafe; if multiple threads
-     * concurrently attempt to close Persistit, only one close operation will
-     * actually take effect.
-     * </p>
-     * <p>
-     * The <code>flush</code> determines whether this method will pause to flush
-     * all pending updates to disk before shutting down the system. If
-     * <code>flush</code> is <code>true</code> and many updated pages need to be
-     * written, the shutdown process may take a significant amount of time.
-     * However, upon restarting the system, all updates initiated before the
-     * call to this method will be reflected in the B-Tree database. This is the
-     * normal mode of operation.
-     * </p>
-     * <p>
-     * When <code>flush</code> is false this method returns quickly, but without
-     * writing remaining dirty pages to disk. The result after restarting
-     * Persistit will be valid, internally consistent B-Trees; however, recently
-     * applied updates may be missing.
-     * </p>
-     * <p>
-     * Note that Persistit starts non-daemon threads that will keep a JVM from
-     * exiting until you close Persistit. This is to ensure that all pending
-     * updates are written before the JVM exit. Therefore the recommended
-     * pattern for initializing, using and then closing Persistit is:
-     * <code><pre>
-     *   try
-     *   {
-     *      Persistit.initialize();
-     *      ... do work
-     *   }
-     *   finally
-     *   {
-     *      Persisit.close();
-     *   }
-     * </pre></code> This pattern ensures that Persistit is closed properly and
-     * all threads terminated even if the application code throws an exception
-     * or error.
-     * </p>
-     * VolumeClosedException.
-     * 
-     * @param flush
-     *            <code>true</code> to ensure all dirty pages are written to
-     *            disk before shutdown completes; <code>false</code> to enable
-     *            fast (but incomplete) shutdown.
-     * 
-     * @throws PersistitException
-     * @throws IOException
-     * @throws PersistitException
-     * @throws IOException
-     * @return <code>true</code> if Persistit was initialized and this
-     *         invocation closed it, otherwise false.
-     */
-    public void close(final boolean flush) throws PersistitException {
-        close(flush, false);
-    }
-
-    private void close(final boolean flush, final boolean byHook)
-            throws PersistitException {
-        if (_closed.get() || !_initialized.get()) {
-            return;
-        }
-        synchronized (this) {
-            // Wait for UI to go down.
-            while (!byHook && _suspendShutdown.get()) {
-                try {
-                    wait(SHORT_DELAY);
-                } catch (InterruptedException ie) {
-                }
-            }
-        }
-
-        if (byHook) {
-            shutdownGUI();
-        }
-
-        flush();
-
-        _closed.set(true);
-
-        final List<Volume> volumes;
-        synchronized (this) {
-            volumes = new ArrayList<Volume>(_volumes);
-        }
-
-        for (final Volume volume : volumes) {
-            volume.close();
-        }
-
-        if (flush) {
-            _timestampAllocator.forceCheckpoint();
-        }
-
-        for (final BufferPool pool : _bufferPoolTable.values()) {
-            pool.close(flush);
-            unregisterBufferPoolMXBean(pool.getBufferSize());
-        }
-
-        _journalManager.close();
-
-        while (!_volumes.isEmpty()) {
-            removeVolume(_volumes.get(0), false);
-        }
-
-        for (final BufferPool pool : _bufferPoolTable.values()) {
-            int count = pool.countDirty(null);
-            if (count > 0) {
-                _logBase.log(LogBase.LOG_STRANDED, pool, count);
-            }
-        }
-
-        releaseAllResources();
-    }
-
-    /**
-     * Abruptly stop (using {@link Thread#stop()}) the writer and collector
-     * processes. This method should be used only by tests.
-     */
-    public void crash() {
-        final JournalManager journalManager = _journalManager;
-        if (journalManager != null) {
-            journalManager.crash();
-        }
-        final Map<Integer, BufferPool> buffers = _bufferPoolTable;
-        if (buffers != null) {
-            for (final BufferPool pool : buffers.values()) {
-                pool.crash();
-            }
-        }
-        _closed.set(true);
-        releaseAllResources();
-    }
-
-    private void releaseAllResources() {
-        _logBase.logend();
-        _volumes.clear();
-        _volumesById.clear();
-        _bufferPoolTable.clear();
-        _waitingThreadLocal.set(null);
-
-        if (_management != null) {
-            unregisterMXBeans();
-            _management.unregister();
-            _management = null;
-        }
-    }
-
-    /**
-     * Write all pending updates to the underlying OS file system. This
-     * operation runs asynchronously with other threads performing updates. Upon
-     * successful completion, this method ensures that all updates performed
-     * prior to calling flush() (except for those performed within as-yet
-     * uncommitted transactions) will be written; however, some updates
-     * performed by other threads subsequent to calling flush() may also be
-     * written.
-     * 
-     * @return <i>true</i> if any file writes were performed, else <i>false</i>.
-     * @throws PersistitException
-     * @throws IOException
-     */
-    public boolean flush() throws PersistitException {
-        boolean okay = true;
-        if (_closed.get() || !_initialized.get()) {
-            return false;
-        }
-
-        for (final Volume volume : _volumes) {
-            volume.flush();
-        }
-
-        for (final BufferPool pool : _bufferPoolTable.values()) {
-            if (pool != null) {
-                okay &= pool.flush() == 0;
-            }
-        }
-
-        _journalManager.force();
-        return true;
-    }
-
-    void waitForIOTaskStop(final IOTaskRunnable task) {
-        if (_beginCloseTime == 0) {
-            _beginCloseTime = System.nanoTime();
-            _nextCloseTime = _beginCloseTime + CLOSE_LOG_INTERVAL;
-        }
-        task.kick();
-        while (!task.isStopped()) {
-            try {
-                task.join(SHORT_DELAY);
-            } catch (InterruptedException ie) {
-                break;
-            }
-            final long now = System.currentTimeMillis();
-            if (now > _nextCloseTime) {
-                _logBase.log(LogBase.LOG_WAIT_FOR_CLOSE,
-                        (_nextCloseTime - _beginCloseTime) / 1000);
-                _nextCloseTime += CLOSE_LOG_INTERVAL;
-            }
-        }
-    }
-
-    /**
-     * Request OS-level file synchronization for all open files managed by
-     * Persistit. An application may call this method after {@link #flush} to
-     * ensure (within the capabilities of the host operating system) that all
-     * database updates have actually been written to disk.
-     * 
-     * @throws IOException
-     */
-    public void sync() throws PersistitIOException {
-        if (_closed.get() || !_initialized.get()) {
-            return;
-        }
-        final ArrayList<Volume> volumes = _volumes;
-
-        for (int index = 0; index < volumes.size(); index++) {
-            Volume volume = volumes.get(index);
-            if (!volume.isReadOnly()) {
-                try {
-                    volume.sync();
-                } catch (ReadOnlyVolumeException rove) {
-                    // ignore, because it can't happen
-                }
-            }
-        }
-        _journalManager.force();
-    }
-
-    public void checkClosed() throws PersistitClosedException {
-        if (isClosed()) {
-            throw new PersistitClosedException();
-        }
-    }
-
-    /**
-     * Waits until updates are no longer suspended. The
-     * {@link #setUpdateSuspended} method controls whether update operations are
-     * currently suspended.
-     */
-    public void checkSuspended() {
-        while (isUpdateSuspended()) {
-            try {
-                Thread.sleep(SHORT_DELAY);
-            } catch (InterruptedException ie) {
-                break;
-            }
-        }
-    }
-
-    /**
-     * Return this thread's SessionId. Constructs a new unique SessionId if the
-     * thread has not already been bound to one.
-     * 
-     * @return Thread-private SessionId
-     */
-    public SessionId getSessionId() {
-        return _sessionIdThreadLocal.get();
-    }
-
-    /**
-     * Modify this thread's SessionId. This method is intended for server
-     * applications that may execute multiple requests, possible on different
-     * threads, within the scope of one session. Such applications much use
-     * extreme care to avoid having two threads with the same SessionId at any
-     * time.
-     * 
-     * @param sessionId
-     */
-    public void setSessionId(final SessionId sessionId) {
-        _sessionIdThreadLocal.set(sessionId);
-    }
-
-    /**
-     * Gets the <code>Transaction</code> object for the current thread. The
-     * <code>Transaction</code> object lasts for the life of the thread. See
-     * {@link com.persistit.Transaction} for more information on how to use
-     * Persistit's transaction facilities.
-     * 
-     * @return This thread <code>Transaction</code> object.
-     */
-    public Transaction getTransaction() {
-        final SessionId sessionId = getSessionId();
-        synchronized (_transactionSessionMap) {
-            Transaction txn = _transactionSessionMap.get(sessionId);
-            if (txn == null) {
-                txn = new Transaction(this, sessionId);
-                _transactionSessionMap.put(sessionId, txn);
-            }
-            return txn;
-<<<<<<< HEAD
-        }
-    }
-
-    /**
-     * Copies the current set of Transaction objects to the supplied List. This
-     * method is used by JOURNAL_FLUSHER to look for transactions that need to
-     * be written to the Journal, and BufferPool checkpoint code to look for
-     * uncommitted transactions. For each session, add that session's
-     * transaction to the supplied list if and only if it has a startTimestamp
-     * greater than <code>from</code> and a commitTimestamp greater than
-     * <code>to</code>.
-     * 
-     * @param transactions
-     *            List of Transaction objects to be populated
-     * @param from
-     *            minimum startTimestamp, or -1 for any
-     * @param to
-     *            minimum commitTimestamp, or -1 for any
-     */
-    void populateTransactionList(final List<Transaction> transactions,
-            final long from, final long to) {
-        transactions.clear();
-        synchronized (_transactionSessionMap) {
-            for (final Transaction t : _transactionSessionMap.values()) {
-                if (t.getStartTimestamp() >= from
-                        && t.getCommitTimestamp() >= to) {
-                    transactions.add(t);
-                }
-            }
-        }
-    }
-
-    public int pendingTransactionCount(final long timestamp) {
-        int count = 0;
-        synchronized (_transactionSessionMap) {
-            for (final Transaction t : _transactionSessionMap.values()) {
-                if (t.getStartTimestamp() > 0
-                        && t.getStartTimestamp() < timestamp
-                        && t.getCommitTimestamp() >= timestamp
-                        || t.getCommitTimestamp() == -1) {
-                    count++;
-                }
-            }
-        }
-        return count;
-=======
-        }
->>>>>>> 4b82eb65
-    }
-
-    /**
-     * @return The current timestamp value
-     */
-    public long getCurrentTimestamp() {
-        return _timestampAllocator.getCurrentTimestamp();
-    }
-
-    /**
-     * Returns the <code>java.awt.Container</code> object that contains the
-     * diagnostic GUI, if it is open. Otherwise this method returns <i>null</i>.
-     * The caller must cast the returned Object to Container. Persistit is
-     * designed to avoid loading Swing or AWT classes in the event no GUI is
-     * desired in order to minimize memory usage and startup time.
-     * 
-     * @return an Object that can be cast to <code>java.awt.Container</code>, or
-     *         <i>null</i> if no diagnostic UI is open.
-     */
-    public Object getPersistitGuiContainer() {
-        return _localGUI;
-    }
-
-    /**
-     * Sets the {@link com.persistit.encoding.CoderManager} that will supply
-     * instances of {@link com.persistit.encoding.ValueCoder} and
-     * {@link com.persistit.encoding.KeyCoder}.
-     * 
-     * @param coderManager
-     */
-    public synchronized void setCoderManager(CoderManager coderManager) {
-        _coderManager = coderManager;
-    }
-
-    /**
-     * Returns the current CoderManager.
-     * 
-     * @return The current {@link com.persistit.encoding.CoderManager}.
-     */
-    public synchronized CoderManager getCoderManager() {
-        return _coderManager;
-    }
-
-    public LogBase getLogBase() {
-        return _logBase;
-    }
-
-    ClassIndex getClassIndex() {
-        return _classIndex;
-    }
-
-    Class classForHandle(int handle) {
-        ClassInfo ci = _classIndex.lookupByHandle(handle);
-        if (ci == null)
-            return null;
-        else
-            return ci.getDescribedClass();
-    }
-
-    KeyCoder lookupKeyCoder(Class cl) {
-        if (_coderManager == null)
-            return null;
-        return _coderManager.lookupKeyCoder(cl);
-    }
-
-    ValueCoder lookupValueCoder(Class cl) {
-        if (_coderManager == null)
-            return null;
-        return _coderManager.lookupValueCoder(cl);
-    }
-
-    public RecoveryManager getRecoveryManager() {
-        return _recoveryManager;
-    }
-
-    public JournalManager getJournalManager() {
-        return _journalManager;
-    }
-
-    TimestampAllocator getTimestampAllocator() {
-        return _timestampAllocator;
-    }
-
-    IOMeter getIOMeter() {
-        return _ioMeter;
-    }
-
-    ThreadLocal<WaitingThread> getWaitingThreadThreadLocal() {
-        return _waitingThreadLocal;
-    }
-
-    SharedResource getTransactionResourceA() {
-        return _transactionResourceA;
-    }
-
-    SharedResource getTransactionResourceB() {
-        return _transactionResourceB;
-    }
-
-    LockManager getLockManager() {
-        return _lockManager;
-    }
-
-    /**
-     * Replaces the current logger implementation.
-     * 
-     * @see com.persistit.logging.AbstractPersistitLogger
-     * @see com.persistit.logging.JDK14LoggingAdapter
-     * @see com.persistit.logging.Log4JAdapter
-     * @param logger
-     *            The new logger implementation
-     */
-    public void setPersistitLogger(AbstractPersistitLogger logger) {
-        _logger = logger;
-    }
-
-    /**
-     * @return The current logger.
-     */
-    public AbstractPersistitLogger getPersistitLogger() {
-        if (_logger == null)
-            _logger = new DefaultPersistitLogger(getProperty(LOGFILE_PROPERTY));
-        return _logger;
-    }
-
-    /**
-     * Convenience method that performs an integrity check on all open
-     * <code>Volume</code>s and reports detailed results to
-     * {@link java.lang.System#out}.
-     * 
-     * @throws PersistitException
-     */
-    public void checkAllVolumes() throws PersistitException {
-        IntegrityCheck icheck = new IntegrityCheck(this);
-        for (int index = 0; index < _volumes.size(); index++) {
-            Volume volume = _volumes.get(index);
-            System.out.println("Checking " + volume + " ");
-            try {
-                icheck.checkVolume(volume);
-            } catch (Exception e) {
-                System.out.println(e + " while performing IntegrityCheck on "
-                        + volume);
-            }
-        }
-        System.out.println("  " + icheck.toString(true));
-    }
-
-    /**
-     * Parses a property value as a long integer. Permits suffix values of "K"
-     * for Kilo- and "M" for Mega-, "G" for Giga- and "T" for Tera-. For
-     * example, the supplied value of "100K" yields a parsed result of 102400.
-     * 
-     * @param propName
-     *            Name of the property, used in formating the Exception if the
-     *            value is invalid.
-     * @param dflt
-     *            The default value.
-     * @param min
-     *            Minimum permissible value
-     * @param max
-     *            Maximum permissible value
-     * @return The numeric value of the supplied String, as a long.
-     * @throws IllegalArgumentException
-     *             if the supplied String is not a valid integer representation,
-     *             or is outside the supplied bounds.
-     */
-    long getLongProperty(String propName, long dflt, long min, long max) {
-        String str = getProperty(propName);
-        if (str == null)
-            return dflt;
-        return parseLongProperty(propName, str, min, max);
-    }
-
-    /**
-     * Parses a string as a long integer. Permits suffix values of "K" for Kilo-
-     * and "M" for Mega-, "G" for Giga- and "T" for Tera-. For example, the
-     * supplied value of "100K" yields a parsed result of 102400.
-     * 
-     * @param propName
-     *            Name of the property, used in formating the Exception if the
-     *            value is invalid.
-     * @param str
-     *            The string representation, e.g., "100K".
-     * @param min
-     *            Minimum permissible value
-     * @param max
-     *            Maximum permissible value
-     * @return The numeric value of the supplied String, as a long.
-     * @throws IllegalArgumentException
-     *             if the supplied String is not a valid integer representation,
-     *             or is outside the supplied bounds.
-     */
-    static long parseLongProperty(String propName, String str, long min,
-            long max) {
-        long result = Long.MIN_VALUE;
-        long multiplier = 1;
-        if (str.length() > 1) {
-            switch (str.charAt(str.length() - 1)) {
-            case 't':
-            case 'T':
-                multiplier = TERA;
-                break;
-            case 'g':
-            case 'G':
-                multiplier = GIGA;
-                break;
-            case 'm':
-            case 'M':
-                multiplier = MEGA;
-                break;
-            case 'k':
-            case 'K':
-                multiplier = KILO;
-                break;
-            }
-        }
-        String sstr = str;
-        boolean invalid = false;
-        if (multiplier > 1) {
-            sstr = str.substring(0, str.length() - 1);
-        }
-
-        try {
-            result = Long.parseLong(sstr) * multiplier;
-        }
-
-        catch (NumberFormatException nfe) {
-            invalid = true;
-        }
-        if (result < min || result > max || invalid) {
-            throw new IllegalArgumentException("Value '" + str
-                    + "' of property " + propName + " is invalid");
-        }
-        return result;
-    }
-
-    /**
-     * Parses a string value as either <i>true</i> or <i>false</i>.
-     * 
-     * @param propName
-     *            Name of the property, used in formating the Exception if the
-     *            value is invalid.
-     * @param dflt
-     *            The default value
-     * @return <i>true</i> or <i>false</i>
-     */
-    public boolean getBooleanProperty(String propName, boolean dflt) {
-        String str = getProperty(propName);
-        if (str == null)
-            return dflt;
-        str = str.toLowerCase();
-        if ("true".equals(str))
-            return true;
-        if ("false".equals(str))
-            return false;
-        throw new IllegalArgumentException("Value '" + str + "' of property "
-                + propName + " must be " + " either \"true\" or \"false\"");
-    }
-
-    /**
-     * Attemps to open the diagnostic GUI that displays some useful information
-     * about Persistit's internal state. If the UI has already been opened, this
-     * method merely sets the shutdown suspend flag.
-     * 
-     * @param suspendShutdown
-     *            If <code>true</code>, sets the shutdown suspend flag. Setting
-     *            this flag suspends the {@link #close} method to permit
-     *            continued use of the diagnostic GUI.
-     * @throws ClassNotFoundException
-     * @throws IllegalAccessException
-     * @throws InstantiationException
-     */
-    public void setupGUI(boolean suspendShutdown)
-            throws IllegalAccessException, InstantiationException,
-            ClassNotFoundException, RemoteException {
-        if (_localGUI == null) {
-            if (_logBase.isLoggable(LogBase.LOG_INIT_CREATE_GUI)) {
-                _logBase.log(LogBase.LOG_INIT_CREATE_GUI);
-            }
-            _localGUI = (UtilControl) (Class.forName(PERSISTIT_GUI_CLASS_NAME))
-                    .newInstance();
-        }
-        _localGUI.setManagement(getManagement());
-        _suspendShutdown.set(suspendShutdown);
-    }
-
-    /**
-     * Closes the diagnostic GUI if it previously has been opened. Otherwise
-     * this method does nothing.
-     */
-    public void shutdownGUI() {
-        final UtilControl localGUI;
-        synchronized (this) {
-            localGUI = _localGUI;
-            _suspendShutdown.set(false);
-            _localGUI = null;
-        }
-        if (localGUI != null) {
-            localGUI.close();
-        }
-    }
-
-    /**
-     * Indicates whether Persistit will suspend its shutdown activities on
-     * invocation of {@link #close}. This flag is intended for use by management
-     * tools that need to keep Persistit open even when the application has
-     * requested it to close so that the final state of the Persistit
-     * environment can be examined.
-     * 
-     * @return <code>true</code> if Persistit will wait when attempting to
-     *         close; <code>false</code> if the <code>close</code> operation
-     *         will not be suspended.
-     */
-    public boolean isShutdownSuspended() {
-        return _suspendShutdown.get();
-    }
-
-    /**
-     * Determines whether Persistit will suspend its shutdown activities on
-     * invocation of {@link #close}. This flag is intended for use by management
-     * tools that need to keep Persistit open even when the application has
-     * requested it to close so that the final state of the Persistit
-     * environment can be examined.
-     * 
-     * @param suspended
-     *            <code>true</code> to specify that Persistit will wait when
-     *            attempting to close; otherwise <code>false</code>.
-     */
-    public void setShutdownSuspended(boolean suspended) {
-        _suspendShutdown.set(suspended);
-    }
-
-    /**
-     * Indicates whether Persistit is suspending all updates. When set, this
-     * property will cause all updates to be suspended until the property is
-     * cleared. This capability is intended primarily for diagnostic and
-     * management support.
-     * 
-     * @return <code>true</code> if all updates are suspended; otherwise
-     *         <code>false</code>.
-     */
-    public boolean isUpdateSuspended() {
-        return _suspendUpdates.get();
-    }
-
-    /**
-     * Controls whether Persistit will suspend all Threads that attempt to
-     * update any Volume. When set, this property will cause all updates to be
-     * suspended until the property is cleared. This capability is intended
-     * primarily for diagnostic support and management support.
-     * 
-     * @param suspended
-     *            <code>true</code> to suspend all updates; <code>false</code>
-     *            to enable updates.
-     */
-    public synchronized void setUpdateSuspended(boolean suspended) {
-        _suspendUpdates.set(suspended);
-    }
-
-    /**
-     * Add a {@link CheckpointListener} which may be used to serialize state
-     * during the checkpoint process.
-     * 
-     * @param listener
-     *            The listener to add.
-     * @throws NullPointerException
-     */
-    public void addCheckpointListener(final CheckpointListener listener) {
-        if (listener == null) {
-            throw new NullPointerException();
-        }
-        synchronized (_checkpointListeners) {
-            _checkpointListeners.add(listener);
-        }
-    }
-
-    /**
-     * Attempt to remove a previously added {@link CheckpointListener}.
-     * 
-     * @param listener
-     */
-    public void removeCheckpointListener(final CheckpointListener listener) {
-        synchronized (_checkpointListeners) {
-            _checkpointListeners.remove(listener);
-        }
-    }
-
-<<<<<<< HEAD
-    void addTransactionalCache(TransactionalCache tc) {
-        if (_initialized.get()) {
-            throw new IllegalStateException("TransactionalCache must be added"
-                    + " before Persistit initialization");
-        }
-        if (getTransactionalCache(tc.cacheId()) != null) {
-            throw new IllegalStateException(
-                    "TransactionalCache cacheId must be unique");
-        }
-        _transactionalCaches.put(tc.cacheId(), tc);
-    }
-
-    TransactionalCache getTransactionalCache(final long cacheId) {
-        return _transactionalCaches.get(cacheId);
-    }
-
-=======
->>>>>>> 4b82eb65
-    /**
-     * Initializes Persistit using a property file path supplied as the first
-     * argument, or if no arguments are supplied, the default property file name
-     * (<code>persistit.properties</code> in the default directory).
-     * Command-line argument flags can invoke the integrity checker, start the
-     * AdminUI and suspend shutdown. See {@link #USAGE} for details.
-     * 
-     * @param args
-     * @throws Exception
-     */
-    public static void main(String[] args) throws Exception {
-        boolean gui = false;
-        boolean icheck = false;
-        boolean wait = false;
-        boolean copy = false;
-
-        String propertiesFileName = null;
-        for (int index = 0; index < args.length; index++) {
-            String s = args[index];
-            if (s.startsWith("?") || s.startsWith("-?") || s.startsWith("-h")
-                    || s.startsWith("-H")) {
-                usage();
-                return;
-            }
-            if (s.equalsIgnoreCase("-g")) {
-                gui = true;
-            } else if (s.equalsIgnoreCase("-i")) {
-                icheck = true;
-            } else if (s.equalsIgnoreCase("-w")) {
-                wait = true;
-            } else if (s.equalsIgnoreCase("-c")) {
-                copy = true;
-            } else if (!s.startsWith("-") && propertiesFileName == null) {
-                propertiesFileName = s;
-            } else {
-                usage();
-                return;
-            }
-        }
-        Persistit persistit = new Persistit();
-        persistit.initialize(propertiesFileName);
-        try {
-            if (gui) {
-                persistit.setupGUI(wait);
-            }
-            if (icheck) {
-                persistit.checkAllVolumes();
-            }
-            if (copy) {
-                persistit.copyBackPages();
-            }
-            if (wait) {
-                persistit.setShutdownSuspended(true);
-            }
-        } catch (Exception e) {
-            e.printStackTrace();
-            persistit.setShutdownSuspended(false);
-        } finally {
-            persistit.close();
-        }
-    }
-
-    private static void usage() {
-        for (int index = 0; index < USAGE.length; index++) {
-            System.out.println(USAGE[index]);
-        }
-        System.out.println();
-    }
-}
+/**
+ * Copyright (C) 2011 Akiban Technologies Inc.
+ * This program is free software: you can redistribute it and/or modify
+ * it under the terms of the GNU Affero General Public License, version 3,
+ * as published by the Free Software Foundation.
+ *
+ * This program is distributed in the hope that it will be useful,
+ * but WITHOUT ANY WARRANTY; without even the implied warranty of
+ * MERCHANTABILITY or FITNESS FOR A PARTICULAR PURPOSE.  See the
+ * GNU Affero General Public License for more details.
+ *
+ * You should have received a copy of the GNU Affero General Public License
+ * along with this program.  If not, see http://www.gnu.org/licenses.
+ */
+
+package com.persistit;
+
+import java.io.File;
+import java.io.FileInputStream;
+import java.io.FileNotFoundException;
+import java.io.IOException;
+import java.rmi.RemoteException;
+import java.security.AccessController;
+import java.security.PrivilegedAction;
+import java.text.SimpleDateFormat;
+import java.util.ArrayList;
+import java.util.Date;
+import java.util.Enumeration;
+import java.util.HashMap;
+import java.util.List;
+import java.util.Map;
+import java.util.Properties;
+import java.util.ResourceBundle;
+import java.util.Stack;
+import java.util.WeakHashMap;
+import java.util.concurrent.atomic.AtomicBoolean;
+
+import javax.management.InstanceNotFoundException;
+import javax.management.MBeanServer;
+import javax.management.ObjectName;
+
+import com.persistit.TimestampAllocator.Checkpoint;
+import com.persistit.TimestampAllocator.CheckpointListener;
+import com.persistit.WaitingThreadManager.WaitingThread;
+import com.persistit.encoding.CoderManager;
+import com.persistit.encoding.KeyCoder;
+import com.persistit.encoding.ValueCoder;
+import com.persistit.exception.LogInitializationException;
+import com.persistit.exception.PersistitClosedException;
+import com.persistit.exception.PersistitException;
+import com.persistit.exception.PersistitIOException;
+import com.persistit.exception.PropertiesNotFoundException;
+import com.persistit.exception.ReadOnlyVolumeException;
+import com.persistit.exception.VolumeAlreadyExistsException;
+import com.persistit.exception.VolumeNotFoundException;
+import com.persistit.logging.AbstractPersistitLogger;
+import com.persistit.logging.DefaultPersistitLogger;
+
+/**
+ * <p>
+ * Creates and manages the the runtime environment for a Persistit&trade;
+ * database. To use <code>Persistit</code>, an application invokes one of the
+ * static {@link #initialize} methods to load a set of properties that govern
+ * Persistit's behavior, and to initialize its memory structures. When
+ * terminating, the application should invoke the static {@link #close} method
+ * to complete all database writes, close all files and relinquish all buffer
+ * memory.
+ * </p>
+ * <p>
+ * Once initialized, there is a single <code>Persistit</code> instance available
+ * from the {@link #getInstance} method. Various non-static methods are
+ * available on this instance. The {@link #close} method releases the
+ * <code>Persistit</code> instance, allowing its memory to be released.
+ * </p>
+ * <p>
+ * An application interacts with Persistit by creating {@link Exchange} objects
+ * and invoking their methods.
+ * </p>
+ * <p>
+ * During initialization this class optionally creates a small Swing UI
+ * containing various useful diagnostic views of internal state. To request this
+ * utility, include the command-line parameter
+ * <code>-Dcom.persistit.showgui=true</code>, or specify the property
+ * </code>showgui=true</code> in the properties file supplied to the
+ * {@link #initialize} method.
+ * </p>
+ * 
+ * @version 1.1
+ */
+public class Persistit {
+    /**
+     * This version of Persistit
+     */
+    public final static String VERSION = "Persistit 2.1.1"
+            + (Debug.ENABLED ? "-DEBUG" : "");
+    /**
+     * The copyright notice
+     */
+    public final static String COPYRIGHT = "Copyright (c) 2011 Akiban Technologies Inc.";
+
+    /**
+     * Determines whether multi-byte integers will be written in little- or
+     * big-endian format. This constant is <code>true</code> in all current
+     * builds.
+     */
+    public final static boolean BIG_ENDIAN = true;
+    /**
+     * Prefix used to form the a system property name. For example, the property
+     * named <code>journalpath=xyz</code> can also be specified as a system
+     * property on the command line with the option
+     * -Dcom.persistit.journalpath=xyz.
+     */
+    public final static String SYSTEM_PROPERTY_PREFIX = "com.persistit.";
+    /**
+     * Name of utility GUI class.
+     */
+    private final static String PERSISTIT_GUI_CLASS_NAME = SYSTEM_PROPERTY_PREFIX
+            + "ui.AdminUI";
+
+    /**
+     * Default suffix for properties file name
+     */
+    public final static String DEFAULT_PROPERTIES_FILE_SUFFIX = ".properties";
+    /**
+     * Default properties file name
+     */
+    public final static String DEFAULT_CONFIG_FILE = "persistit.properties";
+    /**
+     * Default maximum time (in milliseconds) to allow for successful completion
+     * of an operation.
+     */
+    static final long DEFAULT_TIMEOUT_VALUE = 30000; // Thirty seconds
+    /**
+     * Upper bound maximum time (in milliseconds) to allow for successful
+     * completion of an operation. This is the maximum timeout value you can
+     * specify for individual <code>Exchange</code>.
+     */
+    static final long MAXIMUM_TIMEOUT_VALUE = 86400000; // One day
+    /**
+     * Property name by which name of properties file can be supplied.
+     */
+    public final static String CONFIG_FILE_PROPERTY_NAME = "properties";
+    /**
+     * Property name prefix for specifying buffer size and count. The full
+     * property name should be one of "1024", "2048", "4096", "8192" or "16384"
+     * appended to this string, e.g., "buffer.count.8192".
+     */
+    public final static String BUFFERS_PROPERTY_NAME = "buffer.count.";
+    /**
+     * Property name prefix for specifying Volumes. The full property name
+     * should be a unique ordinal number appended to this string, e.g.,
+     * "volume.1", "volume.2", etc.
+     */
+    public final static String VOLUME_PROPERTY_PREFIX = "volume.";
+    /**
+     * Property name for specifying the file specification for the journal.
+     */
+    public final static String JOURNAL_PATH_PROPERTY_NAME = "journalpath";
+
+    /**
+     * Property name for specifying the size of each journal file, e.g.,
+     * "journalsize=400000000".
+     */
+    public final static String JOURNAL_BLOCKSIZE_PROPERTY_NAME = "journalsize";
+
+    /**
+     * Default path name for the journal. Note, sequence suffix in the form
+     * .nnnnnnnnnnnnnnnn (16 digits, zero-filled) will be appended.
+     */
+    public final static String DEFAULT_JOURNAL_PATH = "persistit_journal";
+
+    /**
+     * Default System Volume Name
+     */
+    public final static String DEFAULT_SYSTEM_VOLUME_NAME = "_system";
+
+    /**
+     * Property name for specifying the system volume name
+     */
+    public final static String SYSTEM_VOLUME_PROPERTY = "sysvolume";
+
+    /**
+     * Default Transactions Volume Name
+     */
+    public final static String DEFAULT_TXN_VOLUME_NAME = "_txn";
+
+    /**
+     * Property name for specifying the transaction volume name
+     */
+    public final static String TXN_VOLUME_PROPERTY = "txnvolume";
+
+    /**
+     * Property name for specifying whether Persistit should display diagnostic
+     * messages. Property value must be "true" or "false".
+     */
+    public final static String VERBOSE_PROPERTY = "verbose";
+    /**
+     * Property name for specifying whether Persistit should retry read
+     * operations that fail due to IOExceptions.
+     */
+    public final static String READ_RETRY_PROPERTY = "readretry";
+    /**
+     * Property name for maximum length of time a Persistit operation will wait
+     * for I/O completion before throwing a TimeoutException.
+     */
+    public final static String TIMEOUT_PROPERTY = "timeout";
+
+    /**
+     * Property name to specify package and/or class names of classes that must
+     * be serialized using standard Java serialization.
+     */
+    public final static String SERIAL_OVERRIDE_PROPERTY = "serialOverride";
+
+    /**
+     * Property name to specify whether DefaultValueCoder should use a declared
+     * no-arg contructor within each class being deserialized. Unless specified
+     * as <code>true</code>, Serializable classes will be instantiated through
+     * platform-specific API calls.
+     */
+    public final static String CONSTRUCTOR_OVERRIDE_PROPERTY = "constructorOverride";
+
+    /**
+     * Property name for specifying whether Persistit should attempt to launch a
+     * diagnostic utility for viewing internal state.
+     */
+    public final static String SHOW_GUI_PROPERTY = "showgui";
+
+    /**
+     * Property name for log switches
+     */
+    public final static String LOGGING_PROPERTIES = "logging";
+
+    /**
+     * Property name for log file name
+     */
+    public final static String LOGFILE_PROPERTY = "logfile";
+    /**
+     * Property name for the optional RMI registry host name
+     */
+    public final static String RMI_REGISTRY_HOST_PROPERTY = "rmihost";
+    /**
+     * Property name for the optional RMI registry port
+     */
+    public final static String RMI_REGISTRY_PORT = "rmiport";
+    /**
+     * Property name for enabling Persistit Open MBean for JMX
+     */
+    public final static String JMX_PARAMS = "jmx";
+
+    /**
+     * Property name for pseudo-property "timestamp";
+     */
+    public final static String TIMESTAMP_PROPERTY = "timestamp";
+
+    /**
+     * Property name for the "append only" property.
+     */
+    public final static String APPEND_ONLY_PROPERTY = "appendonly";
+
+    /**
+     * Maximum number of Exchanges that will be held in an internal pool.
+     */
+    public final static int MAX_POOLED_EXCHANGES = 100;
+
+    /**
+     * Default environment name
+     */
+    public final static String DEFAULT_ENVIRONMENT = "default";
+    /**
+     * New-Line character sequence
+     */
+    public final static String NEW_LINE = System.getProperty("line.separator");
+    /**
+     * Minimal command line documentation
+     */
+    private final static String[] USAGE = {
+            "java.persistit.Persistit [options] [property_file_name]", "",
+            " where flags are", "  -g           to show the Admin UI",
+            "  -i           to perform integrity checks on all volumes",
+            "  -w           to wait for the Admin UI to connect",
+            "  -? or -help  to show this help message", };
+
+    private final static long KILO = 1024;
+    private final static long MEGA = KILO * KILO;
+    private final static long GIGA = MEGA * KILO;
+    private final static long TERA = GIGA * KILO;
+
+    private final static long SHORT_DELAY = 500;
+
+    private final static long CLOSE_LOG_INTERVAL = 30000000000L; // 30 sec
+
+    private final static long FLUSH_CHECKPOINT_INTERVAL = 10000000000L; // 10sec
+
+    private AbstractPersistitLogger _logger;
+
+    /**
+     * Start time
+     */
+    private final long _startTime = System.currentTimeMillis();
+    private final HashMap<Integer, BufferPool> _bufferPoolTable = new HashMap<Integer, BufferPool>();
+    private final ArrayList<Volume> _volumes = new ArrayList<Volume>();
+    private final HashMap<Long, Volume> _volumesById = new HashMap<Long, Volume>();
+    private Properties _properties = new Properties();
+
+    private AtomicBoolean _initialized = new AtomicBoolean();
+    private AtomicBoolean _closed = new AtomicBoolean();
+
+    private long _beginCloseTime;
+    private long _nextCloseTime;
+    private long _nextFlushCheckpoint;
+
+    private final LogBase _logBase = new LogBase(this);
+
+    private AtomicBoolean _suspendShutdown = new AtomicBoolean(false);
+    private AtomicBoolean _suspendUpdates = new AtomicBoolean(false);
+
+    private UtilControl _localGUI;
+
+    private CoderManager _coderManager;
+    private ClassIndex _classIndex = new ClassIndex(this);
+    private ThreadLocal<SessionId> _sessionIdThreadLocal = new ThreadLocal<SessionId>() {
+        protected SessionId initialValue() {
+            return new SessionId();
+        }
+    };
+
+    private ThreadLocal<WaitingThread> _waitingThreadLocal = new ThreadLocal<WaitingThread>();
+
+    private final Map<SessionId, Transaction> _transactionSessionMap = new WeakHashMap<SessionId, Transaction>();
+
+    private ManagementImpl _management;
+
+    private final RecoveryManager _recoveryManager = new RecoveryManager(this);
+
+    private final JournalManager _journalManager = new JournalManager(this);
+
+    private final TimestampAllocator _timestampAllocator = new TimestampAllocator();
+
+    private final IOMeter _ioMeter = new IOMeter();
+
+    private Map<SessionId, List<Exchange>> _exchangePoolMap = new WeakHashMap<SessionId, List<Exchange>>();
+
+    private boolean _readRetryEnabled;
+
+    private long _defaultTimeout;
+
+    private final SharedResource _transactionResourceA = new SharedResource(
+            this);
+
+    private final SharedResource _transactionResourceB = new SharedResource(
+            this);
+
+    private final LockManager _lockManager = new LockManager();
+
+    private final List<Checkpoint> _outstandingCheckpoints = new ArrayList<Checkpoint>();
+
+    private final List<CheckpointListener> _checkpointListeners = new ArrayList<CheckpointListener>();
+
+    private final HashMap<Long, TransactionalCache> _transactionalCaches = new HashMap<Long, TransactionalCache>();
+
+    private Checkpoint _lastCheckpoint = new Checkpoint(0, 0);
+
+    /**
+     * <p>
+     * Initialize Persistit using properties supplied by the default properties
+     * file. The name of this file is supplied by the system property
+     * <code>com.persistit.properties</code>. If that property is not specified,
+     * the default file path is <code>./persistit.properties</code> in the
+     * current working directory. If Persistit has already been initialized,
+     * this method does nothing. This method is threadsafe; if multiple threads
+     * concurrently attempt to invoke this method, one of the threads will
+     * actually perform the initialization and the other threads will do
+     * nothing.
+     * </p>
+     * <p>
+     * Note that Persistit starts non-daemon threads that will keep a JVM from
+     * exiting until {@link #close} is invoked. This is to ensure that all
+     * pending updates are written before the JVM exit.
+     * </p>
+     * 
+     * @throws PersistitException
+     * @throws IOException
+     * @throws Exception
+     */
+    public void initialize() throws PersistitException {
+        initialize(getProperty(CONFIG_FILE_PROPERTY_NAME, DEFAULT_CONFIG_FILE));
+    }
+
+    /**
+     * <p>
+     * Initialize Persistit using the supplied properties file path. If
+     * Persistit has already been initialized, this method does nothing. This
+     * method is threadsafe; if multiple threads concurrently attempt to invoke
+     * this method, one of the threads will actually perform the initialization
+     * and the other threads will do nothing.
+     * </p>
+     * <p>
+     * Note that Persistit starts non-daemon threads that will keep a JVM from
+     * exiting until {@link #close} is invoked. This is to ensure that all
+     * pending updates are written before the JVM exit.
+     * </p>
+     * 
+     * @param propertiesFileName
+     *            The path to the properties file.
+     * @throws PersistitException
+     * @throws IOException
+     */
+    public void initialize(String propertiesFileName) throws PersistitException {
+        initialize(parseProperties(propertiesFileName));
+    }
+
+    /**
+     * <p>
+     * Initialize Persistit using the supplied <code>java.util.Properties</code>
+     * instance. Applications can use this method to supply computed Properties
+     * rather than reading them from a file. If Persistit has already been
+     * initialized, this method does nothing. This method is threadsafe; if
+     * multiple threads concurrently attempt to invoke this method, one of the
+     * threads will actually perform the initialization and the other threads
+     * will do nothing.
+     * </p>
+     * <p>
+     * Note that Persistit starts non-daemon threads that will keep a JVM from
+     * exiting until {@link #close} is invoked. This is to ensure that all
+     * pending updates are written before the JVM exit.
+     * </p>
+     * 
+     * @param properties
+     *            The Properties object from which to initialize Persistit
+     * @throws PersistitException
+     * @throws IOException
+     */
+    public void initialize(Properties properties) throws PersistitException {
+        initializeProperties(properties);
+        initializeManagement();
+        initializeOther();
+        initializeLogging();
+        initializeRecovery();
+        initializeJournal();
+        initializeBufferPools();
+        initializeVolumes();
+        startBufferPools();
+        finishRecovery();
+        startJournal();
+        flush();
+
+        _initialized.set(true);
+        _closed.set(false);
+    }
+
+    Properties parseProperties(final String propertiesFileName)
+            throws PersistitException {
+        Properties properties = new Properties();
+        try {
+            if (propertiesFileName.contains(DEFAULT_PROPERTIES_FILE_SUFFIX)
+                    || propertiesFileName.contains(File.separator)) {
+                properties.load(new FileInputStream(propertiesFileName));
+            } else {
+                ResourceBundle bundle = ResourceBundle
+                        .getBundle(propertiesFileName);
+                for (Enumeration<String> e = bundle.getKeys(); e
+                        .hasMoreElements();) {
+                    final String key = (String) e.nextElement();
+                    properties.put(key, bundle.getString(key));
+                }
+            }
+        } catch (FileNotFoundException fnfe) {
+            // A friendlier exception when the properties file is not found.
+            throw new PropertiesNotFoundException(fnfe.getMessage());
+        } catch (IOException ioe) {
+            throw new PersistitIOException(ioe);
+        }
+        return properties;
+    }
+
+    void initializeProperties(final Properties properties) {
+        properties.putAll(_properties);
+        _properties = properties;
+
+        _readRetryEnabled = getBooleanProperty(READ_RETRY_PROPERTY, true);
+        _defaultTimeout = getLongProperty(TIMEOUT_PROPERTY,
+                DEFAULT_TIMEOUT_VALUE, 0, MAXIMUM_TIMEOUT_VALUE);
+
+    }
+
+    void initializeLogging() throws PersistitException {
+        try {
+            _logBase.logstart();
+        } catch (Exception e) {
+            System.err.println("Persistit(tm) Logging is disabled due to " + e);
+            if (e.getMessage() != null && e.getMessage().length() > 0) {
+                System.err.println(e.getMessage());
+            }
+            e.printStackTrace();
+        }
+
+        String logSpecification = getProperty(LOGGING_PROPERTIES);
+        if (logSpecification != null) {
+            try {
+                _logBase.setLogEnabled(logSpecification,
+                        AbstractPersistitLogger.INFO);
+            } catch (Exception e) {
+                throw new LogInitializationException(e);
+            }
+        }
+    }
+
+    void initializeRecovery() throws PersistitException {
+        String journalPath = getProperty(JOURNAL_PATH_PROPERTY_NAME,
+                DEFAULT_JOURNAL_PATH);
+        _recoveryManager.init(journalPath);
+        _recoveryManager.buildRecoveryPlan();
+    }
+
+    void initializeJournal() throws PersistitException {
+        String journalPath = getProperty(JOURNAL_PATH_PROPERTY_NAME,
+                DEFAULT_JOURNAL_PATH);
+        int journalSize = (int) getLongProperty(
+                JOURNAL_BLOCKSIZE_PROPERTY_NAME,
+                JournalManager.DEFAULT_BLOCK_SIZE,
+                JournalManager.MINIMUM_BLOCK_SIZE,
+                JournalManager.MAXIMUM_BLOCK_SIZE);
+
+        _journalManager.init(_recoveryManager, journalPath, journalSize);
+        if (getBooleanProperty(APPEND_ONLY_PROPERTY, false)) {
+            _journalManager.setAppendOnly(true);
+        }
+    }
+
+    void initializeBufferPools() {
+        StringBuilder sb = new StringBuilder();
+        int bufferSize = Buffer.MIN_BUFFER_SIZE;
+        while (bufferSize <= Buffer.MAX_BUFFER_SIZE) {
+            sb.setLength(0);
+            sb.append(BUFFERS_PROPERTY_NAME);
+            sb.append(bufferSize);
+            String propertyName = sb.toString();
+
+            int count = (int) getLongProperty(propertyName, -1,
+                    BufferPool.MINIMUM_POOL_COUNT,
+                    BufferPool.MAXIMUM_POOL_COUNT);
+
+            if (count != -1) {
+                if (_logBase.isLoggable(LogBase.LOG_INIT_ALLOCATE_BUFFERS)) {
+                    _logBase.log(LogBase.LOG_INIT_ALLOCATE_BUFFERS, count,
+                            bufferSize);
+                }
+                BufferPool pool = new BufferPool(count, bufferSize, this);
+                _bufferPoolTable.put(new Integer(bufferSize), pool);
+                registerBufferPoolMXBean(bufferSize);
+            }
+            bufferSize <<= 1;
+        }
+    }
+
+    void initializeVolumes() throws PersistitException {
+        for (Enumeration<?> enumeration = _properties.propertyNames(); enumeration
+                .hasMoreElements();) {
+            String key = (String) enumeration.nextElement();
+            if (key.startsWith(VOLUME_PROPERTY_PREFIX)) {
+                boolean isOne = true;
+                try {
+                    Integer.parseInt(key.substring(VOLUME_PROPERTY_PREFIX
+                            .length()));
+                } catch (NumberFormatException nfe) {
+                    isOne = false;
+                }
+                if (isOne) {
+                    VolumeSpecification volumeSpecification = new VolumeSpecification(
+                            getProperty(key));
+
+                    if (_logBase.isLoggable(LogBase.LOG_INIT_OPEN_VOLUME)) {
+                        _logBase.log(LogBase.LOG_INIT_OPEN_VOLUME,
+                                volumeSpecification.describe());
+                    }
+                    Volume.loadVolume(this, volumeSpecification);
+                }
+            }
+        }
+    }
+
+    void initializeManagement() {
+        String rmiHost = getProperty(RMI_REGISTRY_HOST_PROPERTY);
+        String rmiPort = getProperty(RMI_REGISTRY_PORT);
+        boolean enableJmx = getBooleanProperty(JMX_PARAMS, true);
+
+        if (rmiHost != null || rmiPort != null) {
+            ManagementImpl management = (ManagementImpl) getManagement();
+            management.register(rmiHost, rmiPort);
+        }
+        if (enableJmx) {
+            registerMXBeans();
+        }
+
+    }
+
+    void initializeOther() {
+        // Set up the parent CoderManager for this instance.
+        String serialOverridePatterns = getProperty(Persistit.SERIAL_OVERRIDE_PROPERTY);
+        DefaultCoderManager cm = new DefaultCoderManager(this,
+                serialOverridePatterns);
+        _coderManager = cm;
+
+        if (getBooleanProperty(SHOW_GUI_PROPERTY, false)) {
+            try {
+                setupGUI(true);
+            } catch (Exception e) {
+                // If we can't open the utility gui, well, tough.
+            }
+        }
+    }
+
+    void startBufferPools() throws PersistitException {
+        for (final BufferPool pool : _bufferPoolTable.values()) {
+            pool.startThreads();
+        }
+    }
+
+    void startJournal() throws PersistitException {
+        _journalManager.startThreads();
+    }
+
+    void finishRecovery() throws PersistitException {
+        _recoveryManager.applyAllCommittedTransactions(_recoveryManager
+                .getDefaultRecoveryListener());
+        _recoveryManager.close();
+        flush();
+        checkpoint();
+        if (_logBase.isLoggable(LogBase.LOG_RECOVERY_DONE)) {
+            _logBase.log(LogBase.LOG_RECOVERY_DONE,
+                    _journalManager.getPageMapSize(),
+                    _recoveryManager.getAppliedTransactionCount(),
+                    _recoveryManager.getErrorCount());
+        }
+
+    }
+
+    /**
+     * Reflectively attempts to load and execute the PersistitOpenMBean setup
+     * method. This will work only if the persistit_jsaXXX_jmx.jar is on the
+     * classpath. By default, PersistitOpenMBean uses the platform JMX server,
+     * so this also required Java 5.0+.
+     * 
+     * @param params
+     *            "true" to enable the PersistitOpenMBean, else "false".
+     */
+    private void registerMXBeans() {
+        MBeanServer server = java.lang.management.ManagementFactory
+                .getPlatformMBeanServer();
+        try {
+            server.registerMBean((ManagementMXBean) getManagement(),
+                    new ObjectName(ManagementMXBean.MXBEAN_NAME));
+            server.registerMBean((IOMeterMXBean) _ioMeter, new ObjectName(
+                    IOMeterMXBean.MXBEAN_NAME));
+            server.registerMBean((JournalManagerMXBean) _journalManager,
+                    new ObjectName(JournalManagerMXBean.MXBEAN_NAME));
+            server.registerMBean((RecoveryManagerMXBean) _recoveryManager,
+                    new ObjectName(RecoveryManagerMXBean.MXBEAN_NAME));
+        } catch (Exception exception) {
+            if (_logBase.isLoggable(LogBase.LOG_MBEAN_EXCEPTION)) {
+                _logBase.log(LogBase.LOG_MBEAN_EXCEPTION, exception);
+            }
+        }
+    }
+
+    private void registerBufferPoolMXBean(final int bufferSize) {
+        MBeanServer server = java.lang.management.ManagementFactory
+                .getPlatformMBeanServer();
+        try {
+            BufferPoolMXBean bean = new BufferPoolMXBeanImpl(this, bufferSize);
+            server.registerMBean(bean,
+                    new ObjectName(BufferPoolMXBeanImpl.mbeanName(bufferSize)));
+        } catch (Exception exception) {
+            if (_logBase.isLoggable(LogBase.LOG_MBEAN_EXCEPTION)) {
+                _logBase.log(LogBase.LOG_MBEAN_EXCEPTION, exception);
+            }
+        }
+    }
+
+    private void unregisterMXBeans() {
+        MBeanServer server = java.lang.management.ManagementFactory
+                .getPlatformMBeanServer();
+        try {
+            server.unregisterMBean(new ObjectName(
+                    RecoveryManagerMXBean.MXBEAN_NAME));
+            server.unregisterMBean(new ObjectName(
+                    JournalManagerMXBean.MXBEAN_NAME));
+            server.unregisterMBean(new ObjectName(IOMeterMXBean.MXBEAN_NAME));
+            server.unregisterMBean(new ObjectName(ManagementMXBean.MXBEAN_NAME));
+        } catch (InstanceNotFoundException exception) {
+            // ignore
+        } catch (Exception exception) {
+            if (_logBase.isLoggable(LogBase.LOG_MBEAN_EXCEPTION)) {
+                _logBase.log(LogBase.LOG_MBEAN_EXCEPTION, exception);
+            }
+        }
+    }
+
+    private void unregisterBufferPoolMXBean(final int bufferSize) {
+        MBeanServer server = java.lang.management.ManagementFactory
+                .getPlatformMBeanServer();
+        try {
+            server.unregisterMBean(new ObjectName(BufferPoolMXBeanImpl
+                    .mbeanName(bufferSize)));
+        } catch (InstanceNotFoundException exception) {
+            // ignore
+        } catch (Exception exception) {
+            if (_logBase.isLoggable(LogBase.LOG_MBEAN_EXCEPTION)) {
+                _logBase.log(LogBase.LOG_MBEAN_EXCEPTION, exception);
+            }
+        }
+    }
+
+    synchronized void addVolume(Volume volume)
+            throws VolumeAlreadyExistsException {
+        Long idKey = new Long(volume.getId());
+        Volume otherVolume = _volumesById.get(idKey);
+        if (otherVolume != null) {
+            throw new VolumeAlreadyExistsException("Volume " + otherVolume
+                    + " has same ID");
+        }
+        otherVolume = getVolume(volume.getPath());
+        if (otherVolume != null
+                && volume.getPath().equals(otherVolume.getPath())) {
+            throw new VolumeAlreadyExistsException("Volume " + otherVolume
+                    + " has same path");
+        }
+        _volumes.add(volume);
+        _volumesById.put(idKey, volume);
+    }
+
+    synchronized void removeVolume(Volume volume, boolean delete) {
+        Long idKey = new Long(volume.getId());
+        _volumesById.remove(idKey);
+        _volumes.remove(volume);
+        // volume.getPool().invalidate(volume);
+        if (delete) {
+            volume.getPool().delete(volume);
+        }
+    }
+
+    /**
+     * Replaces substitution variables in a supplied string with values taken
+     * from the properties available to Persistit (see {@link getProperty}).
+     * 
+     * @param text
+     *            String in in which to make substitutions
+     * @param properties
+     *            Properties containing substitution values
+     * @return text with substituted property values
+     */
+    public String substituteProperties(String text, Properties properties) {
+        return substituteProperties(text, properties, 0);
+    }
+
+    /**
+     * Replaces substitution variables in a supplied string with values taken
+     * from the properties available to Persistit (see {@link getProperty}).
+     * 
+     * @param text
+     *            String in in which to make substitutions
+     * @param properties
+     *            Properties containing substitution values
+     * @param depth
+     *            Count of recursive calls - maximum depth is 20. Generall
+     * @return
+     */
+    String substituteProperties(String text, Properties properties, int depth) {
+        int p = text.indexOf("${");
+        while (p >= 0 && p < text.length()) {
+            p += 2;
+            int q = text.indexOf("}", p);
+            if (q > 0) {
+                String propertyName = text.substring(p, q);
+                if (Util.isValidName(propertyName)) {
+                    // sanity check to prevent stack overflow
+                    // due to infinite loop
+                    if (depth > 20)
+                        throw new IllegalArgumentException("property "
+                                + propertyName
+                                + " substitution cycle is too deep");
+                    String propertyValue = getProperty(propertyName, depth + 1,
+                            properties);
+                    if (propertyValue == null)
+                        propertyValue = "";
+                    text = text.substring(0, p - 2) + propertyValue
+                            + text.substring(q + 1);
+                } else
+                    break;
+            } else {
+                break;
+            }
+            p = text.indexOf("${");
+        }
+        return text;
+    }
+
+    public Properties getProperties() {
+        return _properties;
+    }
+
+    /**
+     * <p>
+     * Returns a property value, or <code>null</code> if there is no such
+     * property. The property is taken from one of the following sources:
+     * <ol>
+     * <li>A system property having a prefix of "com.persistit.". For example,
+     * the property named "journalpath" can be supplied as the system property
+     * named com.persistit.journalpath. (Note: if the security context does not
+     * permit access to system properties, then system properties are ignored.)</li>
+     * <li>The supplied Properties object, which was either passed to the
+     * {@link #initialize(Properties)} method, or was loaded from the file named
+     * in the {@link #initialize(String)} method.</li>
+     * <li>The pseudo-property name <code>timestamp</code>. The value is the
+     * current time formated by <code>SimpleDateFormat</code> using the pattern
+     * yyyyMMddHHmm. (This pseudo-property makes it easy to specify a unique log
+     * file name each time Persistit is initialized.</li>
+     * </ol>
+     * </p>
+     * If a property value contains a substitution variable in the form
+     * <code>${<i>pppp</i>}</code>, then this method attempts perform a
+     * substitution. To do so it recursively gets the value of a property named
+     * <code><i>pppp</i></code>, replaces the substring delimited by
+     * <code>${</code> and <code>}</code>, and then scans the resulting string
+     * for further substitution variables.
+     * 
+     * @param propertyName
+     *            The property name
+     * @return The resulting string
+     */
+    public String getProperty(String propertyName) {
+        return getProperty(propertyName, null);
+    }
+
+    /**
+     * <p>
+     * Returns a property value, or a default value if there is no such
+     * property. The property is taken from one of the following sources:
+     * <ol>
+     * <li>A system property having a prefix of "com.persistit.". For example,
+     * the property named "journalpath" can be supplied as the system property
+     * named com.persistit.journalpath. (Note: if the security context does not
+     * permit access to system properties, then system properties are ignored.)</li>
+     * <li>The supplied Properties object, which was either passed to the
+     * {@link #initialize(Properties)} method, or was loaded from the file named
+     * in the {@link #initialize(String)} method.</li>
+     * <li>The pseudo-property name <code>timestamp</code>. The value is the
+     * current time formated by <code>SimpleDateFormat</code> using the pattern
+     * yyyyMMddHHmm. (This pseudo-property makes it easy to specify a unique log
+     * file name each time Persistit is initialized.</li>
+     * </ol>
+     * </p>
+     * If a property value contains a substitution variable in the form
+     * <code>${<i>pppp</i>}</code>, then this method attempts perform a
+     * substitution. To do so it recursively gets the value of a property named
+     * <code><i>pppp</i></code>, replaces the substring delimited by
+     * <code>${</code> and <code>}</code>, and then scans the resulting string
+     * for further substitution variables. </p>
+     * <p>
+     * For all properties, the value "-" (a single hyphen) explicitly specifies
+     * the <i>default</i> value.
+     * </p>
+     * 
+     * @param propertyName
+     *            The property name
+     * @param defaultValue
+     *            The default value
+     * @return The resulting string
+     */
+    public String getProperty(String propertyName, String defaultValue) {
+        String value = getProperty(propertyName, 0, _properties);
+        return value == null ? defaultValue : value;
+    }
+
+    private String getProperty(String propertyName, int depth,
+            Properties properties) {
+        String value = null;
+
+        value = getSystemProperty(SYSTEM_PROPERTY_PREFIX + propertyName);
+
+        if (value == null && properties != null) {
+            value = properties.getProperty(propertyName);
+        }
+        if ("-".equals(value)) {
+            value = null;
+        }
+        if (value == null && TIMESTAMP_PROPERTY.equals(propertyName)) {
+            value = (new SimpleDateFormat("yyyyMMddHHmm")).format(new Date());
+        }
+        if (value != null)
+            value = substituteProperties(value, properties, depth);
+
+        return value;
+    }
+
+    /**
+     * Sets a property value in the Persistit Properties map. If the specified
+     * value is null then an existing property of the specified name is removed.
+     * 
+     * @param propertyName
+     *            The property name
+     * @param value
+     *            Value to set, or
+     *            <code>null<code> to remove an existing property
+     */
+    public void setProperty(final String propertyName, final String value) {
+        if (value == null) {
+            _properties.remove(propertyName);
+        } else {
+            _properties.setProperty(propertyName, value);
+        }
+    }
+
+    private String getSystemProperty(final String propertyName) {
+        return (String) AccessController.doPrivileged(new PrivilegedAction() {
+            public Object run() {
+                return System.getProperty(propertyName);
+            }
+        });
+    }
+
+    /**
+     * <p>
+     * Returns an <code>Exchange</code> for the specified {@link Volume Volume}
+     * and the {@link Tree Tree} specified by the supplied name. This method
+     * optionally creates a new <code>Tree</code>. If the <code>create</code>
+     * parameter is false and a <code>Tree</code> by the specified name does not
+     * exist, this constructor throws a
+     * {@link com.persistit.exception.TreeNotFoundException}.
+     * </p>
+     * <p>
+     * This method uses an <code>Exchange</code> from an internal pool if one is
+     * available; otherwise it creates a new <code>Exchange</code>. When the
+     * application no longer needs the <code>Exchange</code> returned by this
+     * method, it should return it to the pool by invoking
+     * {@link #releaseExchange} so that it can be reused.
+     * </p>
+     * 
+     * @param volume
+     *            The Volume
+     * 
+     * @param treeName
+     *            The tree name
+     * 
+     * @param create
+     *            <code>true</code> to create a new Tree if one by the specified
+     *            name does not already exist.
+     * 
+     * @throws PersistitException
+     */
+    public Exchange getExchange(Volume volume, String treeName, boolean create)
+            throws PersistitException {
+        if (volume == null)
+            throw new VolumeNotFoundException();
+        List<Exchange> stack;
+        final SessionId sessionId = getSessionId();
+
+        synchronized (_exchangePoolMap) {
+            stack = _exchangePoolMap.get(sessionId);
+            if (stack == null) {
+                stack = new ArrayList<Exchange>();
+                _exchangePoolMap.put(sessionId, stack);
+            }
+        }
+        if (stack.isEmpty()) {
+            return new Exchange(this, volume, treeName, create);
+        } else {
+            final Exchange exchange = stack.remove(stack.size() - 1);
+            exchange.init(volume, treeName, create);
+            return exchange;
+        }
+    }
+
+    /**
+     * <p>
+     * Returns an <code>Exchange</code> for the {@link Tree} specified by
+     * treeName within the {@link Volume} specified by <code>volumeName</code>.
+     * This method optionally creates a new <code>Tree</code>. If the
+     * <code>create</code> parameter is false and a <code>Tree</code> by the
+     * specified name does not exist, this constructor throws a
+     * {@link com.persistit.exception.TreeNotFoundException}.
+     * </p>
+     * <p>
+     * The <code>volumeName</tt< you supply must match exactly one open 
+     * <code>Volume</code>. The name matches if either (a) the
+     * <code>Volume</code> has an optional alias that is equal to the supplied
+     * name, or (b) if the supplied name matches a substring of the
+     * <code>Volume</code>'s pathname. If there is not unique match for the name
+     * you supply, this method throws a
+     * {@link com.persistit.exception.VolumeNotFoundException}.
+     * </p>
+     * <p>
+     * This method uses an <code>Exchange</code> from an internal pool if one is
+     * available; otherwise it creates a new <code>Exchange</code>. When the
+     * application no longer needs the <code>Exchange</code> returned by this
+     * method, it should return it to the pool by invoking
+     * {@link #releaseExchange} so that it can be reused.
+     * </p>
+     * 
+     * @param volumeName
+     *            The volume name that either matches the alias or a partially
+     *            matches the pathname of exactly one open <code>Volume</code>.
+     * 
+     * @param treeName
+     *            The tree name
+     * 
+     * @param create
+     *            <code>true</code> to create a new Tree if one by the specified
+     *            name does not already exist.
+     * 
+     * @throws PersistitException
+     */
+    public Exchange getExchange(String volumeName, String treeName,
+            boolean create) throws PersistitException {
+        Volume volume = getVolume(volumeName);
+        if (volume == null)
+            throw new VolumeNotFoundException(volumeName);
+        return getExchange(volume, treeName, create);
+    }
+
+    /**
+     * <p>
+     * Releases an <code>Exchange</code> to the internal pool. A subsequent
+     * invocation of {@link #getExchange} may reuse this <code>Exchange</code>.
+     * An application that gets an <code>Exchange</code> through the
+     * {@link #getExchange} method <i>should</i> release it through this method.
+     * An attempt to release the <code>Exchange</code> if it is already in the
+     * pool results in an <code>IllegalStateException</code>.
+     * </p>
+     * <p>
+     * This method clears the key and value fields. Use the
+     * {@link #releaseExchange(Exchange, boolean)} method to clear all state
+     * information if this <code>Exchange</code> may subsequently be used by
+     * another untrusted thread.
+     * </p>
+     * 
+     * @param exchange
+     *            The <code>Exchange</code> to release to the pool. If
+     *            <code>null</code> , this method returns silently.
+     * 
+     * @throws IllegalStateException
+     */
+    public void releaseExchange(Exchange exchange) {
+        releaseExchange(exchange, false);
+    }
+
+    /**
+     * <p>
+     * Releases an <code>Exchange</code> to the internal pool. A subsequent
+     * invocation of {@link #getExchange} may reuse this <code>Exchange</code>.
+     * An application that gets an <code>Exchange</code> through the
+     * {@link #getExchange} method <i>should</i> release it through this method.
+     * An attempt to release the <code>Exchange</code> if it is already in the
+     * pool results in an <code>IllegalStateException</code>.
+     * </p>
+     * <p>
+     * This method optionally clears all state information in the
+     * <code>Exchange</code> so that no residual information in the
+     * <code>Exchange</code> can be obtained by a different, untrusted thread.
+     * In a closed configuration in which there is only one application, it is
+     * faster to avoid clearing the byte arrays used in representing the state
+     * of this <code>Exchange</code> by passing <code>false</code> as the value
+     * of the <code>secure</code> flag.
+     * </p>
+     * 
+     * @param exchange
+     *            The <code>Exchange</code> to release to the pool. If
+     *            <code>null</code> this method returns silently.
+     * @param secure
+     *            <code>true</code> to clear all state information;
+     *            <code>false</code> to leave the state unchanged.
+     * 
+     * @throws IllegalStateException
+     */
+    public void releaseExchange(Exchange exchange, boolean secure) {
+        if (exchange == null) {
+            return;
+        }
+        List<Exchange> stack;
+        final SessionId sessionId = getSessionId();
+
+        synchronized (_exchangePoolMap) {
+            stack = _exchangePoolMap.get(sessionId);
+            if (stack == null) {
+                stack = new Stack<Exchange>();
+                _exchangePoolMap.put(sessionId, stack);
+            }
+        }
+        if (stack.size() < MAX_POOLED_EXCHANGES) {
+            exchange.removeState(secure);
+            stack.add(exchange);
+        }
+    }
+
+    /**
+     * Get a <code>link java.util.List</code> of all the {@link Volume}s being
+     * managed by this Persistit instance. Volumes are specified by the
+     * properties used in initializing Persistit.
+     * 
+     * @return the List
+     */
+    public Volume[] getVolumes() {
+        Volume[] list = new Volume[_volumes.size()];
+        for (int index = 0; index < list.length; index++) {
+            list[index] = _volumes.get(index);
+        }
+        return list;
+    }
+
+    /**
+     * Opens a Volume. The volume must already exist.
+     * 
+     * @param pathName
+     *            The full pathname to the file containing the Volume.
+     * @param ro
+     *            <code>true</code> if the Volume should be opened in read- only
+     *            mode so that no updates can be performed against it.
+     * @return The Volume.
+     * @throws PersistitException
+     */
+    public Volume openVolume(final String pathName, final boolean ro)
+            throws PersistitException {
+        return openVolume(pathName, null, 0, ro);
+    }
+
+    /**
+     * Opens a Volume with a confirming id. If the id value is non-zero, then it
+     * must match the id the volume being opened.
+     * 
+     * @param pathName
+     *            The full pathname to the file containing the Volume.
+     * 
+     * @param alias
+     *            A friendly name for this volume that may be used internally by
+     *            applications. The alias need not be related to the
+     *            <code>Volume</code>'s pathname, and typically will denote its
+     *            function rather than physical location.
+     * 
+     * @param id
+     *            The internal Volume id value - if non-zero this value must
+     *            match the id value stored in the Volume header.
+     * 
+     * @param ro
+     *            <code>true</code> if the Volume should be opened in read- only
+     *            mode so that no updates can be performed against it.
+     * 
+     * @return The <code>Volume</code>.
+     * 
+     * @throws PersistitException
+     */
+    public Volume openVolume(final String pathName, final String alias,
+            final long id, final boolean ro) throws PersistitException {
+        File file = new File(pathName);
+        if (file.exists() && file.isFile()) {
+            return Volume.openVolume(this, pathName, alias, id, ro);
+        }
+        throw new PersistitIOException(new FileNotFoundException(pathName));
+    }
+
+    /**
+     * Look up, load and/or creates a volume based on a String-valued
+     * specification. The specification has the form: <br />
+     * <i>pathname</i>[,<i>options</i>]... <br />
+     * where options include: <br />
+     * <dl>
+     * <dt><code>alias</code></dt>
+     * <dd>An alias used in looking up the volume by name within Persistit
+     * programs (see {@link com.persistit.Persistit#getVolume(String)}). If the
+     * alias attribute is not specified, the the Volume's path name is used
+     * instead.</dd>
+     * <dt><code>drive<code></dt>
+     * <dd>Name of the drive on which the volume is located. Specifying the
+     * drive on which each volume is physically located is optional. If
+     * supplied, Persistit uses the information to improve I/O throughput in
+     * multi-volume configurations by interleaving write operations to different
+     * physical drives.</dd>
+     * <dt><code>readOnly</code></dt>
+     * <dd>Open in Read-Only mode. (Incompatible with create mode.)</dd>
+     * 
+     * <dt><code>create</code></dt>
+     * <dd>Creates the volume if it does not exist. Requires
+     * <code>bufferSize</code>, <code>initialPagesM</code>,
+     * <code>extensionPages</code> and <code>maximumPages</code> to be
+     * specified.</dd>
+     * 
+     * <dt><code>createOnly</code></dt>
+     * <dd>Creates the volume, or throw a {@link VolumeAlreadyExistsException}
+     * if it already exists.</dd>
+     * 
+     * <dt><code>temporary</code></dt>
+     * <dd>Creates the a new, empty volume regardless of whether an existing
+     * volume file already exists.</dd>
+     * 
+     * <dt><code>id:<i>NNN</i></code></dt>
+     * <dd>Specifies an ID value for the volume. If the volume already exists,
+     * this ID value must match the ID that was previously assigned to the
+     * volume when it was created. If this volume is being newly created, this
+     * becomes its ID number.</dd>
+     * 
+     * <dt><code>bufferSize:<i>NNN</i></code></dt>
+     * <dd>Specifies <i>NNN</i> as the volume's buffer size when creating a new
+     * volume. <i>NNN</i> must be 1024, 2048, 4096, 8192 or 16384</dd>.
+     * 
+     * <dt><code>initialPages:<i>NNN</i></code></dt>
+     * <dd><i>NNN</i> is the initial number of pages to be allocated when this
+     * volume is first created.</dd>
+     * 
+     * <dt><code>extensionPages:<i>NNN</i></code></dt>
+     * <dd><i>NNN</i> is the number of pages by which to extend the volume when
+     * more pages are required.</dd>
+     * 
+     * <dt><code>maximumPages:<i>NNN</i></code></dt>
+     * <dd><i>NNN</i> is the maximum number of pages to which this volume can
+     * extend.</dd>
+     * 
+     * </dl>
+     * <p>
+     * If a Volume has already been loaded having the same ID or name, this
+     * method returns that Volume. Otherwise it tries to open or create a volume
+     * on disk (depending on the volume specification) and returns that.
+     * 
+     * @param vstring
+     *            Volume specification string
+     * 
+     * @return The <code>Volume</code>
+     * 
+     * @throws PersistitException
+     */
+    public Volume loadVolume(final String vstring) throws PersistitException {
+        final VolumeSpecification volumeSpec = new VolumeSpecification(
+                substituteProperties(vstring, _properties, 0));
+        return loadVolume(volumeSpec);
+    }
+
+    /**
+     * Look up, load and/or creates a volume based on a
+     * {@link com.persistit.VolumeSpecification}. If a Volume has already been
+     * loaded having the same ID or name, this method returns that Volume.
+     * Otherwise it tries to open or create a volume on disk (depending on the
+     * volume specification) and returns that.
+     * 
+     * @param volumeSpec
+     *            The VolumeSpecification
+     * 
+     * @return The <code>Volume</code>
+     * 
+     * @throws PersistitException
+     */
+    public Volume loadVolume(final VolumeSpecification volumeSpec)
+            throws PersistitException {
+        Volume volume = getVolume(volumeSpec.getId());
+        if (volume == null) {
+            volume = getVolume(volumeSpec.describe());
+        }
+        if (volume == null) {
+            volume = Volume.loadVolume(this, volumeSpec);
+        }
+        return volume;
+    }
+
+    public boolean deleteVolume(final String volumeName)
+            throws PersistitException {
+        final Volume volume = getVolume(volumeName);
+        if (volume == null) {
+            return false;
+        } else {
+            removeVolume(volume, true);
+            new File(volume.getPath()).delete();
+            return true;
+        }
+    }
+
+    /**
+     * Returns an implementation of the <code>Management</code> interface. This
+     * implementation is a singleton; the first invocation of this method will
+     * create an instance; subsequent invocations will return the same instance.
+     * 
+     * @return the singleton implementation of a <code>Management</code> from
+     *         which system management services can be obtained.
+     */
+    public synchronized Management getManagement() {
+        if (_management == null) {
+            _management = new ManagementImpl(this);
+        }
+        return _management;
+    }
+
+    /**
+     * Returns the copyright notice for this product
+     * 
+     * @return The copyright notice
+     */
+    public static String copyright() {
+        return COPYRIGHT;
+    }
+
+    /**
+     * Returns the version identifier for this version of Persistit&trade;
+     * 
+     * @return The version identifier
+     */
+    public static String version() {
+        return VERSION;
+    }
+
+    /**
+     * The time at which the log was started.
+     * 
+     * @return The time in milliseconds
+     */
+    public long startTime() {
+        return _startTime;
+    }
+
+    /**
+     * The number of milliseconds since the log was opened.
+     * 
+     * @return The elapsed time interval in milliseconds
+     */
+    public long elapsedTime() {
+        return System.currentTimeMillis() - _startTime;
+    }
+
+    /**
+     * Looks up a {@link Volume} by id. At creation time, each
+     * <code>Volume</code> is assigned a unique long ID value.
+     * 
+     * @param id
+     * @return the <code>Volume</code>, or <i>null</i> if there is no open
+     *         <code>Volume</code> having the supplied ID value.
+     */
+    public Volume getVolume(long id) {
+        return _volumesById.get(new Long(id));
+    }
+
+    /**
+     * <p>
+     * Looks up a {@link Volume} by name or path. The supplied name must match
+     * only one of the open volumes. If it matches none of the volumes, or if
+     * there are multiple volumes with matching names, then this method returns
+     * <code>null</code>.
+     * </p>
+     * <p>
+     * The supplied name can match a volume in one of two ways:
+     * <ul>
+     * <li>(a) its name by exact match</li>
+     * <li>(b) its path, by matching the canonical forms of the volume's path
+     * and the supplied path.</li>
+     * </ul>
+     * </p>
+     * 
+     * @param name
+     *            Name that identifies a volume by matching either its alias (if
+     *            it has one) or a substring of its file name.
+     * 
+     * @return the <code>Volume</code>, or <i>null</i> if there is no unique
+     *         open Volume that matches the supplied <code>partialName</code>.
+     */
+    public Volume getVolume(String name) {
+        if (name == null) {
+            throw new NullPointerException("Null volume name");
+        }
+        Volume result = null;
+
+        for (int i = 0; i < _volumes.size(); i++) {
+            Volume vol = _volumes.get(i);
+            if (name.equals(vol.getName())) {
+                if (result == null)
+                    result = vol;
+                else {
+                    return null;
+                }
+            }
+        }
+        if (result != null) {
+            return result;
+        }
+
+        final File file = new File(name);
+        for (int i = 0; i < _volumes.size(); i++) {
+            Volume vol = _volumes.get(i);
+            if (file.equals(new File(vol.getPath()))) {
+                if (result == null)
+                    result = vol;
+                else {
+                    return null;
+                }
+            }
+        }
+        return result;
+    }
+
+    /**
+     * <p>
+     * Returns the designated system volume. The system volume contains the
+     * class index and other structural information. It is specified by the
+     * <code>sysvolume</code> property with a default value of "_system".
+     * </p>
+     * <p>
+     * This method handles a configuration with exactly one volume in a special
+     * way. If the <code>sysvolume</code> property is unspecified and there is
+     * exactly one volume, then this method returns that volume volume as the
+     * system volume even if its name does not match the default
+     * <code>sysvolume</code> property. This eliminates the need to specify a
+     * system volume property for configurations having only one volume.
+     * </p>
+     * 
+     * @return the <code>Volume</code>
+     * @throws VolumeNotFoundException
+     *             if the volume was not found
+     */
+    public Volume getSystemVolume() throws VolumeNotFoundException {
+        return getSpecialVolume(SYSTEM_VOLUME_PROPERTY,
+                DEFAULT_SYSTEM_VOLUME_NAME);
+    }
+
+    /**
+     * <p>
+     * Returns the designated transaction volume. The transaction volume is used
+     * to transiently hold pending updates prior to transaction commit. It is
+     * specified by the <code>txnvolume</code> property with a default value of
+     * "_txn".
+     * </p>
+     * <p>
+     * This method handles a configuration with exactly one volume in a special
+     * way. If the <code>txnvolume</code> property is unspecified and there is
+     * exactly one volume, then this method returns that volume as the
+     * transaction volume even if its name does not match the default
+     * <code>txnvolume</code> property. This eliminates the need to specify a
+     * transaction volume property for configurations having only one volume.
+     * </p>
+     * 
+     * @return the <code>Volume</code>
+     * @throws VolumeNotFoundException
+     *             if the volume was not found
+     */
+    public Volume getTransactionVolume() throws VolumeNotFoundException {
+        return getSpecialVolume(TXN_VOLUME_PROPERTY, DEFAULT_TXN_VOLUME_NAME);
+    }
+
+    /**
+     * Returns the default timeout for operations on an <code>Exchange</code>.
+     * The application may override this default value for an instance of an
+     * <code>Exchange</code> through the {@link Exchange#setTimeout(long)}
+     * method. The default timeout may be specified through the
+     * <code>com.persistit.defaultTimeout</code> property.
+     * 
+     * @return The default timeout value, in milliseconds.
+     */
+    public long getDefaultTimeout() {
+        return _defaultTimeout;
+    }
+
+    /**
+     * Indicates whether this instance has been initialized.
+     * 
+     * @return <code>true</code> if this Persistit has been initialized.
+     */
+    public boolean isInitialized() {
+        return _initialized.get();
+    }
+
+    /**
+     * Indicates whether this instance of Persistit has been closed.
+     * 
+     * @return <code>true</code> if Persistit has been closed.
+     */
+    public boolean isClosed() {
+        return _closed.get();
+    }
+
+    /**
+     * Indicates whether Persistit will retry read any operation that fails due
+     * to an IOException. In many cases, an IOException occurs due to transient
+     * conditions, such as a file being locked by a backup program. When this
+     * property is <code>true</code>, Persistit will repeatedly retry the read
+     * operation until the timeout value for the current operation expires. By
+     * default this property is <code>true</code>. Use the
+     * com.persistit.readretry property to disable it.
+     * 
+     * @return <code>true</code> to retry a read operation that fails due to an
+     *         IOException.
+     */
+    public boolean isReadRetryEnabled() {
+        return _readRetryEnabled;
+    }
+
+    /**
+     * @return The most recently proposed Checkpoint.
+     */
+    public Checkpoint getCurrentCheckpoint() {
+        return _timestampAllocator.getCurrentCheckpoint();
+    }
+
+    /**
+     * Force a new Checkpoint and wait for it to be written. If Persistit is
+     * closed or not yet initialized, do nothing and return <code>null</code>.
+     * 
+     * @return the Checkpoint allocated by this process.
+     */
+    public Checkpoint checkpoint() {
+        if (_closed.get() || !_initialized.get()) {
+            return null;
+        }
+        final Checkpoint checkpoint = getTimestampAllocator().forceCheckpoint();
+        applyCheckpoint(checkpoint);
+        while (true) {
+            synchronized (this) {
+                if (!_outstandingCheckpoints.contains(checkpoint)) {
+                    return checkpoint;
+                }
+            }
+            flushCheckpoint();
+            try {
+                Thread.sleep(SHORT_DELAY);
+            } catch (InterruptedException ie) {
+                return null;
+            }
+        }
+    }
+
+    /**
+     * Called periodically by PAGE_WRITER threads to see whether a new
+     * Checkpoint should be written.
+     */
+    void applyCheckpoint() {
+        final Checkpoint newCheckpoint = getTimestampAllocator()
+                .updatedCheckpoint();
+        applyCheckpoint(newCheckpoint);
+    }
+
+    /**
+     * Apply a checkpoint. If the checkpoint has already been applied, this
+     * method does nothing. If it is a new checkpoint, this method adds it to
+     * the outstanding checkpoint list. As a side- effect, this method also
+     * calls {@link #flushCheckpoint()} which attempts to find some checkpoint
+     * on the outstanding list that can be closed (written to the journal).
+     * 
+     * @param newCheckpoint
+     */
+    void applyCheckpoint(final Checkpoint newCheckpoint) {
+        boolean flush = false;
+        synchronized (this) {
+            if (newCheckpoint.getTimestamp() > _lastCheckpoint.getTimestamp()) {
+                _outstandingCheckpoints.add(newCheckpoint);
+                _lastCheckpoint = newCheckpoint;
+                flush = true;
+                if (getLogBase().isLoggable(LogBase.LOG_CHECKPOINT_PROPOSED)) {
+                    getLogBase().log(LogBase.LOG_CHECKPOINT_PROPOSED,
+                            newCheckpoint);
+                }
+            }
+        }
+        if (System.nanoTime() - _nextFlushCheckpoint > 0 || flush) {
+            // Attempt to flush one of the previously proposed checkpoints
+            flushCheckpoint();
+            _nextFlushCheckpoint = System.nanoTime()
+                    + FLUSH_CHECKPOINT_INTERVAL;
+        }
+    }
+
+    void flushCheckpoint() {
+        final Checkpoint validCheckpoint = findValidCheckpoint(_outstandingCheckpoints);
+        if (validCheckpoint != null) {
+            boolean listenersDone = true;
+            synchronized (_checkpointListeners) {
+                for (final CheckpointListener listener : _checkpointListeners) {
+                    listenersDone &= listener.save(validCheckpoint);
+                }
+            }
+            if (listenersDone) {
+                try {
+                    getJournalManager().writeCheckpointToJournal(
+                            validCheckpoint);
+                } catch (PersistitIOException e) {
+                    getLogBase().log(LogBase.LOG_EXCEPTION,
+                            e + " while writing " + validCheckpoint + ":" + e);
+                }
+                synchronized (this) {
+                    _outstandingCheckpoints.remove(validCheckpoint);
+                }
+            }
+        }
+    }
+
+    /**
+     * Given a List of outstanding Checkpoints, find the latest one that is safe
+     * to write and return it. If there is no safe Checkpoint, return
+     * <code>null</code>
+     * 
+     * @param List
+     *            of outstanding Checkpoint instances
+     * @return The latest Checkpoint from the list that can be written, or
+     *         <code>null</code> if there are none.
+     */
+    private Checkpoint findValidCheckpoint(
+            final List<Checkpoint> outstandingCheckpoints) {
+        long earliestDirtyTimestamp = Long.MAX_VALUE;
+        for (final BufferPool pool : _bufferPoolTable.values()) {
+            earliestDirtyTimestamp = Math.min(earliestDirtyTimestamp,
+                    pool.earliestDirtyTimestamp());
+        }
+        for (int index = outstandingCheckpoints.size(); --index >= 0;) {
+            final Checkpoint checkpoint = outstandingCheckpoints.get(index);
+            if (checkpoint.getTimestamp() <= earliestDirtyTimestamp) {
+                for (int k = index; k >= 0; --k) {
+                    outstandingCheckpoints.remove(k);
+                }
+                return checkpoint;
+            }
+        }
+        return null;
+    }
+
+    /**
+     * Copy back all pages from the journal to their host Volumes.
+     * 
+     * @throws Exception
+     */
+    public void copyBackPages() throws Exception {
+        _journalManager.copyBack(Long.MAX_VALUE);
+    }
+
+    /**
+     * Looks up a volume by name.
+     * 
+     * @param name
+     *            The name
+     * @return the Volume
+     * @throws VolumeNotFoundException
+     *             if the volume was not found
+     */
+    private Volume getSpecialVolume(String propName, String dflt)
+            throws VolumeNotFoundException {
+        String volumeName = getProperty(propName, dflt);
+
+        Volume volume = getVolume(volumeName);
+        if (volume == null) {
+            if ((_volumes.size() == 1) && (volumeName.equals(dflt))) {
+                volume = _volumes.get(0);
+            } else {
+                throw new VolumeNotFoundException(volumeName);
+            }
+        }
+        return volume;
+    }
+
+    /**
+     * @param size
+     *            the desired buffer size
+     * @return the <code>BufferPool</code> for the specific buffer size
+     */
+    BufferPool getBufferPool(int size) {
+        return _bufferPoolTable.get(new Integer(size));
+    }
+
+    /**
+     * @return A HashMap containing all the <code>BufferPool</code>s keyed by
+     *         their size.
+     */
+    HashMap<Integer, BufferPool> getBufferPoolHashMap() {
+        return _bufferPoolTable;
+    }
+
+    /**
+     * <p>
+     * Close the Persistit Journal and all {@link Volume}s. This method is
+     * equivalent to {@link #close(boolean) close(true)}.
+     * 
+     * @throws PersistitException
+     * @throws IOException
+     * @throws PersistitException
+     * @throws IOException
+     * @return <code>true</code> if Persistit was initialized and this
+     *         invocation closed it, otherwise false.
+     */
+    public void close() throws PersistitException {
+        close(true, false);
+    }
+
+    /**
+     * <p>
+     * Close the Persistit Journal and all {@link Volume}s. This method does
+     * nothing and returns <code>false</code> if Persistit is currently not in
+     * the initialized state. This method is threadsafe; if multiple threads
+     * concurrently attempt to close Persistit, only one close operation will
+     * actually take effect.
+     * </p>
+     * <p>
+     * The <code>flush</code> determines whether this method will pause to flush
+     * all pending updates to disk before shutting down the system. If
+     * <code>flush</code> is <code>true</code> and many updated pages need to be
+     * written, the shutdown process may take a significant amount of time.
+     * However, upon restarting the system, all updates initiated before the
+     * call to this method will be reflected in the B-Tree database. This is the
+     * normal mode of operation.
+     * </p>
+     * <p>
+     * When <code>flush</code> is false this method returns quickly, but without
+     * writing remaining dirty pages to disk. The result after restarting
+     * Persistit will be valid, internally consistent B-Trees; however, recently
+     * applied updates may be missing.
+     * </p>
+     * <p>
+     * Note that Persistit starts non-daemon threads that will keep a JVM from
+     * exiting until you close Persistit. This is to ensure that all pending
+     * updates are written before the JVM exit. Therefore the recommended
+     * pattern for initializing, using and then closing Persistit is:
+     * <code><pre>
+     *   try
+     *   {
+     *      Persistit.initialize();
+     *      ... do work
+     *   }
+     *   finally
+     *   {
+     *      Persisit.close();
+     *   }
+     * </pre></code> This pattern ensures that Persistit is closed properly and
+     * all threads terminated even if the application code throws an exception
+     * or error.
+     * </p>
+     * VolumeClosedException.
+     * 
+     * @param flush
+     *            <code>true</code> to ensure all dirty pages are written to
+     *            disk before shutdown completes; <code>false</code> to enable
+     *            fast (but incomplete) shutdown.
+     * 
+     * @throws PersistitException
+     * @throws IOException
+     * @throws PersistitException
+     * @throws IOException
+     * @return <code>true</code> if Persistit was initialized and this
+     *         invocation closed it, otherwise false.
+     */
+    public void close(final boolean flush) throws PersistitException {
+        close(flush, false);
+    }
+
+    private void close(final boolean flush, final boolean byHook)
+            throws PersistitException {
+        if (_closed.get() || !_initialized.get()) {
+            return;
+        }
+        synchronized (this) {
+            // Wait for UI to go down.
+            while (!byHook && _suspendShutdown.get()) {
+                try {
+                    wait(SHORT_DELAY);
+                } catch (InterruptedException ie) {
+                }
+            }
+        }
+
+        if (byHook) {
+            shutdownGUI();
+        }
+
+        flush();
+
+        _closed.set(true);
+
+        final List<Volume> volumes;
+        synchronized (this) {
+            volumes = new ArrayList<Volume>(_volumes);
+        }
+
+        for (final Volume volume : volumes) {
+            volume.close();
+        }
+
+        if (flush) {
+            _timestampAllocator.forceCheckpoint();
+        }
+
+        for (final BufferPool pool : _bufferPoolTable.values()) {
+            pool.close(flush);
+            unregisterBufferPoolMXBean(pool.getBufferSize());
+        }
+
+        _journalManager.close();
+
+        while (!_volumes.isEmpty()) {
+            removeVolume(_volumes.get(0), false);
+        }
+
+        for (final BufferPool pool : _bufferPoolTable.values()) {
+            int count = pool.countDirty(null);
+            if (count > 0) {
+                _logBase.log(LogBase.LOG_STRANDED, pool, count);
+            }
+        }
+
+        releaseAllResources();
+    }
+
+    /**
+     * Abruptly stop (using {@link Thread#stop()}) the writer and collector
+     * processes. This method should be used only by tests.
+     */
+    public void crash() {
+        final JournalManager journalManager = _journalManager;
+        if (journalManager != null) {
+            journalManager.crash();
+        }
+        final Map<Integer, BufferPool> buffers = _bufferPoolTable;
+        if (buffers != null) {
+            for (final BufferPool pool : buffers.values()) {
+                pool.crash();
+            }
+        }
+        _closed.set(true);
+        releaseAllResources();
+    }
+
+    private void releaseAllResources() {
+        _logBase.logend();
+        _volumes.clear();
+        _volumesById.clear();
+        _bufferPoolTable.clear();
+        _waitingThreadLocal.set(null);
+
+        if (_management != null) {
+            unregisterMXBeans();
+            _management.unregister();
+            _management = null;
+        }
+    }
+
+    /**
+     * Write all pending updates to the underlying OS file system. This
+     * operation runs asynchronously with other threads performing updates. Upon
+     * successful completion, this method ensures that all updates performed
+     * prior to calling flush() (except for those performed within as-yet
+     * uncommitted transactions) will be written; however, some updates
+     * performed by other threads subsequent to calling flush() may also be
+     * written.
+     * 
+     * @return <i>true</i> if any file writes were performed, else <i>false</i>.
+     * @throws PersistitException
+     * @throws IOException
+     */
+    public boolean flush() throws PersistitException {
+        boolean okay = true;
+        if (_closed.get() || !_initialized.get()) {
+            return false;
+        }
+
+        for (final Volume volume : _volumes) {
+            volume.flush();
+        }
+
+        for (final BufferPool pool : _bufferPoolTable.values()) {
+            if (pool != null) {
+                okay &= pool.flush() == 0;
+            }
+        }
+
+        _journalManager.force();
+        return true;
+    }
+
+    void waitForIOTaskStop(final IOTaskRunnable task) {
+        if (_beginCloseTime == 0) {
+            _beginCloseTime = System.nanoTime();
+            _nextCloseTime = _beginCloseTime + CLOSE_LOG_INTERVAL;
+        }
+        task.kick();
+        while (!task.isStopped()) {
+            try {
+                task.join(SHORT_DELAY);
+            } catch (InterruptedException ie) {
+                break;
+            }
+            final long now = System.currentTimeMillis();
+            if (now > _nextCloseTime) {
+                _logBase.log(LogBase.LOG_WAIT_FOR_CLOSE,
+                        (_nextCloseTime - _beginCloseTime) / 1000);
+                _nextCloseTime += CLOSE_LOG_INTERVAL;
+            }
+        }
+    }
+
+    /**
+     * Request OS-level file synchronization for all open files managed by
+     * Persistit. An application may call this method after {@link #flush} to
+     * ensure (within the capabilities of the host operating system) that all
+     * database updates have actually been written to disk.
+     * 
+     * @throws IOException
+     */
+    public void sync() throws PersistitIOException {
+        if (_closed.get() || !_initialized.get()) {
+            return;
+        }
+        final ArrayList<Volume> volumes = _volumes;
+
+        for (int index = 0; index < volumes.size(); index++) {
+            Volume volume = volumes.get(index);
+            if (!volume.isReadOnly()) {
+                try {
+                    volume.sync();
+                } catch (ReadOnlyVolumeException rove) {
+                    // ignore, because it can't happen
+                }
+            }
+        }
+        _journalManager.force();
+    }
+
+    public void checkClosed() throws PersistitClosedException {
+        if (isClosed()) {
+            throw new PersistitClosedException();
+        }
+    }
+
+    /**
+     * Waits until updates are no longer suspended. The
+     * {@link #setUpdateSuspended} method controls whether update operations are
+     * currently suspended.
+     */
+    public void checkSuspended() {
+        while (isUpdateSuspended()) {
+            try {
+                Thread.sleep(SHORT_DELAY);
+            } catch (InterruptedException ie) {
+                break;
+            }
+        }
+    }
+
+    /**
+     * Return this thread's SessionId. Constructs a new unique SessionId if the
+     * thread has not already been bound to one.
+     * 
+     * @return Thread-private SessionId
+     */
+    public SessionId getSessionId() {
+        return _sessionIdThreadLocal.get();
+    }
+
+    /**
+     * Modify this thread's SessionId. This method is intended for server
+     * applications that may execute multiple requests, possible on different
+     * threads, within the scope of one session. Such applications much use
+     * extreme care to avoid having two threads with the same SessionId at any
+     * time.
+     * 
+     * @param sessionId
+     */
+    public void setSessionId(final SessionId sessionId) {
+        _sessionIdThreadLocal.set(sessionId);
+    }
+
+    /**
+     * Gets the <code>Transaction</code> object for the current thread. The
+     * <code>Transaction</code> object lasts for the life of the thread. See
+     * {@link com.persistit.Transaction} for more information on how to use
+     * Persistit's transaction facilities.
+     * 
+     * @return This thread <code>Transaction</code> object.
+     */
+    public Transaction getTransaction() {
+        final SessionId sessionId = getSessionId();
+        synchronized (_transactionSessionMap) {
+            Transaction txn = _transactionSessionMap.get(sessionId);
+            if (txn == null) {
+                txn = new Transaction(this, sessionId);
+                _transactionSessionMap.put(sessionId, txn);
+            }
+            return txn;
+        }
+    }
+
+    /**
+     * Copies the current set of Transaction objects to the supplied List. This
+     * method is used by JOURNAL_FLUSHER to look for transactions that need to
+     * be written to the Journal, and BufferPool checkpoint code to look for
+     * uncommitted transactions. For each session, add that session's
+     * transaction to the supplied list if and only if it has a startTimestamp
+     * greater than <code>from</code> and a commitTimestamp greater than
+     * <code>to</code>.
+     * 
+     * @param transactions
+     *            List of Transaction objects to be populated
+     * @param from
+     *            minimum startTimestamp, or -1 for any
+     * @param to
+     *            minimum commitTimestamp, or -1 for any
+     */
+    void populateTransactionList(final List<Transaction> transactions,
+            final long from, final long to) {
+        transactions.clear();
+        synchronized (_transactionSessionMap) {
+            for (final Transaction t : _transactionSessionMap.values()) {
+                if (t.getStartTimestamp() >= from
+                        && t.getCommitTimestamp() >= to) {
+                    transactions.add(t);
+                }
+            }
+        }
+    }
+
+    public int pendingTransactionCount(final long timestamp) {
+        int count = 0;
+        synchronized (_transactionSessionMap) {
+            for (final Transaction t : _transactionSessionMap.values()) {
+                if (t.getStartTimestamp() > 0
+                        && t.getStartTimestamp() < timestamp
+                        && t.getCommitTimestamp() >= timestamp
+                        || t.getCommitTimestamp() == -1) {
+                    count++;
+                }
+            }
+        }
+        return count;
+    }
+
+    /**
+     * @return The current timestamp value
+     */
+    public long getCurrentTimestamp() {
+        return _timestampAllocator.getCurrentTimestamp();
+    }
+
+    /**
+     * Returns the <code>java.awt.Container</code> object that contains the
+     * diagnostic GUI, if it is open. Otherwise this method returns <i>null</i>.
+     * The caller must cast the returned Object to Container. Persistit is
+     * designed to avoid loading Swing or AWT classes in the event no GUI is
+     * desired in order to minimize memory usage and startup time.
+     * 
+     * @return an Object that can be cast to <code>java.awt.Container</code>, or
+     *         <i>null</i> if no diagnostic UI is open.
+     */
+    public Object getPersistitGuiContainer() {
+        return _localGUI;
+    }
+
+    /**
+     * Sets the {@link com.persistit.encoding.CoderManager} that will supply
+     * instances of {@link com.persistit.encoding.ValueCoder} and
+     * {@link com.persistit.encoding.KeyCoder}.
+     * 
+     * @param coderManager
+     */
+    public synchronized void setCoderManager(CoderManager coderManager) {
+        _coderManager = coderManager;
+    }
+
+    /**
+     * Returns the current CoderManager.
+     * 
+     * @return The current {@link com.persistit.encoding.CoderManager}.
+     */
+    public synchronized CoderManager getCoderManager() {
+        return _coderManager;
+    }
+
+    public LogBase getLogBase() {
+        return _logBase;
+    }
+
+    ClassIndex getClassIndex() {
+        return _classIndex;
+    }
+
+    Class classForHandle(int handle) {
+        ClassInfo ci = _classIndex.lookupByHandle(handle);
+        if (ci == null)
+            return null;
+        else
+            return ci.getDescribedClass();
+    }
+
+    KeyCoder lookupKeyCoder(Class cl) {
+        if (_coderManager == null)
+            return null;
+        return _coderManager.lookupKeyCoder(cl);
+    }
+
+    ValueCoder lookupValueCoder(Class cl) {
+        if (_coderManager == null)
+            return null;
+        return _coderManager.lookupValueCoder(cl);
+    }
+
+    public RecoveryManager getRecoveryManager() {
+        return _recoveryManager;
+    }
+
+    public JournalManager getJournalManager() {
+        return _journalManager;
+    }
+
+    TimestampAllocator getTimestampAllocator() {
+        return _timestampAllocator;
+    }
+
+    IOMeter getIOMeter() {
+        return _ioMeter;
+    }
+
+    ThreadLocal<WaitingThread> getWaitingThreadThreadLocal() {
+        return _waitingThreadLocal;
+    }
+
+    SharedResource getTransactionResourceA() {
+        return _transactionResourceA;
+    }
+
+    SharedResource getTransactionResourceB() {
+        return _transactionResourceB;
+    }
+
+    LockManager getLockManager() {
+        return _lockManager;
+    }
+
+    /**
+     * Replaces the current logger implementation.
+     * 
+     * @see com.persistit.logging.AbstractPersistitLogger
+     * @see com.persistit.logging.JDK14LoggingAdapter
+     * @see com.persistit.logging.Log4JAdapter
+     * @param logger
+     *            The new logger implementation
+     */
+    public void setPersistitLogger(AbstractPersistitLogger logger) {
+        _logger = logger;
+    }
+
+    /**
+     * @return The current logger.
+     */
+    public AbstractPersistitLogger getPersistitLogger() {
+        if (_logger == null)
+            _logger = new DefaultPersistitLogger(getProperty(LOGFILE_PROPERTY));
+        return _logger;
+    }
+
+    /**
+     * Convenience method that performs an integrity check on all open
+     * <code>Volume</code>s and reports detailed results to
+     * {@link java.lang.System#out}.
+     * 
+     * @throws PersistitException
+     */
+    public void checkAllVolumes() throws PersistitException {
+        IntegrityCheck icheck = new IntegrityCheck(this);
+        for (int index = 0; index < _volumes.size(); index++) {
+            Volume volume = _volumes.get(index);
+            System.out.println("Checking " + volume + " ");
+            try {
+                icheck.checkVolume(volume);
+            } catch (Exception e) {
+                System.out.println(e + " while performing IntegrityCheck on "
+                        + volume);
+            }
+        }
+        System.out.println("  " + icheck.toString(true));
+    }
+
+    /**
+     * Parses a property value as a long integer. Permits suffix values of "K"
+     * for Kilo- and "M" for Mega-, "G" for Giga- and "T" for Tera-. For
+     * example, the supplied value of "100K" yields a parsed result of 102400.
+     * 
+     * @param propName
+     *            Name of the property, used in formating the Exception if the
+     *            value is invalid.
+     * @param dflt
+     *            The default value.
+     * @param min
+     *            Minimum permissible value
+     * @param max
+     *            Maximum permissible value
+     * @return The numeric value of the supplied String, as a long.
+     * @throws IllegalArgumentException
+     *             if the supplied String is not a valid integer representation,
+     *             or is outside the supplied bounds.
+     */
+    long getLongProperty(String propName, long dflt, long min, long max) {
+        String str = getProperty(propName);
+        if (str == null)
+            return dflt;
+        return parseLongProperty(propName, str, min, max);
+    }
+
+    /**
+     * Parses a string as a long integer. Permits suffix values of "K" for Kilo-
+     * and "M" for Mega-, "G" for Giga- and "T" for Tera-. For example, the
+     * supplied value of "100K" yields a parsed result of 102400.
+     * 
+     * @param propName
+     *            Name of the property, used in formating the Exception if the
+     *            value is invalid.
+     * @param str
+     *            The string representation, e.g., "100K".
+     * @param min
+     *            Minimum permissible value
+     * @param max
+     *            Maximum permissible value
+     * @return The numeric value of the supplied String, as a long.
+     * @throws IllegalArgumentException
+     *             if the supplied String is not a valid integer representation,
+     *             or is outside the supplied bounds.
+     */
+    static long parseLongProperty(String propName, String str, long min,
+            long max) {
+        long result = Long.MIN_VALUE;
+        long multiplier = 1;
+        if (str.length() > 1) {
+            switch (str.charAt(str.length() - 1)) {
+            case 't':
+            case 'T':
+                multiplier = TERA;
+                break;
+            case 'g':
+            case 'G':
+                multiplier = GIGA;
+                break;
+            case 'm':
+            case 'M':
+                multiplier = MEGA;
+                break;
+            case 'k':
+            case 'K':
+                multiplier = KILO;
+                break;
+            }
+        }
+        String sstr = str;
+        boolean invalid = false;
+        if (multiplier > 1) {
+            sstr = str.substring(0, str.length() - 1);
+        }
+
+        try {
+            result = Long.parseLong(sstr) * multiplier;
+        }
+
+        catch (NumberFormatException nfe) {
+            invalid = true;
+        }
+        if (result < min || result > max || invalid) {
+            throw new IllegalArgumentException("Value '" + str
+                    + "' of property " + propName + " is invalid");
+        }
+        return result;
+    }
+
+    /**
+     * Parses a string value as either <i>true</i> or <i>false</i>.
+     * 
+     * @param propName
+     *            Name of the property, used in formating the Exception if the
+     *            value is invalid.
+     * @param dflt
+     *            The default value
+     * @return <i>true</i> or <i>false</i>
+     */
+    public boolean getBooleanProperty(String propName, boolean dflt) {
+        String str = getProperty(propName);
+        if (str == null)
+            return dflt;
+        str = str.toLowerCase();
+        if ("true".equals(str))
+            return true;
+        if ("false".equals(str))
+            return false;
+        throw new IllegalArgumentException("Value '" + str + "' of property "
+                + propName + " must be " + " either \"true\" or \"false\"");
+    }
+
+    /**
+     * Attemps to open the diagnostic GUI that displays some useful information
+     * about Persistit's internal state. If the UI has already been opened, this
+     * method merely sets the shutdown suspend flag.
+     * 
+     * @param suspendShutdown
+     *            If <code>true</code>, sets the shutdown suspend flag. Setting
+     *            this flag suspends the {@link #close} method to permit
+     *            continued use of the diagnostic GUI.
+     * @throws ClassNotFoundException
+     * @throws IllegalAccessException
+     * @throws InstantiationException
+     */
+    public void setupGUI(boolean suspendShutdown)
+            throws IllegalAccessException, InstantiationException,
+            ClassNotFoundException, RemoteException {
+        if (_localGUI == null) {
+            if (_logBase.isLoggable(LogBase.LOG_INIT_CREATE_GUI)) {
+                _logBase.log(LogBase.LOG_INIT_CREATE_GUI);
+            }
+            _localGUI = (UtilControl) (Class.forName(PERSISTIT_GUI_CLASS_NAME))
+                    .newInstance();
+        }
+        _localGUI.setManagement(getManagement());
+        _suspendShutdown.set(suspendShutdown);
+    }
+
+    /**
+     * Closes the diagnostic GUI if it previously has been opened. Otherwise
+     * this method does nothing.
+     */
+    public void shutdownGUI() {
+        final UtilControl localGUI;
+        synchronized (this) {
+            localGUI = _localGUI;
+            _suspendShutdown.set(false);
+            _localGUI = null;
+        }
+        if (localGUI != null) {
+            localGUI.close();
+        }
+    }
+
+    /**
+     * Indicates whether Persistit will suspend its shutdown activities on
+     * invocation of {@link #close}. This flag is intended for use by management
+     * tools that need to keep Persistit open even when the application has
+     * requested it to close so that the final state of the Persistit
+     * environment can be examined.
+     * 
+     * @return <code>true</code> if Persistit will wait when attempting to
+     *         close; <code>false</code> if the <code>close</code> operation
+     *         will not be suspended.
+     */
+    public boolean isShutdownSuspended() {
+        return _suspendShutdown.get();
+    }
+
+    /**
+     * Determines whether Persistit will suspend its shutdown activities on
+     * invocation of {@link #close}. This flag is intended for use by management
+     * tools that need to keep Persistit open even when the application has
+     * requested it to close so that the final state of the Persistit
+     * environment can be examined.
+     * 
+     * @param suspended
+     *            <code>true</code> to specify that Persistit will wait when
+     *            attempting to close; otherwise <code>false</code>.
+     */
+    public void setShutdownSuspended(boolean suspended) {
+        _suspendShutdown.set(suspended);
+    }
+
+    /**
+     * Indicates whether Persistit is suspending all updates. When set, this
+     * property will cause all updates to be suspended until the property is
+     * cleared. This capability is intended primarily for diagnostic and
+     * management support.
+     * 
+     * @return <code>true</code> if all updates are suspended; otherwise
+     *         <code>false</code>.
+     */
+    public boolean isUpdateSuspended() {
+        return _suspendUpdates.get();
+    }
+
+    /**
+     * Controls whether Persistit will suspend all Threads that attempt to
+     * update any Volume. When set, this property will cause all updates to be
+     * suspended until the property is cleared. This capability is intended
+     * primarily for diagnostic support and management support.
+     * 
+     * @param suspended
+     *            <code>true</code> to suspend all updates; <code>false</code>
+     *            to enable updates.
+     */
+    public synchronized void setUpdateSuspended(boolean suspended) {
+        _suspendUpdates.set(suspended);
+    }
+
+    /**
+     * Add a {@link CheckpointListener} which may be used to serialize state
+     * during the checkpoint process.
+     * 
+     * @param listener
+     *            The listener to add.
+     * @throws NullPointerException
+     */
+    public void addCheckpointListener(final CheckpointListener listener) {
+        if (listener == null) {
+            throw new NullPointerException();
+        }
+        synchronized (_checkpointListeners) {
+            _checkpointListeners.add(listener);
+        }
+    }
+
+    /**
+     * Attempt to remove a previously added {@link CheckpointListener}.
+     * 
+     * @param listener
+     */
+    public void removeCheckpointListener(final CheckpointListener listener) {
+        synchronized (_checkpointListeners) {
+            _checkpointListeners.remove(listener);
+        }
+    }
+
+    void addTransactionalCache(TransactionalCache tc) {
+        if (_initialized.get()) {
+            throw new IllegalStateException("TransactionalCache must be added"
+                    + " before Persistit initialization");
+        }
+        if (getTransactionalCache(tc.cacheId()) != null) {
+            throw new IllegalStateException(
+                    "TransactionalCache cacheId must be unique");
+        }
+        _transactionalCaches.put(tc.cacheId(), tc);
+    }
+
+    TransactionalCache getTransactionalCache(final long cacheId) {
+        return _transactionalCaches.get(cacheId);
+    }
+
+    /**
+     * Initializes Persistit using a property file path supplied as the first
+     * argument, or if no arguments are supplied, the default property file name
+     * (<code>persistit.properties</code> in the default directory).
+     * Command-line argument flags can invoke the integrity checker, start the
+     * AdminUI and suspend shutdown. See {@link #USAGE} for details.
+     * 
+     * @param args
+     * @throws Exception
+     */
+    public static void main(String[] args) throws Exception {
+        boolean gui = false;
+        boolean icheck = false;
+        boolean wait = false;
+        boolean copy = false;
+
+        String propertiesFileName = null;
+        for (int index = 0; index < args.length; index++) {
+            String s = args[index];
+            if (s.startsWith("?") || s.startsWith("-?") || s.startsWith("-h")
+                    || s.startsWith("-H")) {
+                usage();
+                return;
+            }
+            if (s.equalsIgnoreCase("-g")) {
+                gui = true;
+            } else if (s.equalsIgnoreCase("-i")) {
+                icheck = true;
+            } else if (s.equalsIgnoreCase("-w")) {
+                wait = true;
+            } else if (s.equalsIgnoreCase("-c")) {
+                copy = true;
+            } else if (!s.startsWith("-") && propertiesFileName == null) {
+                propertiesFileName = s;
+            } else {
+                usage();
+                return;
+            }
+        }
+        Persistit persistit = new Persistit();
+        persistit.initialize(propertiesFileName);
+        try {
+            if (gui) {
+                persistit.setupGUI(wait);
+            }
+            if (icheck) {
+                persistit.checkAllVolumes();
+            }
+            if (copy) {
+                persistit.copyBackPages();
+            }
+            if (wait) {
+                persistit.setShutdownSuspended(true);
+            }
+        } catch (Exception e) {
+            e.printStackTrace();
+            persistit.setShutdownSuspended(false);
+        } finally {
+            persistit.close();
+        }
+    }
+
+    private static void usage() {
+        for (int index = 0; index < USAGE.length; index++) {
+            System.out.println(USAGE[index]);
+        }
+        System.out.println();
+    }
+}