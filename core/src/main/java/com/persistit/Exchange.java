/**
 * Copyright (C) 2011 Akiban Technologies Inc.
 * This program is free software: you can redistribute it and/or modify
 * it under the terms of the GNU Affero General Public License, version 3,
 * as published by the Free Software Foundation.
 *
 * This program is distributed in the hope that it will be useful,
 * but WITHOUT ANY WARRANTY; without even the implied warranty of
 * MERCHANTABILITY or FITNESS FOR A PARTICULAR PURPOSE.  See the
 * GNU Affero General Public License for more details.
 *
 * You should have received a copy of the GNU Affero General Public License
 * along with this program.  If not, see http://www.gnu.org/licenses.
 */

package com.persistit;

import static com.persistit.Key.AFTER;
import static com.persistit.Key.BEFORE;
import static com.persistit.Key.EQ;
import static com.persistit.Key.GT;
import static com.persistit.Key.GTEQ;
import static com.persistit.Key.LEFT_GUARD_KEY;
import static com.persistit.Key.LT;
import static com.persistit.Key.LTEQ;
import static com.persistit.Key.RIGHT_GUARD_KEY;
import static com.persistit.Key.maxStorableKeySize;

import java.lang.ref.WeakReference;

import com.persistit.Key.Direction;
import com.persistit.LockManager.ResourceTracker;
import com.persistit.exception.CorruptVolumeException;
import com.persistit.exception.InUseException;
import com.persistit.exception.PersistitException;
import com.persistit.exception.ReadOnlyVolumeException;
import com.persistit.exception.RetryException;
import com.persistit.exception.TreeNotFoundException;

/**
 * <p>
 * The main facade for fetching, storing and removing records from a
 * Persistit&trade; database.
 * </p>
 * <p>
 * Applications interact with Persistit through instances of this class. A
 * <tt>Exchange</tt> has two important associated member objects, a
 * {@link com.persistit.Key} and a {@link com.persistit.Value}. A <tt>Key</tt>
 * is a mutable representation of a key, and a <tt>Value</tt> is a mutable
 * representation of a value. Applications manipulate these objects and interact
 * with the database through one of the following four general patterns:
 * <ol>
 * <li>
 * Modify the <tt>Key</tt>, perform a {@link com.persistit.Exchange#fetch fetch}
 * operation, and query the <tt>Value</tt>.</li>
 * <li>
 * Modify the <tt>Key</tt>, modify the <tt>Value</tt>, and then perform a
 * {@link com.persistit.Exchange#store store} operation to insert or replace
 * data in the database.</li>
 * <li>
 * Modify the <tt>Key</tt>, and then perform a
 * {@link com.persistit.Exchange#remove remove} to remove one or more key/value
 * pairs.</li>
 * <li>
 * Optionally modify the <tt>Key</tt>, perform a
 * {@link com.persistit.Exchange#traverse traverse} operation, then query the
 * resulting state of <tt>Key</tt> and/or <tt>Value</tt> to enumerate key/value
 * pairs currently stored in the database.</li>
 * </ol>
 * <p>
 * Additional methods of <tt>Exchange</tt> include {@link #fetchAndStore
 * fetchAndStore} and {@link #fetchAndRemove fetchAndRemove} which atomically
 * modify the database and return the former value associated with the current
 * <tt>Key</tt>, and {@link #incrementValue} which atomically increments an
 * integer value associated with the current <tt>Key</tt>.
 * </p>
 * <p>
 * <h3>Exchange is Not Threadsafe</h3>
 * <em>Important:</em> an <tt>Exchange</tt> and its associated <tt>Key</tt> and
 * <tt>Value</tt> instances are <i>not</i> thread-safe. Generally each
 * <tt>Thread</tt> should allocate and use its own <tt>Exchange</tt> instances.
 * Were it to occur, modification of the <tt>Key</tt> or <tt>Value</tt> objects
 * associated with an <tt>Exchange</tt> by another thread could cause severe and
 * unpredictable errors, including possible corruption of the underlying data
 * storage. For this reason, each <tt>Exchange</tt> instance is associated with
 * the first <tt>Thread</tt> that performs any method accessing or modifying
 * either its key or value. Any subsequent attempt to access or modify either of
 * these fields by a different <tt>Thread</tt> results in a
 * {@link com.persistit.exception.WrongThreadException WrongThreadException}.
 * Also see {@link #clearOwnerThread} and {@link #getOwner()}.
 * </p>
 * <p>
 * Despite the fact that the methods of <tt>Exchange</tt> are not threadsafe,
 * Persistit is designed to allow multiple threads, using <em>multiple</em>
 * <tt>Exchange</tt> instances, to access and update the underlying database in
 * a highly concurrent fashion.
 * </p>
 * <p>
 * <h3>Exchange Pools</h3>
 * Normally each thread should allocate its own <tt>Exchange</tt> instances.
 * However, depending on the garbage collection performance characteristics of a
 * particular JVM it may be desirable to maintain a pool of <tt>Exchange</tt>'s
 * available for reuse, thereby reducing the frequency with which
 * <tt>Exchange</tt>s need to be constructed and then garbage collected. An
 * application may get an Exchange using
 * {@link Persistit#getExchange(String, String, boolean)} or
 * {@link Persistit#getExchange(Volume, String, boolean)}. These methods reuse a
 * previously constructed <tt>Exchange</tt> if one is available in a pool;
 * otherwise they construct methods construct a new one. Applications using the
 * Exchange pool should call
 * {@link Persistit#releaseExchange(Exchange, boolean)} to relinquish an
 * <tt>Exchange</tt> once it is no longer needed, thereby placing it in the pool
 * for subsequent reuse.
 * </p>
 * 
 * @version 1.0
 */
public class Exchange {
    /**
     * Maximum number of levels in one tree. (This count represents a highly
     * pathological case: most trees, even large ones, are no more than four or
     * five levels deep.)
     */
    final static int MAX_TREE_DEPTH = 20;
    /**
     * Upper bound on horizontal page searches.
     */
    final static int MAX_WALK_RIGHT = 50;

    /**
     * Upper bound on long record chains.
     */
    final static int MAX_LONG_RECORD_CHAIN = 5000;

    private final static int LEFT_CLAIMED = 1;

    private final static int RIGHT_CLAIMED = 2;

    private Persistit _persistit;

    private long _timeout;

    private final Key _key;
    private final Value _value;

    private final LevelCache[] _levelCache = new LevelCache[MAX_TREE_DEPTH];

    private BufferPool _pool;
    private long _treeGeneration = -1;
    private Volume _volume;
    private Tree _tree;

    private int _cacheDepth = 0;
    private int _treeDepth = 0;
    private long _rootPage = 0;

    private boolean _exclusive;
    private Key _spareKey1;
    private Key _spareKey2;

    private Value _spareValue;

    private SplitPolicy _splitPolicy = SplitPolicy.NICE_BIAS;
    private JoinPolicy _joinPolicy = JoinPolicy.EVEN_BIAS;

    private boolean _isDirectoryExchange = false;
    private boolean _hasDeferredDeallocations = false;
    private boolean _hasDeferredTreeUpdate = false;

    private Transaction _transaction;

    private boolean _ignoreTransactions;

    private long _longRecordPageAddress;

    private WeakReference<Thread> _currentThread;

    private boolean _secure;

    /**
     * <p>
     * Construct a new <tt>Exchange</tt> object to create and/or access the
     * {@link Tree} specified by treeName within the {@link Volume} specified by
     * <tt>volumeName</tt>. This constructor optionally creates a new
     * <tt>Tree</tt>. If the <tt>create</tt> parameter is false and a
     * <tt>Tree</tt> by the specified name does not exist, this constructor
     * throws a {@link com.persistit.exception.TreeNotFoundException}.
     * </p>
     * <p>
     * The <tt>volumeName</tt< you supply must match exactly one open 
     * <tt>Volume</tt>. The name matches if either (a) the <tt>Volume</tt> has
     * an optional alias that is equal to the supplied name, or (b) if the
     * supplied name matches a substring of the <tt>Volume</tt>'s pathname. If
     * there is not unique match for the name you supply, this method throws a
     * {@link com.persistit.exception.VolumeNotFoundException}.
     * </p>
     * 
     * @param volumeName
     *            The volume name that either matches the alias or a partially
     *            matches the pathname of exactly one open <tt>Volume</tt>.
     * 
     * @param treeName
     *            The tree name
     * 
     * @param create
     *            <tt>true</tt> to create a new Tree if one by the specified
     *            name does not already exist.
     * 
     * @throws PersistitException
     */
    public Exchange(Persistit persistit, String volumeName, String treeName,
            boolean create) throws PersistitException {
        this(persistit, persistit.getVolume(volumeName), treeName, create);
    }

    /**
     * <p>
     * Construct a new <tt>Exchange</tt> object to create and/or access the
     * {@link Tree} specified by treeName within the specified {@link Volume}.
     * This constructor optionally creates a new <tt>Tree</tt>. If the
     * <tt>create</tt> parameter is false and a <tt>Tree</tt> by the specified
     * name does not exist, this constructor throws a
     * {@link com.persistit.exception.TreeNotFoundException}.
     * </p>
     * 
     * @param volume
     *            The Volume
     * @param treeName
     *            The tree name
     * @param create
     *            <tt>true</tt> to create a new Tree if one by the specified
     *            name does not already exist.
     * @throws PersistitException
     */
    public Exchange(Persistit persistit, Volume volume, String treeName,
            boolean create) throws PersistitException {
        _persistit = persistit;
        _key = new Key(persistit);
        _spareKey1 = new Key(persistit);
        _spareKey2 = new Key(persistit);
        _value = new Value(persistit);
        _spareValue = new Value(persistit);
        if (volume == null) {
            throw new NullPointerException();
        }
        init(volume, treeName, create);
    }

    /**
     * Construct a new <tt>Exchange</tt> to access the same {@link Volume} and
     * {@link Tree} as the supplied <tt>Exchange</tt>. The states of the
     * supplied <tt>Exchange</tt>'s {@link Key} and {@link Value} objects are
     * copied to new the <tt>Key</tt> and new <tt>Value</tt> associated with
     * this <tt>Exchange</tt> so that operations on the two <tt>Exchange</tt>s
     * initially behave identically.
     * 
     * @param exchange
     *            The <tt>Exchange</tt> to copy from.
     */
    public Exchange(Exchange exchange) {
        _persistit = exchange._persistit;
        _key = new Key(_persistit);
        _spareKey1 = new Key(_persistit);
        _spareKey2 = new Key(_persistit);
        _value = new Value(_persistit);
        _spareValue = new Value(_persistit);
        init(exchange);
    }

    /**
     * Construct a new <tt>Exchange</tt> to access the specified {@link Tree}.
     * 
     * @param tree
     *            The <tt>Tree</tt> to access.
     */
    public Exchange(Tree tree) {
        _persistit = tree._persistit;
        _key = new Key(_persistit);
        _spareKey1 = new Key(_persistit);
        _spareKey2 = new Key(_persistit);
        _value = new Value(_persistit);
        init(tree);
        _spareValue = new Value(_persistit);
        _volume = tree.getVolume();
        _isDirectoryExchange = tree == _volume.getDirectoryTree();
        initCache();
    }

    void init(Volume volume, String treeName, boolean create)
            throws PersistitException {
        if (volume == null) {
            throw new NullPointerException();
        }

        Tree tree = volume.getTree(treeName, create);
        if (tree == null) {
            throw new TreeNotFoundException(treeName);
        }
        init(tree);
    }

    void init(final Tree tree) {
        final Volume volume = tree.getVolume();
        _pool = _persistit.getBufferPool(volume.getPageSize());
        _transaction = _persistit.getTransaction();
        _timeout = _persistit.getDefaultTimeout();
        _key.clear();
        _value.clear();

        if (_volume != volume || _tree != tree) {
            _volume = volume;
            _tree = tree;
            _treeGeneration = -1;
            initCache();
        }
    }

    void init(Exchange exchange) {
        _persistit = exchange._persistit;
        _volume = exchange._volume;
        _tree = exchange._tree;
        _pool = exchange._pool;

        _rootPage = exchange._rootPage;
        _treeDepth = exchange._treeDepth;
        _treeGeneration = -1;
        _transaction = _persistit.getTransaction();
        _cacheDepth = exchange._cacheDepth;
        _timeout = exchange._timeout;

        initCache();

        for (int index = 0; index < _cacheDepth; index++) {
            exchange._levelCache[index].copyTo(_levelCache[index]);
        }

        exchange._key.copyTo(_key);
        exchange._value.copyTo(_value);
    }

    void removeState(boolean secure) {
        _key.clear(secure);
        _value.clear(secure);
        _spareKey1.clear(secure);
        _spareKey2.clear(secure);
        _spareValue.clear(secure);
        _transaction = null;
        _ignoreTransactions = false;
    }

    private void initCache() {
        for (int level = 0; level < MAX_TREE_DEPTH; level++) {
            if (_levelCache[level] != null)
                _levelCache[level].invalidate();
            else
                _levelCache[level] = new LevelCache(level);
        }
    }

    private void checkLevelCache() {
        if (_treeGeneration != _tree.getGeneration()) {
            _tree.loadRootLevelInfo(this);
            _cacheDepth = _treeDepth;
            // for (int index = 0; index < _cacheDepth; index++)
            for (int index = 0; index < MAX_TREE_DEPTH; index++) {
                LevelCache lc = _levelCache[index];
                lc.invalidate();
            }
        }
    }

    private class LevelCache {
        int _level;
        Buffer _buffer;
        long _page;
        long _bufferGeneration;
        long _keyGeneration;
        int _foundAt;
        //
        // The remaining fields are used only by removeKeyRangeInternal and
        // its helpers.
        //
        Buffer _leftBuffer;
        Buffer _rightBuffer;
        int _leftFoundAt;
        int _rightFoundAt;
        int _flags;
        long _deallocLeftPage;
        long _deallocRightPage;
        long _deferredReindexPage;
        long _deferredReindexChangeCount;

        private LevelCache(int level) {
            _level = level;
        }

        @Override
        public String toString() {
            if (_buffer == null)
                return "<empty>";

            return "Buffer=<" + _buffer + ">" + ", keyGeneration="
                    + _keyGeneration + ", bufferGeneration="
                    + _bufferGeneration + ", foundAt="
                    + _buffer.foundAtString(_foundAt) + ">";
        }

        private void copyTo(LevelCache to) {
            if (Debug.ENABLED) {
                Debug.$assert(to._level == _level || to._level == -1);
            }
            to._buffer = _buffer;
            to._page = _page;
            to._foundAt = _foundAt;
            to._keyGeneration = _keyGeneration;
            to._bufferGeneration = _bufferGeneration;
        }

        private void invalidate() {
            _buffer = null;
            _bufferGeneration = -1;
        }

        private void update(Buffer buffer, Key key, int foundAt) {
            if (Debug.ENABLED) {
                Debug.$assert(_level + Buffer.PAGE_TYPE_DATA == buffer
                        .getPageType());

                if (foundAt != -1 && (foundAt & Buffer.EXACT_MASK) != 0) {
                    int depth = Buffer.decodeDepth(foundAt);
                    int klength = key.getEncodedSize();
                    if (Debug.ENABLED) {
                        Debug.$assert(depth == klength);
                    }
                }
            }

            _page = buffer.getPageAddress();
            _buffer = buffer;
            _bufferGeneration = buffer.getGeneration();

            if (key == _key && foundAt > 0 && !buffer.isAfterRightEdge(foundAt)) {
                _keyGeneration = key.getGeneration();
                _foundAt = foundAt;
            } else {
                _keyGeneration = -1;
                _foundAt = -1;
            }
        }

        private void initRemoveFields() {
            _leftBuffer = null;
            _rightBuffer = null;
            _leftFoundAt = -1;
            _rightFoundAt = -1;
            _flags = 0;
        }
    }

    // -----------------------------------------------------------------
    /**
     * Delegates to {@link Key#reset} on the associated <tt>Key</tt> object.
     * 
     * @return This <tt>Exchange</tt> to permit method call chaining.
     */
    public Exchange reset() {
        getKey().reset();
        return this;
    }

    /**
     * Delegates to {@link Key#clear} on the associated <tt>Key</tt> object.
     * 
     * @return This <tt>Exchange</tt> to permit method call chaining.
     */
    public Exchange clear() {
        getKey().clear();
        return this;
    }

    /**
     * Delegates to {@link Key#setDepth} on the associated <tt>Key</tt> object.
     * 
     * @return This <tt>Exchange</tt> to permit method call chaining.
     */
    public Exchange setDepth(int depth) {
        getKey().setDepth(depth);
        return this;
    }

    /**
     * Delegates to {@link Key#cut(int)} on the associated <tt>Key</tt> object.
     * 
     * @return This <tt>Exchange</tt> to permit method call chaining.
     */
    public Exchange cut(int level) {
        getKey().cut(level);
        return this;
    }

    /**
     * Delegates to {@link Key#cut()} on the associated <tt>Key</tt> object.
     * 
     * @return This <tt>Exchange</tt> to permit method call chaining.
     */
    public Exchange cut() {
        getKey().cut();
        return this;
    }

    /**
     * Delegates to {@link Key#append(boolean)} on the associated <tt>Key</tt>
     * object.
     * 
     * @return This <tt>Exchange</tt> to permit method call chaining.
     */
    public Exchange append(boolean item) {
        getKey().append(item);
        return this;
    }

    /**
     * Delegates to {@link Key#append(byte)} on the associated <tt>Key</tt>
     * object.
     * 
     * @return This <tt>Exchange</tt> to permit method call chaining.
     */
    public Exchange append(byte item) {
        getKey().append(item);
        return this;
    }

    /**
     * Delegates to {@link Key#append(short)} on the associated <tt>Key</tt>
     * object.
     * 
     * @return This <tt>Exchange</tt> to permit method call chaining.
     */
    public Exchange append(short item) {
        getKey().append(item);
        return this;
    }

    /**
     * Delegates to {@link Key#append(char)} on the associated <tt>Key</tt>
     * object.
     * 
     * @return This <tt>Exchange</tt> to permit method call chaining.
     */
    public Exchange append(char item) {
        getKey().append(item);
        return this;
    }

    /**
     * Delegates to {@link Key#append(int)} on the associated <tt>Key</tt>
     * object.
     * 
     * @return This <tt>Exchange</tt> to permit method call chaining.
     */
    public Exchange append(int item) {
        getKey().append(item);
        return this;
    }

    /**
     * Delegates to {@link Key#append(long)} on the associated <tt>Key</tt>
     * object.
     * 
     * @return This <tt>Exchange</tt> to permit method call chaining.
     */
    public Exchange append(long item) {
        getKey().append(item);
        return this;
    }

    /**
     * Delegates to {@link Key#append(float)} on the associated <tt>Key</tt>
     * object.
     * 
     * @return This <tt>Exchange</tt> to permit method call chaining.
     */
    public Exchange append(float item) {
        getKey().append(item);
        return this;
    }

    /**
     * Delegates to {@link Key#append(double)} on the associated <tt>Key</tt>
     * object.
     * 
     * @return This <tt>Exchange</tt> to permit method call chaining.
     */
    public Exchange append(double item) {
        getKey().append(item);
        return this;
    }

    /**
     * Delegates to {@link Key#append(Object)} on the associated <tt>Key</tt>
     * object.
     * 
     * @return This <tt>Exchange</tt> to permit method call chaining.
     */
    public Exchange append(Object item) {
        getKey().append(item);
        return this;
    }

    /**
     * Delegates to {@link Key#to(boolean)} on the associated <tt>Key</tt>
     * object.
     * 
     * @return This <tt>Exchange</tt> to permit method call chaining.
     */
    public Exchange to(boolean item) {
        getKey().to(item);
        return this;
    }

    /**
     * Delegates to {@link Key#to(byte)} on the associated <tt>Key</tt> object.
     * 
     * @return This <tt>Exchange</tt> to permit method call chaining.
     */
    public Exchange to(byte item) {
        getKey().to(item);
        return this;
    }

    /**
     * Delegates to {@link Key#to(short)} on the associated <tt>Key</tt> object.
     * 
     * @return This <tt>Exchange</tt> to permit method call chaining.
     */
    public Exchange to(short item) {
        getKey().to(item);
        return this;
    }

    /**
     * Delegates to {@link Key#to(char)} on the associated <tt>Key</tt> object.
     * 
     * @return This <tt>Exchange</tt> to permit method call chaining.
     */
    public Exchange to(char item) {
        getKey().to(item);
        return this;
    }

    /**
     * Delegates to {@link Key#to(int)} on the associated <tt>Key</tt> object.
     * 
     * @return This <tt>Exchange</tt> to permit method call chaining.
     */
    public Exchange to(int item) {
        getKey().to(item);
        return this;
    }

    /**
     * Delegates to {@link Key#to(long)} on the associated <tt>Key</tt> object.
     * 
     * @return This <tt>Exchange</tt> to permit method call chaining.
     */
    public Exchange to(long item) {
        getKey().to(item);
        return this;
    }

    /**
     * Delegates to {@link Key#to(float)} on the associated <tt>Key</tt> object.
     * 
     * @return This <tt>Exchange</tt> to permit method call chaining.
     */
    public Exchange to(float item) {
        getKey().to(item);
        return this;
    }

    /**
     * Delegates to {@link Key#to(double)} on the associated <tt>Key</tt>
     * object.
     * 
     * @return This <tt>Exchange</tt> to permit method call chaining.
     */
    public Exchange to(double item) {
        getKey().to(item);
        return this;
    }

    /**
     * Delegates to {@link Key#to(Object)} on the associated <tt>Key</tt>
     * object.
     * 
     * @return This <tt>Exchange</tt> to permit method call chaining.
     */
    public Exchange to(Object item) {
        getKey().to(item);
        return this;
    }

    /**
     * Returns the {@link Key} associated with this <tt>Exchange</tt>.
     * 
     * @return This <tt>Key</tt>.
     */
    public Key getKey() {
        return _key;
    }

    /**
     * Returns the {@link Value} associated with this <tt>Exchange</tt>.
     * 
     * @return The <tt>Value</tt>.
     */
    public Value getValue() {
        return _value;
    }

    BufferPool getBufferPool() {
        return _pool;
    }

    /**
     * Returns the {@link Volume} containing the data accessed by this
     * <tt>Exchange</tt>.
     * 
     * @return The <tt>Volume</tt>.
     */
    public Volume getVolume() {
        return _volume;
    }

    /**
     * Returns the {@link Tree} on which this <tt>Exchange</tt> operates.
     * 
     * @return The <tt>Tree</tt>
     */
    public Tree getTree() {
        return _tree;
    }

    /**
     * Returns the Persistit instance from which this Exchange was created.
     * 
     * @return The <tt>Persistit<tt> instance.
     */
    public Persistit getPersistitInstance() {
        return _persistit;
    }

    /**
     * Returns the count of structural changes committed to the {@link Tree} on
     * which this <tt>Exchange</tt> operates. This count includes changes
     * committed by all Threads, including the current one. A structural change
     * is one in which at least one key is inserted or deleted. Replacement of
     * an existing value is not counted.
     * 
     * @return The change count
     */
    public long getChangeCount() {
        return _tree.getChangeCount();
    }

    /**
     * Returns the maximum time, in milliseconds, that operations on this
     * <tt>Exchange</tt> will wait for completion. In particular, if there is
     * heavy disk I/O an operation may require a significant amount of time to
     * complete. This is the approximate upper bound on that time.
     * 
     * @return The current timeout, in milliseconds.
     */
    public long getTimeout() {
        return _timeout;
    }

    /**
     * Change the maximum time (in milliseconds) that operations on this
     * <tt>Exchange</tt> will wait for completion. In particular, if there is
     * heavy disk I/O an operation may require a significant amount of time to
     * complete. This sets the approximate upper bound on that time.
     * 
     * @param timeout
     *            Maximum time, in milliseconds
     */
    public void setTimeout(long timeout) {
        if (timeout < 0 || timeout > Persistit.MAXIMUM_TIMEOUT_VALUE) {
            throw new IllegalArgumentException("must be between 0 and "
                    + Persistit.MAXIMUM_TIMEOUT_VALUE);
        }
        _timeout = timeout;
    }

    /**
     * To be called only by loadRootLevelInfo in Tree
     */
    void setRootLevelInfo(long root, int depth, long generation) {
        _rootPage = root;
        _treeDepth = depth;
        _treeGeneration = generation;
    }

    /**
     * This method is for the convenience of Transaction, PersistitMap and
     * Journal.
     * 
     * @return spareKey1
     */
    Key getAuxiliaryKey1() {
        return _spareKey1;
    }

    /**
     * This method is for the convenience of Transaction and Journal.
     * 
     * @return spareKey2
     */
    Key getAuxiliaryKey2() {
        return _spareKey2;
    }

    /**
     * This method is fo the convenience of Transaction.
     * 
     * @return spareValue
     */
    Value getAuxiliaryValue() {
        return _spareValue;
    }

    /**
     * Returns a displayable String containing the volume name, tree name and
     * current key state for this <tt>Exchange</tt>.
     * 
     * @return The displayable String
     */
    @Override
    public String toString() {
        return "Exchange(Volume=" + _volume.getPath() + ",Tree="
                + _tree.getName() + "," + ",Key=<" + _key.toString() + ">)";

    }

    /**
     * Search for a data record by key. Uses and maintains level cache.
     * 
     * @return Encoded key location within the data page. The page itself is
     *         valid in the level cache.
     * @throws PMapException
     */
    private int search(Key key) throws PersistitException {
        Buffer buffer = null;
        checkLevelCache();
        LevelCache lc = _levelCache[0];
        buffer = reclaimQuickBuffer(lc);

        if (buffer == null) {
            return searchTree(key, 0);
        }

        try {
            checkPageType(buffer, Buffer.PAGE_TYPE_DATA);
        } catch (CorruptVolumeException e) {
            buffer.release(); // Don't make Most-Recently-Used
            throw e;
        }

        int foundAt = findKey(buffer, key, lc);

        if (buffer.isBeforeLeftEdge(foundAt)
                || buffer.isAfterRightEdge(foundAt)) {
            buffer.release(); // Don't make Most-Recently-Used
            buffer = null;
            return searchTree(key, 0);
        }
        return foundAt;
    }

    private int findKey(Buffer buffer, Key key, LevelCache lc) {
        int foundAt = lc._foundAt;
        boolean done = false;
        // Possibly we can accelerate.
        //
        if (foundAt != -1 && buffer.getGeneration() == lc._bufferGeneration
                && key == _key) {
            if (key.getGeneration() == lc._keyGeneration) {
                // return foundAt;
                done = true;
            }
        }
        if (Debug.ENABLED && done) {
            int foundAt2 = buffer.findKey(key);
            Debug.$assert(foundAt2 == foundAt);
        }
        //
        // If no longer valid, then look it up again.
        //
        if (!done) {
            foundAt = buffer.findKey(key);
            lc.update(buffer, key, foundAt);
        }
        return foundAt;
    }

    /**
     * Searches for the current key from top down and populates the level cache
     * while doing so.
     * 
     * @return Encoded key location within the level. The page itself is valid
     *         within the level cache.
     * @throws PMapException
     */
    private int searchTree(Key key, int toLevel) throws PersistitException {
        Buffer oldBuffer = null;
        int currentLevel;
        int foundAt = -1;
        boolean found = false;

        if (!_tree.claim(false)) {
            if (Debug.ENABLED) {
                Debug.debug1(true);
            }
            throw new InUseException("Thread "
                    + Thread.currentThread().getName()
                    + " failed to get reader claim on " + _tree);
        }
        checkLevelCache();

        long pageAddress = _rootPage;
        long oldPageAddress = pageAddress;
        if (Debug.ENABLED) {
            Debug.$assert(pageAddress != 0);
        }

        try {
            for (currentLevel = _cacheDepth; --currentLevel >= toLevel;) {
                if (pageAddress <= 0) {
                    if (Debug.ENABLED) {
                        Debug.debug1(true);
                    }

                    throw new CorruptVolumeException("Volume " + _volume
                            + " level=" + currentLevel + " page=" + pageAddress
                            + " oldPage=" + oldPageAddress + " key=<"
                            + key.toString() + "> " + " invalid page address");
                }

                foundAt = searchLevel(key, pageAddress, currentLevel);
                if (oldBuffer != null) {
                    _persistit.getLockManager().setOffset();
                    _pool.release(oldBuffer);
                    oldBuffer = null;
                }

                LevelCache lc = _levelCache[currentLevel];
                Buffer buffer = lc._buffer;

                if (buffer == null || buffer.isBeforeLeftEdge(foundAt)) {
                    oldBuffer = buffer; // So it will be released
                    if (Debug.ENABLED) {
                        Debug.debug1(true);
                    }

                    throw new CorruptVolumeException("Volume " + _volume
                            + " level=" + currentLevel + " page=" + pageAddress
                            + " key=<" + key.toString() + "> "
                            + " is before left edge");
                }

                checkPageType(buffer, currentLevel + Buffer.PAGE_TYPE_DATA);

                if (currentLevel == toLevel) {
                    for (int level = currentLevel; --level > 0;) {
                        _levelCache[level].invalidate();
                    }
                    found = true;
                    return foundAt;
                } else if (buffer.isIndexPage()) {
                    int p = foundAt & Buffer.P_MASK;
                    if ((foundAt & Buffer.EXACT_MASK) == 0) {
                        p -= Buffer.KEYBLOCK_LENGTH;
                    }
                    oldBuffer = buffer; // So it will be released
                    oldPageAddress = pageAddress;
                    pageAddress = buffer.getPointer(p);

                    if (Debug.ENABLED) {
                        Debug.$assert(pageAddress > 0
                                && pageAddress < Buffer.MAX_VALID_PAGE_ADDR);
                    }
                } else {
                    oldBuffer = buffer; // So it will be released
                    if (Debug.ENABLED) {
                        Debug.debug1(true);
                    }

                    throw new CorruptVolumeException("Volume " + _volume
                            + " level=" + currentLevel + " page=" + pageAddress
                            + " key=<" + key.toString() + ">" + " page type="
                            + buffer.getPageType() + " is invalid");
                }
            }
            // Should never get here.
            return -1;

        } finally {
            if (oldBuffer != null) {
                // _persistit.getLockManager().setOffset();
                _pool.release(oldBuffer);
                oldBuffer = null;
            }
            if (found) {
                _persistit.getLockManager().setOffset();
            }
            _tree.release();
        }
    }

    /**
     * Search for the key in the specified page (data or index).
     * 
     * @param pageAddress
     *            The address of the page to search
     * @return Encoded key location within the page.
     * @throws PMapException
     */
    private int searchLevel(Key key, long pageAddress, int currentLevel)
            throws PersistitException {
        Buffer oldBuffer = null;
        try {
            long initialPageAddress = pageAddress; // DEBUG - debugging only
            long oldPageAddress = pageAddress;
            for (int rightWalk = MAX_WALK_RIGHT; rightWalk-- > 0;) {
                Buffer buffer = null;
                if (pageAddress <= 0) {
                    if (Debug.ENABLED) {
                        Debug.debug1(true);
                    }
                    throw new CorruptVolumeException("Volume " + _volume
                            + " level=" + currentLevel + " page=" + pageAddress
                            + " previousPage=" + oldPageAddress
                            + " initialPage=" + initialPageAddress + " key=<"
                            + key.toString() + ">" + " oldBuffer=<" + oldBuffer
                            + ">" + " invalid page address");
                }
                LevelCache lc = _levelCache[currentLevel];

                if (lc._page == pageAddress) {
                    buffer = reclaimQuickBuffer(lc);
                }

                if (buffer == null) {
                    buffer = _pool.get(_volume, pageAddress, _exclusive, true);
                }
                checkPageType(buffer, currentLevel + Buffer.PAGE_TYPE_DATA);

                //
                // Release previous buffer after claiming this one. This
                // prevents another Thread from inserting pages to the left
                // of our new buffer.
                //
                if (oldBuffer != null) {
                    _persistit.getLockManager().setOffset();
                    _pool.release(oldBuffer);
                    oldBuffer = null;
                }

                int foundAt = -1;

                if (pageAddress == lc._page && key == _key
                        && key.getGeneration() == lc._keyGeneration
                        && buffer.getGeneration() == lc._bufferGeneration) {
                    foundAt = lc._foundAt;
                }

                if (foundAt == -1) {
                    foundAt = buffer.findKey(key);
                }
                // DEBUG - debug - get rid of else clause
                else if (Debug.ENABLED) {
                    int foundAt2 = buffer.findKey(key);
                    Debug.$assert(foundAt2 == foundAt);
                }

                if (!buffer.isAfterRightEdge(foundAt)) {
                    lc.update(buffer, key, foundAt);
                    return foundAt;
                } else {
                    // lc.update(buffer, key, -1);
                }

                oldPageAddress = pageAddress;
                pageAddress = buffer.getRightSibling();

                if (Debug.ENABLED) {
                    Debug.$assert(pageAddress > 0
                            && pageAddress < Buffer.MAX_VALID_PAGE_ADDR);
                }
                oldBuffer = buffer;
            }
            if (Debug.ENABLED) {
                Debug.debug1(true);
            }
            throw new CorruptVolumeException("Volume " + _volume + " level="
                    + currentLevel + " page=" + oldPageAddress
                    + " initialPage=" + initialPageAddress + " key=<"
                    + key.toString() + ">" + " walked right more than "
                    + MAX_WALK_RIGHT + " pages" + " last page visited="
                    + pageAddress);
        } finally {
            if (oldBuffer != null) {
                _pool.release(oldBuffer);
            }
        }
    }

    /**
     * Inserts or replaces a data value in the database.
     * 
     * @return
     */
    Exchange store(Key key, Value value) throws PersistitException {
        if (_volume.isReadOnly()) {
            throw new ReadOnlyVolumeException(_volume.toString());
        }
        key.testValidForStoreAndFetch(_volume.getPageSize());
        _persistit.checkClosed();
        _persistit.checkSuspended();
        final int lockedResourceCount = _persistit.getLockManager()
                .getLockedResourceCount();
        _transaction.assignTimestamp();
        storeInternal(key, value, 0, false, false);
        _persistit.getLockManager().verifyLockedResourceCount(
                lockedResourceCount);
        return this;
    }

    /**
     * Inserts or replaces a data value in the database starting at a specified
     * level and working up toward the root of the tree.
     * 
     * @return this Exchange
     */
    void storeInternal(Key key, Value value, int level, boolean fetchFirst,
            boolean dontWait) throws PersistitException {
        boolean treeClaimRequired = false;
        boolean treeClaimAcquired = false;
        boolean treeWriterClaimRequired = false;
        boolean committed = false;
        int lockedResourceCount = _persistit.getLockManager()
                .getLockedResourceCount();

        final boolean inTxn = _transaction.isActive() && !_ignoreTransactions;

        int maxSimpleSize = _volume.getPageSize() - Buffer.OVERHEAD
                - maxStorableKeySize(_volume.getPageSize()) * 2;

        //
        // First insert the record in the data page
        //
        _exclusive = true;
        Buffer buffer = null;

        // long originalRootPageAddr = _tree.getRootPageAddr();
        //
        // The LONG_RECORD pointer that was present before the update, if
        // there is a long record being replaced.
        //
        long oldLongRecordPointer = 0;
        //
        // The LONG_RECORD pointer for a new long record value, if the
        // the new value is long.
        //
        long newLongRecordPointer = 0;

        boolean overlength = value.getEncodedSize() > maxSimpleSize
                && value.getEncodedSize() > maxUnitRecordSize();

        try {
            if (overlength) {
                //
                // This method may delay significantly for retries, and may
                // throw a TimeoutException. It must be called when there are
                // no other claimed resources.
                //
                newLongRecordPointer = storeOverlengthRecord(value, 0);
            }

            for (;;) {
                if (Debug.ENABLED) {
                    Debug.$assert(buffer == null);
                }
                _persistit.getLockManager().verifyLockedResourceCount(
                        lockedResourceCount);
                if (Debug.ENABLED) {
                    Debug.suspend();
                }

                if (treeClaimRequired && !treeClaimAcquired) {
                    if (!_tree.claim(treeWriterClaimRequired)) {
                        if (Debug.ENABLED) {
                            Debug.debug1(true);
                        }
                        throw new InUseException("Thread "
                                + Thread.currentThread().getName()
                                + " failed to get reader claim on " + _tree);
                    }
                    treeClaimAcquired = true;
                    lockedResourceCount++;
                }

                checkLevelCache();

                try {
                    _persistit.getLockManager().verifyLockedResourceCount(
                            lockedResourceCount);
                    if (inTxn) {
                        if (value.isAtomicIncrementArmed()) {
                            long from = value.getLong();
                            if (_transaction.fetch(this, value,
                                    Integer.MAX_VALUE) == null) {
                                fetch(value);
                            }
                            if (!value.isDefined()) {
                                value.put(from);
                            } else {
                                value.performAtomicIncrement();
                            }
                            fetchFirst = false;
                        } else if (fetchFirst) {
                            if (_transaction.fetch(this, _spareValue,
                                    Integer.MAX_VALUE) == null) {
                                fetch(_spareValue);
                            }
                        }
                        if (value.getEncodedSize() > maxSimpleSize) {
                            newLongRecordPointer = storeOverlengthRecord(value,
                                    0);
                        }
                        _transaction.store(this, key, value);
                        committed = true;
                        break;
                    }

                    if (level >= _cacheDepth) {
                        if (Debug.ENABLED) {
                            Debug.$assert(level == _cacheDepth);
                        }
                        //
                        // Need to lock the tree because we may need to change
                        // its root.
                        //
                        if (!treeClaimAcquired || !_tree.upgradeClaim()) {
                            treeClaimRequired = true;
                            treeWriterClaimRequired = true;
                            throw RetryException.SINGLE;
                        }

                        if (Debug.ENABLED) {
                            Debug.$assert(value.getPointerValue() > 0);
                        }
                        insertIndexLevel(key, value);
                        break;
                    }

                    if (Debug.ENABLED) {
                        Debug.$assert(buffer == null);
                    }
                    int foundAt = -1;
                    LevelCache lc = _levelCache[level];
                    buffer = reclaimQuickBuffer(lc);

                    if (buffer != null) {
                        //
                        // Start by assuming cached value is okay
                        //
                        foundAt = findKey(buffer, key, lc);

                        if (buffer.isBeforeLeftEdge(foundAt)
                                || buffer.isAfterRightEdge(foundAt)) {
                            _pool.release(buffer);
                            buffer = null;
                        }
                    }

                    if (buffer == null) {
                        foundAt = searchTree(key, level);
                        buffer = lc._buffer;
                    }

                    if (Debug.ENABLED) {
                        Debug.$assert(buffer != null
                                && (buffer._status & SharedResource.WRITER_MASK) != 0
                                && (buffer._status & SharedResource.CLAIMED_MASK) != 0);
                    }
                    if ((foundAt & Buffer.EXACT_MASK) != 0) {
                        oldLongRecordPointer = buffer
                                .fetchLongRecordPointer(foundAt);
                    }

                    if (fetchFirst && buffer.isDataPage()) {
                        buffer.fetch(foundAt, _spareValue);
                        fetchFixupForLongRecords(_spareValue, Integer.MAX_VALUE);
                    }

                    if (value.getEncodedSize() > maxSimpleSize && !overlength) {
                        newLongRecordPointer = storeLongRecord(value,
                                oldLongRecordPointer, 0);
                    } else {
                        _longRecordPageAddress = 0;
                    }
                    final int lockedResourceCount2 = _persistit
                            .getLockManager().getLockedResourceCount();
                    //
                    // Here we have a buffer with a writer claim and
                    // a correct foundAt value
                    //
                    boolean splitPerformed = putLevel(lc, key, value, buffer,
                            foundAt, treeClaimAcquired);

                    _persistit.getLockManager().verifyLockedResourceCount(
                            lockedResourceCount2);

                    if (Debug.ENABLED) {
                        Debug.$assert((buffer._status & SharedResource.WRITER_MASK) != 0
                                && (buffer._status & SharedResource.CLAIMED_MASK) != 0);
                    }
                    //
                    // If a split is required then putLevel did not change
                    // anything. We need to repeat this after acquiring a
                    // tree claim. Not that if treeClaimAcquired is false
                    // then the putLevel method did not actually split the
                    // page. It just backed out so we could repeat after
                    // acquiring the claim.
                    //
                    if (splitPerformed && !treeClaimAcquired) {
                        treeClaimRequired = true;
                        _pool.release(buffer);
                        buffer = null;
                        continue;
                    }
                    //
                    // The value has been written to the buffer and the
                    // buffer is reserved and dirty. No backing out now.
                    // If we made it to here, any LONG_RECORD value is
                    // committed.
                    //
                    if (buffer.isDataPage()) {
                        if ((foundAt & Buffer.EXACT_MASK) == 0) {
                            _tree.bumpChangeCount();
                        }
                        committed = true;
                    }

                    _pool.release(buffer);
                    buffer = null;

                    if (!splitPerformed) {
                        // No split means we're totally done.
                        //
                        break;
                    } else {
                        // Otherwise we need to index the new right
                        // sibling at the next higher index level.
                        if (Debug.ENABLED) {
                            Debug.$assert(value.getPointerValue() > 0);
                        }
                        key = _spareKey1;
                        key.bumpGeneration(); // because otherwise we may
                        // use the wrong cached
                        // foundAt value

                        // // PDB 20050715
                        // _spareKey2.copyTo(_spareKey1);
                        // key.copyTo(_spareKey2);
                        _spareKey1 = _spareKey2;
                        _spareKey2 = key;
                        level++;
                        continue;
                    }

                } catch (RetryException re) {
                    newLongRecordPointer = 0;
                    oldLongRecordPointer = 0;
                    if (buffer != null) {
                        _pool.release(buffer);
                        buffer = null;
                    }

                    if (treeClaimAcquired) {
                        _tree.release();
                        treeClaimAcquired = false;
                        lockedResourceCount--;
                    }
                    treeClaimAcquired = _tree.claim(true, dontWait ? 0
                            : Tree.DEFAULT_MAX_WAIT_TIME);
                    if (treeClaimAcquired) {
                        lockedResourceCount++;
                    } else {
                        if (dontWait) {
                            throw re;
                        } else {
                            throw new InUseException("Thread "
                                    + Thread.currentThread().getName()
                                    + " failed to get reader claim on " + _tree);
                        }
                    }
                } finally {
                    if (buffer != null) {
                        _pool.release(buffer);
                        buffer = null;
                    }
                    _persistit.getLockManager().verifyLockedResourceCount(
                            lockedResourceCount);
                }
            }
        } finally {
            _exclusive = false;

            if (treeClaimAcquired) {
                _tree.release();
                treeClaimAcquired = false;
                lockedResourceCount--;
            }

            value.changeLongRecordMode(false);
            if (!committed) {
                //
                // We failed to write the new LONG_RECORD. If there was
                // previously no LONG_RECORD, then deallocate the newly
                // allocated LONG_RECORD chain if we had successfully
                // allocated one.
                //
                if (newLongRecordPointer != oldLongRecordPointer
                        && newLongRecordPointer != 0) {
                    _volume.deallocateGarbageChainDeferred(
                            newLongRecordPointer, 0);
                    _hasDeferredDeallocations = true;
                }
            } else if (oldLongRecordPointer != newLongRecordPointer
                    && oldLongRecordPointer != 0) {
                _volume.deallocateGarbageChainDeferred(oldLongRecordPointer, 0);
                _hasDeferredDeallocations = true;
            }
        }
        if (_hasDeferredDeallocations || _hasDeferredTreeUpdate) {
            commitAllDeferredUpdates();
        }
        // if (journalId != -1)
        // journal().completed(journalId);
        _volume.bumpStoreCounter();
        if (fetchFirst)
            _volume.bumpFetchCounter();
    }

    private void commitAllDeferredUpdates() throws PersistitException {

        if (Debug.ENABLED) {
            Debug.suspend();
        }
        final int lockedResourceCount = _persistit.getLockManager()
                .getLockedResourceCount();
        for (;;) {
            if (_hasDeferredDeallocations) {
                _volume.commitAllDeferredDeallocations();
                _hasDeferredDeallocations = false;
            }
            if (_hasDeferredTreeUpdate) {
                _tree.commit();
                _volume.getDirectoryTree().commit();
                _hasDeferredTreeUpdate = false;
            }
            break;
        }
        _persistit.getLockManager().verifyLockedResourceCount(
                lockedResourceCount);
    }

    private void insertIndexLevel(Key key, Value value)
            throws PersistitException {

        Buffer buffer = null;
        try {
            buffer = _volume.allocPage();

            buffer.init(Buffer.PAGE_TYPE_INDEX_MIN + _treeDepth - 1);

            long newTopPage = buffer.getPageAddress();
            long leftSiblingPointer = _rootPage;

            if (Debug.ENABLED) {
                Debug.$assert(leftSiblingPointer == _tree.getRootPageAddr());
            }
            long rightSiblingPointer = value.getPointerValue();
            //
            // Note: left and right sibling are of the same level and therefore
            // it is not necessary to invoke value.setPointerPageType() here.
            //
            value.setPointerValue(leftSiblingPointer);
            buffer.putValue(LEFT_GUARD_KEY, value);

            value.setPointerValue(rightSiblingPointer);
            buffer.putValue(key, value);

            value.setPointerValue(-1);
            buffer.putValue(RIGHT_GUARD_KEY, Value.EMPTY_VALUE);

            buffer.setDirtyStructure();

            if (_isDirectoryExchange) {
                Tree tree = _volume.getDirectoryTree();
                tree.changeRootPageAddr(newTopPage, 1);
                tree.bumpGeneration();
            } else {
                _tree.changeRootPageAddr(newTopPage, 1);
                _tree.bumpGeneration();
            }

            _hasDeferredTreeUpdate = true;

        } finally {
            if (buffer != null) {
                _pool.release(buffer);
            }
        }
    }

    /**
     * Inserts a data or pointer value into a level of the tree.
     * 
     * @param buffer
     *            The buffer containing the insert location. The buffer must
     *            have a writer claim on it, and must be reserved.
     * @param foundAt
     *            The encoded insert location.
     * @return <tt>true</tt> if it necessary to insert a key into the ancestor
     *         index page.
     * @throws PMapException
     */
    private boolean putLevel(LevelCache lc, Key key, Value value,
            Buffer buffer, int foundAt, boolean okToSplit)
            throws PersistitException {
        if (Debug.ENABLED) {
            Debug.$assert(_exclusive);
            Debug.$assert((buffer._status & SharedResource.WRITER_MASK) != 0
                    && (buffer._status & SharedResource.CLAIMED_MASK) != 0);
        }

        int result = buffer.putValue(key, value, foundAt, false);
        if (result != -1) {
            buffer.setDirty();
            // lc.update(buffer, key, exact ? foundAt : -1);
            lc.update(buffer, key, result);
            return false;
        } else {
            if (Debug.ENABLED) {
                Debug.$assert(buffer.getPageAddress() != _volume
                        .getGarbageRoot());
            }
            Buffer rightSibling = null;

            try {
                // We can't perform the split because we don't have a claim
                // on the Tree. We will just return, and the caller will
                // call again with that claim.
                //
                if (!okToSplit) {
                    return true;
                }
                //
                // Allocate a new page
                //
                rightSibling = _volume.allocPage();

                if (Debug.ENABLED) {
                    Debug.$assert(rightSibling.getPageAddress() != 0);
                    Debug.$assert(rightSibling != buffer);
                }

                rightSibling.init(buffer.getPageType());
                // debug
                //
                // Split the page. As a side-effect, this will bump the
                // generation counters of both buffers, and therefore the
                // level cache for this level will become
                // (appropriately) invalid.
                //
                buffer.split(rightSibling, key, value, foundAt, _spareKey1,
                        _splitPolicy);
                lc.update(buffer, key, -1);

                long oldRightSibling = buffer.getRightSibling();
                long newRightSibling = rightSibling.getPageAddress();

                if (Debug.ENABLED) {
                    Debug.$assert(newRightSibling > 0
                            && oldRightSibling != newRightSibling);
                    Debug.$assert(rightSibling.getPageType() == buffer
                            .getPageType());
                }

                rightSibling.setRightSibling(oldRightSibling);
                buffer.setRightSibling(newRightSibling);

                value.setPointerValue(newRightSibling);
                value.setPointerPageType(rightSibling.getPageType());

                rightSibling.setDirtyStructure();
                buffer.setDirtyStructure();

                return true;

            } finally {
                if (rightSibling != null) {
                    _pool.release(rightSibling);
                }
            }
        }
    }

    private Buffer reclaimQuickBuffer(LevelCache lc) throws PersistitException {
        Buffer buffer = lc._buffer;
        if (buffer == null)
            return null;

        boolean available = buffer.claim(_exclusive, 0);
        if (available) {
            // Have to retest all this now that we've gotten a claim
            if (buffer.getPageAddress() == lc._page
                    && buffer.getVolume() == _volume
                    && _treeGeneration == _tree.getGeneration()
                    && buffer.getGeneration() == lc._bufferGeneration
                    && buffer.isValid()) {
                return buffer;
            } else {
                buffer.release();
            }
        }
        return null;
    }

    /**
     * <p>
     * Performs generalized tree traversal. The direction value indicates
     * whether to traverse forward or backward in collation sequence, whether to
     * descend to child nodes, and whether the key being sought must be strictly
     * greater than or less then the supplied key.
     * </p>
     * <p>
     * The direction value must be one of:
     * <dl>
     * <dt>Key.GT:</dt>
     * <dd>Find the next key that is strictly greater than the supplied key. If
     * there is none, return false.</dd>
     * <dt>Key.GTEQ:</dt>
     * <dd>If the supplied key exists in the database, return that key;
     * otherwise find the next greater key and return it.</dd>
     * <dt>Key.EQ:</dt>
     * <dd>Return <tt>true</tt> iff the specified key exists in the database.
     * Does not update the Key.</dd>
     * <dt>Key.LT:</dt>
     * <dd>Find the next key that is strictly less than the supplied key. If
     * there is none, return false.</dd>
     * <dt>Key.LTEQ:</dt>
     * <dd>If the supplied key exists in the database, return that key;
     * otherwise find the next smaller key and return it.</dd>
     * </dl>
     * </p>
     * 
     * @param direction
     *            One of Key.GT, Key.GTEQ, Key.EQ, Key.LT or Key.LTEQ.
     * 
     * @param deep
     *            Determines whether the result should represent the next (or
     *            previous) physical key in the <tt>Tree</tt> or should be
     *            restricted to just the logical siblings of the current key.
     *            (See <a href="Key.html#_keyChildren">Logical Key Children and
     *            Siblings</a>).
     * @return <tt>true</tt> if there is a key to traverse to, else null.
     * @throws PersistitException
     */
    public boolean traverse(Direction direction, boolean deep)
            throws PersistitException {
        return traverse(direction, deep, Integer.MAX_VALUE);
    }

    /**
     * <p>
     * Performs generalized tree traversal. The direction value indicates
     * whether to traverse forward or backward in collation sequence and whether
     * the key being sought must be strictly greater than or less than the
     * supplied key.
     * </p>
     * <p>
     * The direction value must be one of:
     * <dl>
     * <dt>Key.GT:</dt>
     * <dd>Find the next key that is strictly greater than the supplied key. If
     * there is none, return false.</dd>
     * <dt>Key.GTEQ:</dt>
     * <dd>If the supplied key exists in the database, return that key;
     * otherwise find the next greater key and return it.</dd>
     * <dt>Key.EQ:</dt>
     * <dd>Return <tt>true</tt> iff the specified key exists in the database.
     * Does not update the Key.</dd>
     * <dt>Key.LT:</dt>
     * <dd>Find the next key that is strictly less than the supplied key. If
     * there is none, return false.</dd>
     * <dt>Key.LTEQ:</dt>
     * <dd>If the supplied key exists in the database, return that key;
     * otherwise find the next smaller key and return it.</dd>
     * </dl>
     * </p>
     * 
     * @param direction
     *            One of Key.GT, Key.GTEQ, Key.EQ, Key.LT or Key.LTEQ.
     * 
     * @param deep
     *            Determines whether the result should represent the next (or
     *            previous) physical key in the <tt>Tree</tt> or should be
     *            restricted to just the logical siblings of the current key.
     *            (See <a href="Key.html#_keyChildren">Logical Key Children and
     *            Siblings</a>).
     * 
     * @param minBytes
     *            The minimum number of bytes to fetch. See {@link #fetch(int)}.
     *            If minBytes is less than or equal to 0 then this method does
     *            not update the Key and Value fields of the Exchange.
     * 
     * @return <tt>true</tt> if there is a key to traverse to, else null.
     * 
     * @throws PersistitException
     */
    public boolean traverse(final Direction direction, final boolean deep,
            final int minBytes) throws PersistitException {
        _persistit.checkClosed();
        final ResourceTracker resourceTracker = _persistit.getLockManager()
                .getMyResourceTracker();

        boolean doFetch = minBytes > 0;
        boolean doModify = minBytes >= 0;
        boolean result;
        final int lockedResourceCount = resourceTracker
                .getLockedResourceCount();

        resourceTracker.verifyLockedResourceCount(lockedResourceCount);
        boolean inTxn = _transaction.isActive() && !_ignoreTransactions;
        _transaction.assignTimestamp();
        Buffer buffer = null;

        if (doFetch) {
            _value.clear();
        }

        final boolean reverse = (direction == LT) || (direction == LTEQ);
        if (_key.getEncodedSize() == 0) {
            if (reverse) {
                _key.appendAfter();
            } else {
                _key.appendBefore();
            }
        }

        _key.testValidForTraverse();

        boolean edge = direction == EQ || direction == GTEQ
                || direction == LTEQ;
        boolean nudged = false;

        checkLevelCache();

        try {
            if (inTxn && edge && !_key.isSpecial()) {
                Boolean txnResult = _transaction.fetch(this, this.getValue(),
                        minBytes);
                //
                // A pending STORE transaction record overrides
                // the base record.
                //
                if (txnResult == Boolean.TRUE) {
                    return true;

                } else if (txnResult == Boolean.FALSE) {
                    //
                    // A pending DELETE transaction record overrides the
                    // base record.
                    //
                    if (direction == EQ) {
                        return false;
                    } else {
                        edge = false;
                    }
                }
            }

            //
            // Now we are committed to computing a new key value. Save the
            // original key value for comparison.
            //
            _key.copyTo(_spareKey1);
            int index = _key.getEncodedSize();

            if (index == 0) {
                if (reverse) {
                    _key.appendAfter();
                } else {
                    _key.appendBefore();
                }
                nudged = true;
            }

            int foundAt = 0;
            LevelCache lc;
            boolean fetchFromPendingTxn = false;

            for (;;) {

                lc = _levelCache[0];
                //
                // Optimal path - pick up the buffer and location left
                // by previous operation.
                //
                if (lc._keyGeneration == _key.getGeneration()) {
                    buffer = reclaimQuickBuffer(lc);
                    foundAt = lc._foundAt;
                }
                //
                // But if direction is leftward and the position is at the left
                // edge of the buffer, re-do with a key search - there is no
                // other
                // way to find the left sibling page.
                //
                if (reverse && buffer != null
                        && foundAt <= buffer.getKeyBlockStart()) {
                    // Going left from first record in the page requires a
                    // key search.
                    buffer.release();
                    buffer = null;
                }
                //
                // If the operations above failed to get the key, then
                // look it up with search.
                //
                if (buffer == null) {
                    if (!edge && !nudged) {
                        if (reverse) {
                            if (!_key.isSpecial()) {
                                _key.nudgeLeft();
                            }
                        } else {
                            if (!_key.isSpecial()) {
                                if (deep) {
                                    _key.nudgeDeeper();
                                } else {
                                    _key.nudgeRight();
                                }
                            }
                        }
                        nudged = true;
                    }
                    foundAt = search(_key);
                    buffer = lc._buffer;
                }

                if (edge && (foundAt & Buffer.EXACT_MASK) != 0) {
                    break;
                } else {
                    edge = false;
                    foundAt = buffer.traverse(_key, direction, foundAt);
                    if (buffer.isAfterRightEdge(foundAt)) {
                        long rightSiblingPage = buffer.getRightSibling();

                        if (Debug.ENABLED) {
                            Debug.$assert(rightSiblingPage >= 0
                                    && rightSiblingPage <= Buffer.MAX_VALID_PAGE_ADDR);
                        }
                        if (rightSiblingPage > 0) {
                            Buffer rightSibling = _pool.get(_volume,
                                    rightSiblingPage, _exclusive, true);
                            if (inTxn) {
                                _transaction.touchedPage(this, buffer);
                            }
                            resourceTracker.setOffset();
                            _pool.release(buffer);
                            //
                            // Reset foundAtNext to point to the first key block
                            // of the right sibling page.
                            //
                            buffer = rightSibling;
                            checkPageType(buffer, Buffer.PAGE_TYPE_DATA);
                            foundAt = buffer.traverse(_key, direction,
                                    buffer.toKeyBlock(0));

                        }
                    }

                    //
                    // If (a) the key was not nudged, and (b) this is not a deep
                    // traverse, and (c) the foundAtNext refers now to a child
                    // of the original key, then it's the wrong result - the
                    // optimistic assumption that the next key would be adjacent
                    // to the preceding result is wrong. To resolve this,
                    // invalidate the LevelCache entry and retry the loop. That
                    // will nudge the key appropriately and do a standard
                    // search.
                    //

                    if (!nudged
                            && !deep
                            && _key.compareKeyFragment(_spareKey1, 0,
                                    _spareKey1.getEncodedSize()) == 0) {
                        lc._keyGeneration = -1;
                        buffer.release();
                        buffer = null;
                        continue;
                    }
                }

                if (inTxn) {
                    //
                    // Here we need to test whether pending updates in a
                    // transaction, if there is one, will modify the result.
                    // The candidate key is in _key. This code
                    // determines whether (a) that key has been deleted by
                    // the pending transaction, or (b) there's a nearer key
                    // that has been added by the pending transaction.
                    // This is split into two calls. The first looks for
                    // a pending remove operation that affects the result.
                    //
                    Boolean txnResult = _transaction.traverse(_tree,
                            _spareKey1, _key, direction, deep, minBytes);

                    if (txnResult != null) {
                        _transaction.touchedPage(this, buffer);
                        _pool.release(buffer);
                        buffer = null;

                        if (txnResult == Boolean.TRUE) {
                            // There's a pending new record that
                            // yields a closer key. The key
                            // was updated to reflect its content, and
                            // if the key is selected by criteria below
                            // then the pending value is fetched.
                            //
                            fetchFromPendingTxn = true;
                        } else {
                            //
                            // There's a pending remove operation that
                            // covers the candidate key. The key has been
                            // modified to the beginning or end, depending
                            // on direction, of the remove range, and then
                            // we must go back and traverse again.
                            //
                            if (direction == LTEQ && !_key.isSpecial()) {
                                _key.nudgeLeft();
                                nudged = true;
                            }
                            continue;
                        }
                    }
                }
                break;
            }

            boolean matches;

            if (reverse && _key.isLeftEdge() || !reverse && _key.isRightEdge()) {
                matches = false;
            } else {
                if (deep) {
                    matches = true;
                    index = _key.getEncodedSize();

                    if (doFetch) {
                        if (fetchFromPendingTxn) {
                            _transaction.fetchFromLastTraverse(this, minBytes);
                        } else {
                            buffer.fetch(foundAt, _value);
                            fetchFixupForLongRecords(_value, minBytes);
                        }
                    }
                } else {
                    int parentIndex = _spareKey1.previousElementIndex(index);
                    if (parentIndex < 0)
                        parentIndex = 0;

                    matches = (_spareKey1.compareKeyFragment(_key, 0,
                            parentIndex) == 0);

                    if (matches) {
                        index = _key.nextElementIndex(parentIndex);
                        if (index > 0) {
                            if (index == _key.getEncodedSize()) {
                                if (doFetch) {
                                    if (fetchFromPendingTxn) {
                                        _transaction.fetchFromLastTraverse(
                                                this, minBytes);
                                    } else {
                                        buffer.fetch(foundAt, _value);
                                        fetchFixupForLongRecords(_value,
                                                minBytes);
                                    }
                                }
                            } else {
                                //
                                // The physical traversal went to a child
                                // of the next sibling (i.e. a niece or
                                // nephew), so therefore there must not be
                                // a record associated with the key value
                                // we are going to return. This makes
                                // the Value for this Exchange undefined.
                                //
                                if (doFetch) {
                                    _value.clear();
                                }
                                foundAt &= ~Buffer.EXACT_MASK;
                            }
                        } else
                            matches = false;
                    }
                }
            }

            if (doModify) {
                if (matches) {
                    _key.setEncodedSize(index);
                    if (!fetchFromPendingTxn) {
                        lc.update(buffer, _key, foundAt);
                    }
                } else {
                    if (deep) {
                        _key.setEncodedSize(0);
                    } else {
                        _spareKey1.copyTo(_key);
                    }
                    _key.cut();
                    if (reverse) {
                        _key.appendAfter();
                    } else {
                        _key.appendBefore();
                    }
                }
            } else {
                // Restore original key
                _spareKey1.copyTo(_key);
            }
            result = matches;

        } finally {
            if (buffer != null) {
                if (inTxn)
                    _transaction.touchedPage(this, buffer);
                _pool.release(buffer);
                buffer = null;
            }
            resourceTracker.verifyLockedResourceCount(lockedResourceCount);
        }
        _volume.bumpTraverseCounter();
        return result;
    }

    /**
     * <p>
     * Performs generalized tree traversal constrained by a supplied
     * {@link KeyFilter}. The direction value indicates whether to traverse
     * forward or backward in collation sequence, and whether the key being
     * sought must be strictly greater than or less than the supplied key.
     * </p>
     * <p>
     * The direction value must be one of:
     * <dl>
     * <dt>Key.GT:</dt>
     * <dd>Find the next key that is strictly greater than the supplied key. If
     * there is none, return false.</dd>
     * <dt>Key.GTEQ:</dt>
     * <dd>If the supplied key exists in the database, return that key;
     * otherwise find the next greater key and return it.</dd>
     * <dt>Key.EQ:</dt>
     * <dd>Return <tt>true</tt> iff the specified key exists in the database.
     * Does not update the Key.</dd>
     * <dt>Key.LT:</dt>
     * <dd>Find the next key that is strictly less than the supplied key. If
     * there is none, return false.</dd>
     * <dt>Key.LTEQ:</dt>
     * <dd>If the supplied key exists in the database, return that key;
     * otherwise find the next smaller key and return it.</dd>
     * </dl>
     * </p>
     * 
     * @param direction
     *            One of Key.GT, Key.GTEQ, Key.EQ, Key.LT or Key.LTEQ.
     * 
     * @param keyFilter
     *            A KeyFilter that constrains the keys returned by this
     *            operation.
     * 
     * @param minBytes
     *            The minimum number of bytes to fetch. See {@link #fetch(int)}.
     *            If minBytes is less than or equal to 0 then this method does
     *            not update the Key and Value fields of the Exchange.
     * 
     * @return <tt>true</tt> if there is a key to traverse to, else null.
     * 
     * @throws PersistitException
     */
    public boolean traverse(final Direction direction,
            final KeyFilter keyFilter, int minBytes) throws PersistitException {
        if (keyFilter == null) {
            return traverse(direction, true, minBytes);
        }

        if (direction == EQ) {
            return keyFilter.selected(_key)
                    && traverse(direction, true, minBytes);
        }

        if (_key.getEncodedSize() == 0) {
            if (direction == GT || direction == GTEQ) {
                _key.appendBefore();
            } else {
                _key.appendAfter();
            }
        }

        for (;;) {
            if (!keyFilter.next(_key, direction)) {
                    _key.setEncodedSize(0);
                if (direction == LT || direction == LTEQ) {
                    _key.appendAfter();
                } else {
                    _key.appendBefore();
                }
                return false;
            }
            if (!traverse(direction, true, minBytes)) {
                return false;
            }
            if (keyFilter.selected(_key)) {
                return true;
            }
        }
    }

    /**
     * Traverses to the next logical sibling key value. Equivalent to
     * <tt>traverse(Key.GT, false)</tt>.
     * 
     * @return <tt>true</tt> if there is a key to traverse to, else null.
     * @throws PersistitException
     */
    public boolean next() throws PersistitException {
        return traverse(GT, false);
    }

    /**
     * Traverses to the previous logical sibling key value. Equivalent to
     * <tt>traverse(Key.LT, false)</tt>.
     * 
     * @return <tt>true</tt> if there is a key to traverse to, else null.
     * @throws PersistitException
     */
    public boolean previous() throws PersistitException {
        return traverse(LT, false);
    }

    /**
     * Traverses to the next key with control over depth. Equivalent to
     * <tt>traverse(Key.GT, deep)</tt>.
     * 
     * @param deep
     *            Determines whether the result should represent the next (or
     *            previous) physical key in the <tt>Tree</tt> or should be
     *            restricted to just the logical siblings of the current key.
     *            (See <a href="Key.html#_keyChildren">Logical Key Children and
     *            Siblings</a>).
     * 
     * @return <tt>true</tt> if there is a key to traverse to, else null.
     * @throws PersistitException
     */
    public boolean next(boolean deep) throws PersistitException {
        return traverse(GT, deep);
    }

    /**
     * Traverses to the previous key with control over depth. Equivalent to
     * <tt>traverse(Key.LT, deep)</tt>.
     * 
     * @param deep
     *            Determines whether the result should represent the next (or
     *            previous) physical key in the <tt>Tree</tt> or should be
     *            restricted to just the logical siblings of the current key.
     *            (See <a href="Key.html#_keyChildren">Logical Key Children and
     *            Siblings</a>).
     * 
     * @return <tt>true</tt> if there is a key to traverse to, else null.
     * 
     * @throws PersistitException
     */
    public boolean previous(boolean deep) throws PersistitException {
        return traverse(LT, deep);
    }

    /**
     * Traverses to the next key value within the subset of all keys defined by
     * the supplied KeyFilter. Whether logical children of the current key value
     * are included in the result is determined by the <tt>KeyFilter</tt>.
     * 
     * @return <tt>true</tt> if there is a key to traverse to, else null.
     * @throws PersistitException
     */
    public boolean next(KeyFilter filter) throws PersistitException {
        return traverse(GT, filter, Integer.MAX_VALUE);
    }

    /**
     * Traverses to the previous key value within the subset of all keys defined
     * by the supplied KeyFilter. Whether logical children of the current key
     * value are included in the result is determined by the <tt>KeyFilter</tt>.
     * 
     * @return <tt>true</tt> if there is a key to traverse to, else null.
     * @throws PersistitException
     */
    public boolean previous(KeyFilter filter) throws PersistitException {
        return traverse(LT, filter, Integer.MAX_VALUE);
    }

    /**
     * Determines whether the current key has a logical sibling successor,
     * without changing the state of <tt>Key</tt> or <tt>Value</tt>. This method
     * is equivalent to {@link #next()} except that no state is changed.
     * 
     * @return <tt>true</tt> if the key has a successor
     * 
     * @throws PersistitException
     */
    public boolean hasNext() throws PersistitException {
        return traverse(GT, false, -1);
    }

    /**
     * Determines whether the current key has a successor within the subset of
     * all keys defined by a <tt>KeyFilter</tt>. This method does not change the
     * state of <tt>Key</tt> or <tt>Value</tt>.
     * 
     * @return <tt>true</tt> if the key has a successor
     * 
     * @throws PersistitException
     */
    public boolean hasNext(KeyFilter filter) throws PersistitException {
        if (filter == null)
            return hasNext();
        _key.copyTo(_spareKey2);
        boolean result = traverse(GT, filter, 0);
        _spareKey2.copyTo(_key);
        return result;
    }

    /**
     * Determines whether the current key has a logical sibling successor,
     * without changing the state of <tt>Key</tt> or <tt>Value</tt>. This method
     * is equivalent to {@link #next(boolean)} except that no state is changed.
     * 
     * @param deep
     *            Determines whether the predecessor may be of any logical depth
     *            (<tt>true</tt>, or must be a restricted logical siblings (
     *            <tt>false</tt>) of the current key. (See <a
     *            href="Key.html#_keyChildren">Logical Key Children and
     *            Siblings</a>).
     * 
     * @return <tt>true</tt> if the key has a successor
     * 
     * @throws PersistitException
     */
    public boolean hasNext(boolean deep) throws PersistitException {
        return traverse(GT, deep, -1);
    }

    /**
     * Determines whether the current key has a logical sibling predecessor,
     * without changing the state of <tt>Key</tt> or <tt>Value</tt>. This method
     * is equivalent to {@link #previous()} except that no state is changed.
     * 
     * @return <tt>true</tt> if the key has a predecessor
     * @throws PersistitException
     */
    public boolean hasPrevious() throws PersistitException {
        return traverse(LT, false, -1);
    }

    /**
     * Determines whether the current key has a logical sibling predecessor,
     * without changing the state of <tt>Key</tt> or <tt>Value</tt>. This method
     * is equivalent to {@link #previous(boolean)} except that no state is
     * changed.
     * 
     * @param deep
     *            Determines whether the predecessor may be of any logical depth
     *            (<tt>true</tt>, or must be a restricted logical siblings (
     *            <tt>false</tt>) of the current key. (See <a
     *            href="Key.html#_keyChildren">Logical Key Children and
     *            Siblings</a>).
     * 
     * @return <tt>true</tt> if the key has a predecessor
     * 
     * @throws PersistitException
     */
    public boolean hasPrevious(boolean deep) throws PersistitException {
        return traverse(LT, deep, -1);
    }

    /**
     * Determines whether the current key has a predecessor within the subset of
     * all keys defined by a <tt>KeyFilter</tt>. This method does not change the
     * state of <tt>Key</tt> or <tt>Value</tt>.
     * 
     * @return <tt>true</tt> if the key has a successor
     * 
     * @throws PersistitException
     */
    public boolean hasPrevious(KeyFilter filter) throws PersistitException {
        if (filter == null)
            return hasPrevious();
        _key.copyTo(_spareKey2);
        boolean result = traverse(GT, filter, 0);
        _spareKey2.copyTo(_key);
        return result;
    }

    /**
     * Determines whether the current key has an associated value - that is,
     * whether a {@link #fetch} operation would return a defined value - without
     * actually changing the state of either the <tt>Key</tt> or the
     * <tt>Value</tt>.
     * 
     * @return <tt>true</tt> if the key has an associated value
     * 
     * @throws PersistitException
     */
    public boolean isValueDefined() throws PersistitException {
        return traverse(EQ, false, -1);
    }

    /**
     * Insert the current <tt>Key</tt> and <tt>Value</tt> pair into this
     * <tt>Exchange</tt>'s <tt>Tree</tt>. If there already is a value associated
     * with the current key, then replace it.
     * 
     * @return This <tt>Exchange</tt> to permit method call chaining
     * @throws PersistitException
     */
    public Exchange store() throws PersistitException {
        return store(_key, _value);
    }

    /**
     * Fetches the value associated with the <tt>Key</tt>, then inserts or
     * updates the value. Effectively this swaps the content of <tt>Value</tt>
     * with the database record associated with the current <tt>key</tt>. It is
     * equivalent to the code: <blockquote>
     * 
     * <pre>
     *  Value tempValue = new Value();
     *  <i>exchange</i>.fetch(tempValue);
     *  <i>exchange</i>.store();
     *  tempValue.copyTo(exchange.getValue());
     *  return <i>exchange</i>;
     * </pre>
     * 
     * </blockquote> except that this operation is performed atomically, without
     * need for external synchronization.
     * 
     * @return This <tt>Exchange</tt> to permit method call chaining
     * @throws PersistitException
     */
    public Exchange fetchAndStore() throws PersistitException {
        if (_volume.isReadOnly()) {
            throw new ReadOnlyVolumeException(_volume.toString());
        }
        _persistit.checkClosed();
        _persistit.checkSuspended();
        _key.testValidForStoreAndFetch(_volume.getPageSize());
        int lockedResourceCount = _persistit.getLockManager()
                .getLockedResourceCount();
        _transaction.assignTimestamp();
        storeInternal(_key, _value, 0, true, false);
        _persistit.getLockManager().verifyLockedResourceCount(
                lockedResourceCount);
        _spareValue.copyTo(_value);
        return this;
    }

    /**
     * Fetches the value associated with the current <tt>Key</tt> into the
     * <tt>Exchange</tt>'s <tt>Value</tt>. The <tt>Value</tt> object reflects
     * the fetched state. If there is no value associated with the key then
     * {@link Value#isDefined} is false. Otherwise the value may be retrieved
     * using {@link Value#get} and other methods of <tt>Value</tt>.
     * 
     * @return This <tt>Exchange</tt> to permit method call chaining
     * @throws PersistitException
     */
    public Exchange fetch() throws PersistitException {
        return fetch(_value, Integer.MAX_VALUE);
    }

    /**
     * <p>
     * Fetches or partially fetches the value associated with the current
     * <tt>Key</tt> into the <tt>Exchange</tt>'s <tt>Value</tt>. The
     * <tt>Value</tt> object reflects the fetched state. If there is no value
     * associated with the key then {@link Value#isDefined} is false. Otherwise
     * the value may be retrieved using {@link Value#get} and other methods of
     * <tt>Value</tt>.
     * </p>
     * <p>
     * This method sets a lower bound on the number of bytes to be fetched. In
     * particular, it may be useful to retrieve only a small fraction of a very
     * long record such as the serialization of an image. Upon successful
     * completion of this method, at least <tt>minimumBytes</tt> of the
     * <tt>Value</tt> object will accurately reflect the value stored in the
     * database. This might allow an application to determine whether to
     * retrieve the rest of the value.
     * </p>
     * 
     * @return This <tt>Exchange</tt> to permit method call chaining
     * @throws PersistitException
     */
    public Exchange fetch(int minimumBytes) throws PersistitException {
        return fetch(_value, minimumBytes);
    }

    /**
     * Fetches the value associated with the current <tt>Key</tt> into the
     * supplied <tt>Value</tt> object (instead of the <tt>Exchange</tt>'s
     * assigned <tt>Value</tt>). The <tt>Value</tt> object reflects the fetched
     * state. If there is no value associated with the key then
     * {@link Value#isDefined} is false. Otherwise the value may be retrieved
     * using {@link Value#get} and other methods of <tt>Value</tt>.
     * 
     * @return This <tt>Exchange</tt> to permit method call chaining
     * @throws PersistitException
     */
    public Exchange fetch(Value value) throws PersistitException {
        return fetch(value, Integer.MAX_VALUE);
    }

    /**
     * <p>
     * Fetches or partially fetches the value associated with the current
     * <tt>Key</tt> into the supplied <tt>Value</tt> object (instead of the
     * <tt>Exchange</tt>'s assigned <tt>Value</tt>). The <tt>Value</tt> object
     * reflects the fetched state. If there is no value associated with the key
     * then {@link Value#isDefined} is false. Otherwise the value may be
     * retrieved using {@link Value#get} and other methods of <tt>Value</tt>.
     * </p>
     * <p>
     * This method sets a lower bound on the number of bytes to be fetched. In
     * particular, it may be useful to retrieve only a small fraction of a very
     * long record such as the serialization of an image. Upon successful
     * completion of this method, at least <tt>minimumBytes</tt> of the
     * <tt>Value</tt> object will accurately reflect the value stored in the
     * database. This might allow an application to determine whether to
     * retrieve the rest of the value.
     * </p>
     * 
     * @return This <tt>Exchange</tt> to permit method call chaining
     * @throws PersistitException
     */
    public Exchange fetch(Value value, int minimumBytes)
            throws PersistitException {
        _persistit.checkClosed();
        _key.testValidForStoreAndFetch(_volume.getPageSize());
        if (minimumBytes < 0)
            minimumBytes = 0;
        final int lockedResourceCount = _persistit.getLockManager()
                .getLockedResourceCount();

        _persistit.getLockManager().verifyLockedResourceCount(
                lockedResourceCount);
        boolean inTxn = _transaction.isActive() && !_ignoreTransactions;
        _transaction.assignTimestamp();

        if (inTxn && _transaction.fetch(this, value, minimumBytes) != null) {
            return this;
        }

        Buffer buffer = null;
        try {
            int foundAt = search(_key);
            LevelCache lc = _levelCache[0];
            buffer = lc._buffer;
            buffer.fetch(foundAt, value);
            fetchFixupForLongRecords(value, minimumBytes);
            _volume.bumpFetchCounter();
            return this;
        } finally {
            if (buffer != null) {
                if (inTxn) {
                    _transaction.touchedPage(this, buffer);
                }
                _pool.release(buffer);
            }
            _persistit.getLockManager().verifyLockedResourceCount(
                    lockedResourceCount);
        }
    }

    void fetchFixupForLongRecords(Value value, int minimumBytes)
            throws PersistitException {
        if (value.isDefined()
                && (value.getEncodedBytes()[0] & 0xFF) == Buffer.LONGREC_TYPE) {
            //
            // This will potential require numerous pages: the buffer
            // claim is held for the duration to prevent a non-atomic
            // update.
            //
            fetchLongRecord(value, minimumBytes);
        }
    }

    /**
     * Atomically increment a stored integer value and return the result. If the
     * key currently has no associated value, then initialize the value to zero.
     * Otherwise add 1 to whatever value is stored, store the result and return
     * it.
     * 
     * @return The incremented value.
     * @throws PersistitException
     */
    public long incrementValue() throws PersistitException {
        return incrementValue(1);
    }

    /**
     * Atomically increment a stored integer value and return the result. If the
     * key currently has no associated value, then initialize the value to zero.
     * Otherwise add <tt>by</tt> to whatever value is stored, store the result
     * and return it.
     * 
     * @param by
     *            The amount by which to increment the stored value
     * @return The incremented value.
     * @throws PersistitException
     */
    public long incrementValue(long by) throws PersistitException {
        return incrementValue(by, 0);
    }

    /**
     * Atomically increment a stored integer value and return the result. If the
     * key currently has no associated value, then initialize the value to
     * <tt>from</tt>. Otherwise add <tt>by</tt> to whatever value is stored,
     * store the result and return it.
     * 
     * @param by
     *            The amount by which to increment the stored value
     * @return The incremented value.
     * @throws PersistitException
     */
    public long incrementValue(long by, long from) throws PersistitException {
        _persistit.checkClosed();
        if (_volume.isReadOnly()) {
            throw new ReadOnlyVolumeException(_volume.toString());
        }
        _value.put(from);
        _value.armAtomicIncrement(by);
        store();
        return _value.getLong();
    }

    /**
     * Return true if there is at least one key stored in this <tt>Exchange</tt>
     * 's <tt>Tree</tt> that is a logical child of the current <tt>Key</tt>. A
     * logical child is a key that can be formed by appending a value to the
     * parent. (See <a href="Key.html#_keyChildren">Logical Key Children and
     * Siblings</a>).
     * 
     * @return <tt>true</tt> if the current <tt>Key</tt> has logical children
     * @throws PersistitException
     */
    public boolean hasChildren() throws PersistitException {
<<<<<<< HEAD
        _key.copyTo(_spareKey1);
        final int size = _key.getEncodedSize();
        boolean result = traverse(GT, true, 0);
        if (result && _key.getEncodedSize() < size
                || _spareKey1.compareKeyFragment(_key, 0, size) != 0) {
            result = false;
=======
        KeyState ks = new KeyState(_key);
        final int size = _key.getEncodedSize();
        boolean result = traverse(GT, true, 0);
        ks.copyTo(_spareKey1);
        if (result && _key.getEncodedSize() < size
                || _spareKey1.compareKeyFragment(_key, 0, size) != 0) {
            result = false;
        }
        _spareKey1.copyTo(_key);
        return result;
    }
/*
    public boolean hasChildren() throws PersistitException {
        _persistit.checkClosed();

        boolean result;
        final int lockedResourceCount = _persistit.getLockManager()
                .getLockedResourceCount();

        _persistit.getLockManager().verifyNoStrayResourceClaims(
                lockedResourceCount);
        Buffer buffer = null;
        try {
            int foundAt = search(_key);
            LevelCache lc = _levelCache[0];
            buffer = lc._buffer;
            result = buffer.hasChild(foundAt, _key);
            return result;
        } finally {
            if (buffer != null)
                _pool.release(buffer);
            _persistit.getLockManager().verifyNoStrayResourceClaims(
                    lockedResourceCount);
>>>>>>> 339a3019
        }
        _spareKey1.copyTo(_key);
        return result;
    }
*/

    /**
     * Remove a single key/value pair from this <tt>Exchange</tt>'s
     * <tt>Tree</tt> and return the removed value in the <tt>Exchange</tt>'s
     * <tt>Value</tt>. This method atomically fetches the former value then
     * deletes it. If there was no value formerly associated with the key then
     * <tt>Value</tt> becomes undefined - that is, the value of
     * {@link Value#isDefined} becomes <tt>false</tt>.
     * 
     * @return <tt>true</tt> if there was a key/value pair to remove
     * @throws PersistitException
     */
    public boolean fetchAndRemove() throws PersistitException {
        _persistit.checkClosed();
        _persistit.checkSuspended();
        _spareValue.clear();
        boolean result = remove(EQ, true);
        _spareValue.copyTo(_value);
        if (Debug.ENABLED) {
            Debug.$assert(_value.isDefined() == result);
        }
        return result;
    }

    /**
     * Remove the entire <tt>Tree</tt> that this <tt>Exchange</tt> is based on.
     * Subsequent to successful completion of this method, the <tt>Exchange</tt>
     * will no longer be usable. Attempts to perform operations on it will
     * result in an <tt>IllegalStateException</tt>.
     * 
     * @throws PersistitException
     */
    public void removeTree() throws PersistitException {
        _persistit.checkClosed();
        _persistit.checkSuspended();
        final int lockedResourceCount = _persistit.getLockManager()
                .getLockedResourceCount();
        boolean inTxn = _transaction.isActive() && !_ignoreTransactions;
        _transaction.assignTimestamp();
        clear();
        _value.clear();
        if (inTxn) {
            _transaction.removeTree(this);
        } else {
            _volume.removeTree(_tree);
        }
        initCache();
        _persistit.getLockManager().verifyLockedResourceCount(
                lockedResourceCount);
    }

    /**
     * Remove a single key/value pair from the this <tt>Exchange</tt>'s
     * <tt>Tree</tt>.
     * 
     * @return <tt>true</tt> if there was a key/value pair to remove
     * @throws PersistitException
     */
    public boolean remove() throws PersistitException {
        return remove(EQ, false);
    }

    /**
     * Remove all keys in this <tt>Exchange</tt>'s <tt>Tree</tt>.
     * 
     * @return <tt>true</tt> if there were key/value pairs removed
     * @throws PersistitException
     */
    public boolean removeAll() throws PersistitException {
        clear();
        return remove(GTEQ);
    }

    /**
     * <p>
     * Depending on the value of the selection parameter, remove the record
     * associated with the current key, its logical children, or both.
     * </p>
     * <p>
     * Following are valid values for selection: <br />
     * <dl>
     * <dt>Key.EQ</dt>
     * <dd>Remove the record associated with the current key if it exists.</dd>
     * <dt>Key.GT</dt>
     * <dd>Remove the records associated with logical children of the current
     * key.</dd>
     * <dt>Key.GTEQ</dt>
     * <dd>Remove the record associated with the current key AND its logical
     * children.</dd>
     * </dl>
     * 
     * @param direction
     *            One of Key.EQ, Key.GT, Key.GTEQ
     * @return <tt>true</tt> if one or more records were actually removed, else
     *         </i>false</i>.
     * @throws PersistitException
     */
    public boolean remove(Direction direction) throws PersistitException {
        return remove(direction, false);
    }

    private boolean remove(Direction selection, boolean fetchFirst)
            throws PersistitException {
        _persistit.checkClosed();

        if (selection != EQ && selection != GTEQ && selection != GT) {
            throw new IllegalArgumentException("Invalid mode " + selection);
        }

        int keySize = _key.getEncodedSize();

        _key.copyTo(_spareKey1);
        _key.copyTo(_spareKey2);

        // Special case for empty key
        if (keySize == 0) {
            if (selection == EQ) {
                return false;
            }
            _spareKey1.append(BEFORE);
            _spareKey2.append(AFTER);
        } else {
            if (selection == EQ || selection == GTEQ) {
                _spareKey1.nudgeLeft();
            } else {
                _spareKey1.nudgeDeeper();
            }

            if (selection == GTEQ || selection == GT) {
                _spareKey2.nudgeRight();
            }
        }

        return removeKeyRangeInternal(_spareKey1, _spareKey2, fetchFirst);
    }

    /**
     * Removes record(s) for a range of keys. The keys to be removed are all
     * those in the Tree that are Greater Than or Equal to key1 and less than
     * key2.
     * 
     * @param key1
     *            Start of the deletion range. No record with a key smaller than
     *            key1 will be removed. key1 may be empty, in which case all
     *            records having keys less than key2 will be removed.
     * 
     * @param key2
     *            End of the deletion range. No record with a key greater than
     *            or equal to key2 will be removed. key2 may be empty, in which
     *            case all records having keys equal to or greater than key1
     *            will be removed.
     * 
     * @return <tt>true</tt> if one or more records were actually removed, else
     *         </i>false</i>.
     * 
     * @throws PersistitException
     * @throws IllegalArgymentException
     *             if key1 is equal to or greater than key2
     */
    public boolean removeKeyRange(Key key1, Key key2) throws PersistitException {
        key1.copyTo(_spareKey1);
        key2.copyTo(_spareKey2);

        // Special case for empty key
        if (key1.getEncodedSize() == 0) {
            _spareKey1.append(BEFORE);
        } else
            _spareKey1.nudgeLeft();

        if (key2.getEncodedSize() == 0) {
            _spareKey2.append(AFTER);
        } else {
            _spareKey2.nudgeLeft();
        }

        if (_spareKey1.compareTo(_spareKey2) >= 0) {
            throw new IllegalArgumentException(
                    "Second key must be larger than first");
        }
        return removeKeyRangeInternal(_spareKey1, _spareKey2, false);
    }

    /**
     * Removes all records with keys falling between key1 and key2, exclusive.
     * Validity checks and Key value adjustments have been done by wrapper
     * methods - this method does the work.
     * 
     * @param key1
     *            Key that is less than the leftmost to be removed
     * @param key2
     *            Key that is greater than the rightmost to be removed
     * @return <tt>true</tt> if any records were removed.
     * @throws PersistitException
     */
    boolean removeKeyRangeInternal(Key key1, Key key2, boolean fetchFirst)
            throws PersistitException {
        if (_volume.isReadOnly()) {
            throw new ReadOnlyVolumeException(_volume.toString());
        }
        _persistit.checkClosed();
        _persistit.checkSuspended();

        if (Debug.ENABLED) {
            Debug.suspend();
        }
        boolean inTxn = _transaction.isActive() && !_ignoreTransactions;
        _transaction.assignTimestamp();
        boolean treeClaimAcquired = false;
        boolean treeWriterClaimRequired = false;
        boolean result = false;
        _exclusive = true;

        boolean deallocationRequired = true; // assume until proven false
        boolean deferredReindexRequired = false;
        boolean tryQuickDelete = true;
        int lockedResourceCount = _persistit.getLockManager()
                .getLockedResourceCount();

        // long journalId = -1;
        // if (!inTxn) {
        // journalId = journal().beginRemove(_tree, key1, key2, fetchFirst);
        // }

        try {
            //
            // This is the main retry loop. If any attempt to reserve a page
            // in the inner logic fails, we will iterate across all this logic
            // again until the expiration time.
            //
            for (;;) {
                _persistit.getLockManager().verifyLockedResourceCount(
                        lockedResourceCount);

                checkLevelCache();
                int depth = _cacheDepth; // The depth to which we have
                // populated the level cache.

                try {
                    if (inTxn) {
                        result = _transaction.remove(this, key1, key2,
                                fetchFirst);
                        break;
                    }
                    //
                    // First try for a quick delete from a single data page.
                    //
                    if (tryQuickDelete) {
                        Buffer buffer = null;
                        try {
                            int foundAt1 = search(key1) & Buffer.P_MASK;
                            buffer = _levelCache[0]._buffer;

                            if (!buffer.isBeforeLeftEdge(foundAt1)
                                    && !buffer.isAfterRightEdge(foundAt1)) {
                                int foundAt2 = buffer.findKey(key2);
                                if (!buffer.isBeforeLeftEdge(foundAt2)
                                        && !buffer.isAfterRightEdge(foundAt2)) {
                                    if ((foundAt2 & Buffer.EXACT_MASK) != 0) {
                                        foundAt2 = buffer
                                                .nextKeyBlock(foundAt2);
                                    }
                                    foundAt2 &= Buffer.P_MASK;

                                    if (Debug.ENABLED) {
                                        Debug.$assert(foundAt2 >= foundAt1);
                                    }
                                    if (fetchFirst) {
                                        removeFetchFirst(buffer, foundAt1,
                                                buffer, foundAt2);
                                    }
                                    final boolean anyLongRecords = _volume
                                            .harvestLongRecords(buffer,
                                                    foundAt1, foundAt2);

                                    boolean removed = buffer.removeKeys(
                                            foundAt1, foundAt2, _spareKey1);
                                    if (removed) {
                                        _tree.bumpChangeCount();
                                    }

                                    buffer.setDirty();
                                    if (anyLongRecords) {
                                        buffer.setDirtyStructure();
                                    }
                                    result = foundAt2 > foundAt1;
                                    break;
                                }
                            }
                            // If we didn't meet the criteria for quick delete,
                            // then don't try it again on a RetryException.
                            tryQuickDelete = false;
                        } finally {
                            if (buffer != null)
                                _pool.release(buffer);
                            buffer = null;
                        }
                    }

                    if (!treeClaimAcquired) {
                        if (!_tree.claim(treeWriterClaimRequired)) {
                            if (Debug.ENABLED) {
                                Debug.debug1(true);
                            }
                            throw new InUseException("Thread "
                                    + Thread.currentThread().getName()
                                    + " failed to get writer claim on " + _tree);
                        }
                        treeClaimAcquired = true;
                        lockedResourceCount++;
                        _tree.bumpGeneration();
                        // Because we actually haven't changed anything yet.
                        _treeGeneration++;
                    }
                    //
                    // Need to redo this check now that we have a
                    // claim on the Tree.
                    //
                    checkLevelCache();

                    long pageAddr1 = _rootPage;
                    long pageAddr2 = pageAddr1;

                    for (int level = _cacheDepth; --level >= 0;) {
                        LevelCache lc = _levelCache[level];
                        lc.initRemoveFields();
                        depth = level;

                        int foundAt1 = searchLevel(key1, pageAddr1, level)
                                & Buffer.P_MASK;

                        int foundAt2 = -1;
                        //
                        // Note: this buffer now has a writer claim on it.
                        //
                        Buffer buffer = lc._buffer;
                        lc._flags |= LEFT_CLAIMED;

                        lc._leftBuffer = buffer;
                        lc._leftFoundAt = foundAt1;
                        boolean samePage = pageAddr2 == pageAddr1;

                        if (samePage) {
                            foundAt2 = buffer.findKey(key2);
                            if ((foundAt2 & Buffer.EXACT_MASK) != 0) {
                                foundAt2 = buffer.nextKeyBlock(foundAt2);
                            }
                            foundAt2 &= Buffer.P_MASK;

                            if (!buffer.isAfterRightEdge(foundAt2)) {
                                lc._rightBuffer = buffer;
                                lc._rightFoundAt = foundAt2;
                            } else {
                                //
                                // Since we are spanning pages we need an
                                // exclusive claim on the tree to prevent
                                // an insertion from propagating upward through
                                // the deletion range.
                                //
                                pageAddr2 = buffer.getRightSibling();
                                samePage = false;
                            }
                        }
                        if (!samePage) {
                            //
                            // Since we are spanning pages we need an
                            // exclusive claim on the tree to prevent
                            // an insertion from propagating upward through
                            // the deletion range.
                            //
                            if (!treeWriterClaimRequired) {
                                treeWriterClaimRequired = true;
                                if (!_tree.upgradeClaim()) {
                                    throw RetryException.SINGLE;
                                }
                            }

                            foundAt2 = searchLevel(key2, pageAddr2, level);
                            if ((foundAt2 & Buffer.EXACT_MASK) != 0) {
                                foundAt2 = buffer.nextKeyBlock(foundAt2);
                                if (Debug.ENABLED) {
                                    Debug.$assert(foundAt2 != -1);
                                }
                            }
                            foundAt2 &= Buffer.P_MASK;

                            if (Debug.ENABLED) {
                                Debug.$assert(foundAt2 != Buffer.INITIAL_KEY_BLOCK_START_VALUE);
                            }
                            buffer = lc._buffer;
                            lc._flags |= RIGHT_CLAIMED;
                            lc._rightBuffer = buffer;
                            lc._rightFoundAt = foundAt2;
                            pageAddr2 = buffer.getPageAddress();
                        }

                        if (lc._leftBuffer.isIndexPage()) {
                            if (Debug.ENABLED) {
                                Debug.$assert(lc._rightBuffer.isIndexPage()
                                        && depth > 0);
                            }
                            int p1 = lc._leftBuffer.previousKeyBlock(foundAt1);
                            int p2 = lc._rightBuffer.previousKeyBlock(foundAt2);

                            if (Debug.ENABLED) {
                                Debug.$assert(p1 != -1 && p2 != -1);
                            }
                            pageAddr1 = lc._leftBuffer.getPointer(p1);
                            pageAddr2 = lc._rightBuffer.getPointer(p2);
                        } else {
                            if (Debug.ENABLED) {
                                Debug.$assert(depth == 0);
                            }
                            break;
                        }
                    }

                    if (fetchFirst) {
                        LevelCache lc = _levelCache[0];
                        removeFetchFirst(lc._leftBuffer, lc._leftFoundAt,
                                lc._rightBuffer, lc._rightFoundAt);
                    }
                    //
                    // We have fully delineated the subtree that
                    // needs to be removed. Now walk down the tree,
                    // stitching together the pages where necessary.
                    //
                    for (int level = _cacheDepth; --level >= 0;) {
                        LevelCache lc = _levelCache[level];
                        Buffer buffer1 = lc._leftBuffer;
                        Buffer buffer2 = lc._rightBuffer;
                        int foundAt1 = lc._leftFoundAt;
                        int foundAt2 = lc._rightFoundAt;
                        boolean needsReindex = false;

                        if (buffer1 != buffer2) {
                            //
                            // Deletion spans multiple pages at this level.
                            // We will need to join or rebalance the pages.
                            //
                            long leftGarbagePage = buffer1.getRightSibling();
                            _key.copyTo(_spareKey1);

                            // Before we remove the records in this range, we
                            // need to recover any LONG_RECORD pointers that
                            // are associated with keys in this range.
                            _volume.harvestLongRecords(buffer1, foundAt1,
                                    Integer.MAX_VALUE);

                            _volume.harvestLongRecords(buffer2, 0, foundAt2);

                            boolean rebalanced = buffer1.join(buffer2,
                                    foundAt1, foundAt2, _spareKey1, _spareKey2,
                                    _joinPolicy);
                            if (buffer1.isDataPage()) {
                                _tree.bumpChangeCount();
                            }
                            buffer1.setDirtyStructure();
                            buffer2.setDirtyStructure();

                            long rightGarbagePage = buffer1.getRightSibling();

                            if (rightGarbagePage != leftGarbagePage) {
                                // here we just remember the page boundaries
                                // that will need to be deallocated.
                                lc._deallocLeftPage = leftGarbagePage;
                                lc._deallocRightPage = rightGarbagePage;
                                deallocationRequired = true;
                            }

                            if (rebalanced) {
                                //
                                // If the join operation was not able to
                                // coalesce the two pages into one, then we need
                                // to re-index the new first key of the second
                                // page.
                                //
                                // We have either a quick way to do this or a
                                // more complex way. If there is a single parent
                                // page in the index for the two re-balanced
                                // pages, and if the key to be reinserted fits
                                // in that parent page, then all we need to do
                                // is insert it. Otherwise, we will need to
                                // split the page above us, and that will
                                // potentially result in additional buffer
                                // reservations. Because that could force a
                                // retry at a bad time, in that case we defer
                                // the re-insertion of the index key until
                                // after all the current claims are released.
                                //
                                needsReindex = true;
                                if (level < _cacheDepth - 1) {
                                    LevelCache parentLc = _levelCache[level + 1];
                                    Buffer buffer = parentLc._leftBuffer;

                                    if (Debug.ENABLED) {
                                        Debug.$assert(buffer != null);
                                    }
                                    if (parentLc._rightBuffer == buffer) {
                                        int foundAt = buffer
                                                .findKey(_spareKey1);
                                        if (Debug.ENABLED) {
                                            Debug.$assert((foundAt & Buffer.EXACT_MASK) == 0);
                                        }
                                        // Try it the simple way
                                        _value.setPointerValue(buffer2
                                                .getPageAddress());
                                        _value.setPointerPageType(buffer2
                                                .getPageType());
                                        int fit = buffer.putValue(_spareKey1,
                                                _value, foundAt, false);

                                        // If it worked then we're done.
                                        if (fit != -1) {
                                            needsReindex = false;
                                            buffer.setDirtyStructure();
                                        }
                                    }
                                }
                                if (needsReindex) {
                                    lc._deferredReindexPage = buffer2
                                            .getPageAddress();
                                    lc._deferredReindexChangeCount = buffer2
                                            .getGeneration();
                                    deferredReindexRequired = true;
                                    needsReindex = false;
                                }
                            }

                            result = true;
                        } else if (foundAt1 != foundAt2) {
                            if (Debug.ENABLED) {
                                Debug.$assert(foundAt2 >= foundAt1);
                            }
                            _key.copyTo(_spareKey1);
                            //
                            // Before we remove these records, we need to
                            // recover any LONG_RECORD pointers that may be
                            // associated with keys in this range.
                            //
                            final boolean anyLongRecords = _volume
                                    .harvestLongRecords(buffer1, foundAt1,
                                            foundAt2);

                            result |= buffer1.removeKeys(foundAt1, foundAt2,
                                    _spareKey1);

                            if (buffer1.isDataPage() && result) {
                                _tree.bumpChangeCount();
                            }
                            buffer1.setDirty();
                            if (anyLongRecords) {
                                buffer1.setDirtyStructure();
                            }
                        }

                        if (level < _cacheDepth - 1) {
                            removeKeyRangeReleaseLevel(level + 1);
                        }
                    }
                    break;
                } catch (RetryException re) {
                    // handled below
                } finally {
                    //
                    // Release all buffers.
                    //
                    for (int level = _cacheDepth; --level >= depth;) {
                        removeKeyRangeReleaseLevel(level);
                    }

                    if (treeClaimAcquired) {
                        _tree.release();
                        treeClaimAcquired = false;
                        lockedResourceCount--;
                    }
                }
                if (treeWriterClaimRequired) {
                    if (!_tree.claim(true)) {
                        if (Debug.ENABLED) {
                            Debug.debug1(true);
                        }
                        throw new InUseException("Thread "
                                + Thread.currentThread().getName()
                                + " failed to get reader claim on " + _tree);
                    }
                    treeClaimAcquired = true;
                    lockedResourceCount++;
                }
            }
            while (deallocationRequired) {
                long left = -1;
                long right = -1;
                for (int level = _cacheDepth; --level >= 0;) {
                    LevelCache lc = _levelCache[level];
                    left = lc._deallocLeftPage;
                    right = lc._deallocRightPage;
                    if (left != 0) {
                        _volume.deallocateGarbageChain(left, right);
                        lc._deallocLeftPage = 0;
                        lc._deallocRightPage = 0;
                    }
                }
                _volume.commitAllDeferredDeallocations();
                // If we successfully finish the loop then we're done
                deallocationRequired = false;
                break;
            }
            while (deferredReindexRequired) {
                Buffer buffer = null;
                try {
                    for (int level = _cacheDepth; --level >= 0;) {
                        LevelCache lc = _levelCache[level];
                        if (lc._deferredReindexPage != 0) {
                            if (!treeClaimAcquired) {
                                if (!_tree.claim(treeWriterClaimRequired)) {
                                    if (Debug.ENABLED) {
                                        Debug.debug1(true);
                                    }
                                    throw new InUseException("Thread "
                                            + Thread.currentThread().getName()
                                            + " failed to get writer claim on "
                                            + _tree);
                                }
                                treeClaimAcquired = true;
                                lockedResourceCount++;
                            }

                            long deferredPage = lc._deferredReindexPage;
                            buffer = _pool.get(_volume, deferredPage, false,
                                    true);
                            if (buffer.getGeneration() == lc._deferredReindexChangeCount) {
                                checkPageType(buffer, level
                                        + Buffer.PAGE_TYPE_DATA);
                                buffer.nextKey(_spareKey2, buffer.toKeyBlock(0));
                                _value.setPointerValue(buffer.getPageAddress());
                                _value.setPointerPageType(buffer.getPageType());
                                storeInternal(_spareKey2, _value, level + 1,
                                        false, true);
                            } else {
                                if (_persistit.getLogBase().isLoggable(
                                        LogBase.LOG_UNINDEXED_PAGE)) {
                                    _persistit.getLogBase().log(
                                            LogBase.LOG_UNINDEXED_PAGE,
                                            deferredPage, 0, 0, 0, 0,
                                            _tree.getName(), _volume.getPath());
                                }
                            }
                            lc._deferredReindexPage = 0;
                            _pool.release(buffer);
                            buffer = null;
                        }
                    }
                    deferredReindexRequired = false;
                } catch (RetryException re) {
                    if (buffer != null) {
                        _pool.release(buffer);
                        buffer = null;
                    }
                    waitForTreeExclusive();
                } finally {
                    if (buffer != null) {
                        _pool.release(buffer);
                        buffer = null;
                    }
                }
            }
        } finally {
            if (treeClaimAcquired) {
                _tree.bumpGeneration();
                _tree.release();
                lockedResourceCount--;
                treeClaimAcquired = false;
            }
            _exclusive = false;
            _persistit.getLockManager().verifyLockedResourceCount(
                    lockedResourceCount);
        }
        // if (journalId != -1)
        // journal().completed(journalId);
        _volume.bumpRemoveCounter();
        if (fetchFirst)
            _volume.bumpFetchCounter();
        return result;
    }

    private void removeKeyRangeReleaseLevel(final int level) {

        int offset = 0;
        for (int lvl = 0; lvl < level; lvl++) {
            final LevelCache lc = _levelCache[lvl];
            Buffer buffer1 = lc._leftBuffer;
            Buffer buffer2 = lc._rightBuffer;
            if (buffer2 != null && (lc._flags & RIGHT_CLAIMED) != 0) {
                offset++;
            }
            if (buffer1 != null && (lc._flags & LEFT_CLAIMED) != 0) {
                offset++;
            }
        }

        final LevelCache lc = _levelCache[level];
        Buffer buffer1 = lc._leftBuffer;
        Buffer buffer2 = lc._rightBuffer;

        if (buffer2 != null && (lc._flags & RIGHT_CLAIMED) != 0) {
            _persistit.getLockManager().setOffset(offset);
            _pool.release(buffer2);
        }
        if (buffer1 != null && (lc._flags & LEFT_CLAIMED) != 0) {
            _persistit.getLockManager().setOffset(offset);
            _pool.release(buffer1);
        }

        lc._leftBuffer = null;
        lc._rightBuffer = null;
        lc._flags = 0;
    }

    private void removeFetchFirst(Buffer buffer1, int foundAt1, Buffer buffer2,
            int foundAt2) throws PersistitException {
        if (buffer1 == buffer2) {
            if (buffer1.nextKeyBlock(foundAt1) == foundAt2) {
                buffer1.fetch(foundAt1 | Buffer.EXACT_MASK, _spareValue);
            }
        } else {
            if (buffer1.getRightSibling() == buffer2.getPageAddress()
                    && buffer1.nextKeyBlock(foundAt1) == -1) {
                foundAt1 = buffer2.toKeyBlock(0);
                if (buffer2.nextKeyBlock(foundAt1) == foundAt2) {
                    buffer2.fetch(foundAt1 | Buffer.EXACT_MASK, _spareValue);
                }
            }
        }
        if (_spareValue.isDefined()) {
            fetchFixupForLongRecords(_spareValue, Integer.MAX_VALUE);
        }
    }

    void removeAntiValue(AntiValue av) throws PersistitException {
        _key.copyTo(_spareKey1);
        _key.copyTo(_spareKey2);
        byte[] bytes = av.getBytes();
        int elisionCount = av.getElisionCount();
        System.arraycopy(bytes, 0, _spareKey2.getEncodedBytes(), elisionCount,
                bytes.length);
        _spareKey2.setEncodedSize(elisionCount + bytes.length);
        removeKeyRangeInternal(_spareKey1, _spareKey2, false);
    }

    /**
     * Decodes the LONG_RECORD pointer that has previously been fetched into the
     * Value. This will replace the byte array in that value with the actual
     * long value. Note that this is all done with a reader claim being held on
     * the data page containing the LONG_RECORD reference.
     * 
     * @param value
     * @throws PersistitException
     */
    private void fetchLongRecord(Value value, int minimumBytesFetched)
            throws PersistitException {

        Buffer buffer = null;
        boolean inTxn = _transaction.isActive() && !_ignoreTransactions;
        _transaction.assignTimestamp();

        try {
            byte[] rawBytes = value.getEncodedBytes();
            int rawSize = value.getEncodedSize();
            if (rawSize != Buffer.LONGREC_SIZE) {
                if (Debug.ENABLED) {
                    Debug.debug1(true);
                }
                throw new CorruptVolumeException(
                        "Invalid LONG_RECORD value size=" + rawSize
                                + " but should be " + Buffer.LONGREC_SIZE);
            }
            if ((rawBytes[0] & 0xFF) != Buffer.LONGREC_TYPE) {
                if (Debug.ENABLED) {
                    Debug.debug1(true);
                }
                throw new CorruptVolumeException(
                        "Invalid LONG_RECORD value type="
                                + (rawBytes[0] & 0xFF) + " but should be "
                                + Buffer.LONGREC_TYPE);
            }
            int longSize = Buffer.decodeLongRecordDescriptorSize(rawBytes, 0);
            long startAtPage = Buffer.decodeLongRecordDescriptorPointer(
                    rawBytes, 0);

            int remainingSize = Math.min(longSize, minimumBytesFetched);

            value.ensureFit(remainingSize);
            value.setEncodedSize(remainingSize);

            int offset = 0;
            //
            // This is a workaround for an egregious bug in the AIX JRE 1.4.0
            // and JRE 1.4.2 System.arraycopy implementation. Without this, the
            // arraycopy method corrupts the array.
            //
            Util.arraycopy(rawBytes, Buffer.LONGREC_PREFIX_OFFSET,
                    value.getEncodedBytes(), offset, Buffer.LONGREC_PREFIX_SIZE);

            offset += Buffer.LONGREC_PREFIX_SIZE;
            remainingSize -= Buffer.LONGREC_PREFIX_SIZE;
            long page = startAtPage;

            for (int count = 0; page != 0 && offset < minimumBytesFetched; count++) {
                if (remainingSize <= 0) {
                    if (Debug.ENABLED) {
                        Debug.debug1(true);
                    }
                    throw new CorruptVolumeException(
                            "Invalid LONG_RECORD remaining size="
                                    + remainingSize + " of " + rawSize
                                    + " in page " + page);
                }
                buffer = _pool.get(_volume, page, false, true);
                if (buffer.getPageType() != Buffer.PAGE_TYPE_LONG_RECORD) {
                    if (Debug.ENABLED) {
                        Debug.debug1(true);
                    }
                    throw new CorruptVolumeException(
                            "LONG_RECORD chain is invalid at page " + page
                                    + " - invalid page type: " + buffer);
                }
                int segmentSize = buffer.getBufferSize() - Buffer.HEADER_SIZE;
                if (segmentSize > remainingSize)
                    segmentSize = remainingSize;

                System.arraycopy(buffer.getBytes(), Buffer.HEADER_SIZE,
                        value.getEncodedBytes(), offset, segmentSize);

                offset += segmentSize;
                remainingSize -= segmentSize;
                // previousPage = page;
                page = buffer.getRightSibling();
                if (inTxn) {
                    _transaction.touchedPage(this, buffer);
                }
                _pool.release(buffer);
                buffer = null;

                if (count > MAX_LONG_RECORD_CHAIN) {
                    if (count > Exchange.MAX_LONG_RECORD_CHAIN) {
                        throw new CorruptVolumeException(
                                "LONG_RECORD chain starting at " + startAtPage
                                        + " is too long");
                    }

                }
            }
            value.setLongSize(rawSize);
            value.setEncodedSize(offset);
        } finally {
            if (buffer != null)
                _pool.release(buffer);
        }
    }

    /**
     * Maximum record size that will be attempted to be stored within a single
     * generation. If the record is longer than this, Persistit uses the
     * storeOverlengthRecord method.
     * 
     * @return
     */
    int maxUnitRecordSize() {
        int max = _pool.getBufferCount() * _pool.getBufferSize();
        return max / 2;
    }

    /**
     * <p>
     * Stores the raw bytes of a long record in Value into a LONG_RECORD chain,
     * then replaces the content of the raw bytes of the Value with a
     * LONG_RECORD descriptor.
     * </p>
     * <p>
     * If a non-zero page address is supplied, this is the address of the long
     * record chain that was previously associated with this record. In this
     * case, storeLongRecord will attempt to reuse those pages rather than
     * allocating new pages to hold the long record.
     * </p>
     * <p>
     * Called with a writer claim on the data page that will contain the
     * LONG_RECORD value, and that page is reserved. This method will claim and
     * reserve an indefinite number of additional pages. Upon completion, All of
     * those claims will be released, and if no change was made they will be
     * unreserved. Throws a RetryException if it was not possible to reserve all
     * the necessary pages.
     * </p>
     * 
     * @param value
     *            The Value object containing the long record. The Value must be
     *            in "long record mode".
     * 
     * @param page
     *            Address of first page of LONG_RECORD chain being overwritten,
     *            or 0 if there is none.
     * 
     * @returns the page address of the first page of the LONG_RECORD chain
     * @throws PersistitException
     */
    long storeLongRecord(Value value, long oldChain, long newChain)
            throws PersistitException {
        // Calculate how many LONG_RECORD pages we will need.
        //
        boolean completed = false;
        value.changeLongRecordMode(true);

        long page = oldChain;
        int longSize = value.getLongSize();
        int remainingSize = longSize;
        byte[] longBytes = value.getLongBytes();
        byte[] rawBytes = value.getEncodedBytes();
        int loosePageIndex = -1;
        int index = 0;
        long looseChain = 0;
        Buffer[] bufferArray = null;

        if (Debug.ENABLED) {
            Debug.$assert(value.isLongRecordMode());
            Debug.$assert(rawBytes.length == Buffer.LONGREC_SIZE);
            Debug.$assert(longSize < maxUnitRecordSize());
        }

        System.arraycopy(longBytes, 0, rawBytes, Buffer.LONGREC_PREFIX_OFFSET,
                Buffer.LONGREC_PREFIX_SIZE);

        remainingSize -= Buffer.LONGREC_PREFIX_SIZE;
        int maxSegmentSize = _pool.getBufferSize() - Buffer.HEADER_SIZE;
        int count = (remainingSize + (maxSegmentSize - 1)) / maxSegmentSize;

        try {
            bufferArray = new Buffer[count];
            for (; index < count && page != 0; index++) {
                Buffer buffer = _pool.get(_volume, page, true, true);
                if (Debug.ENABLED) {
                    Debug.$assert(buffer.isLongRecordPage());
                }
                bufferArray[index] = buffer;
                page = buffer.getRightSibling();

                // verify that there's no cycle
                for (int i = 0; i < index; i++) {
                    if (bufferArray[i].getPageAddress() == page) {
                        if (Debug.ENABLED) {
                            Debug.debug1(true);
                        }

                        throw new CorruptVolumeException(
                                "LONG_RECORD chain cycle at " + bufferArray[0]);
                    }
                }
            }

            if (index == count) {
                looseChain = page;
                loosePageIndex = index;
            }

            for (; index < count; index++) {
                Buffer buffer = _volume.allocPage();
                bufferArray[index] = buffer;
            }
            //
            // Now we're committed - the just-allocated pages are no longer
            // subject to being deallocated by a retry.
            //
            page = newChain;
            for (index = count; --index >= 0;) {
                int offset = Buffer.LONGREC_PREFIX_SIZE
                        + (index * maxSegmentSize);
                int segmentSize = longSize - offset;
                if (segmentSize > maxSegmentSize)
                    segmentSize = maxSegmentSize;
                Buffer buffer = bufferArray[index];
                buffer.init(Buffer.PAGE_TYPE_LONG_RECORD);
                buffer.setRightSibling(page);

                System.arraycopy(longBytes, offset, buffer.getBytes(),
                        Buffer.HEADER_SIZE, segmentSize);

                int end = Buffer.HEADER_SIZE + segmentSize;
                if (end < buffer.getBufferSize()) {
                    buffer.clearBytes(end, buffer.getBufferSize());
                }
                buffer.setDirtyStructure();
                bufferArray[index] = null;
                page = buffer.getPageAddress(); // current head of the chain
                _pool.release(buffer);
            }
            completed = true;
            Buffer.writeLongRecordDescriptor(value.getEncodedBytes(), longSize,
                    page);
            _longRecordPageAddress = page;
            return page;
        } finally {
            if (!completed) {
                if (bufferArray != null) {
                    for (index = count; --index >= 0;) {
                        Buffer buffer = bufferArray[index];
                        if (buffer != null) {
                            _pool.release(buffer);
                            if (loosePageIndex >= 0 && index >= loosePageIndex) {
                                _volume.deallocateGarbageChainDeferred(
                                        buffer.getPageAddress(), -1);
                                _hasDeferredDeallocations = true;
                            }
                        }
                    }
                }
                value.changeLongRecordMode(false);
            } else {
                if (looseChain != 0) {
                    _volume.deallocateGarbageChainDeferred(looseChain, 0);
                    _hasDeferredDeallocations = true;
                }
            }
        }
    }

    /**
     * Creates a new LONG_RECORD chain and stores the supplied byte array in the
     * pages of this chain. This method catches and retries on RetryExceptions,
     * therefore it should only be called with no resource claims.
     * 
     * @param value
     *            The value. Must be in "long record mode"
     * 
     * @param from
     *            Offset to first byte of the long record.
     * 
     * @return Page address of the beginning of the chain
     * 
     * @throws PersistitException
     */
    private long storeOverlengthRecord(Value value, int from)
            throws PersistitException {
        value.changeLongRecordMode(true);

        // Calculate how many LONG_RECORD pages we will need.
        //
        boolean completed = false;
        int longSize = value.getLongSize();
        byte[] longBytes = value.getLongBytes();
        byte[] rawBytes = value.getEncodedBytes();
        int maxSegmentSize = _pool.getBufferSize() - Buffer.HEADER_SIZE;

        if (Debug.ENABLED) {
            Debug.$assert(value.isLongRecordMode());
            Debug.$assert(rawBytes.length == Buffer.LONGREC_SIZE);
        }

        System.arraycopy(longBytes, 0, rawBytes, Buffer.LONGREC_PREFIX_OFFSET,
                Buffer.LONGREC_PREFIX_SIZE);

        long looseChain = 0;
        if (from < Buffer.LONGREC_PREFIX_SIZE)
            from = Buffer.LONGREC_PREFIX_SIZE;

        Buffer buffer = null;
        int offset = from
                + (((longSize - from - 1) / maxSegmentSize) * maxSegmentSize);

        try {
            for (;;) {
                while (offset >= from) {
                    buffer = _volume.allocPage();
                    buffer.init(Buffer.PAGE_TYPE_LONG_RECORD);

                    int segmentSize = longSize - offset;
                    if (segmentSize > maxSegmentSize)
                        segmentSize = maxSegmentSize;

                    if (Debug.ENABLED) {
                        Debug.$assert(segmentSize >= 0
                                && offset >= 0
                                && offset + segmentSize < longBytes.length
                                && Buffer.HEADER_SIZE + segmentSize <= buffer
                                        .getBytes().length);
                    }

                    System.arraycopy(longBytes, offset, buffer.getBytes(),
                            Buffer.HEADER_SIZE, segmentSize);

                    int end = Buffer.HEADER_SIZE + segmentSize;
                    if (end < buffer.getBufferSize()) {
                        buffer.clearBytes(end, buffer.getBufferSize());
                    }
                    buffer.setRightSibling(looseChain);
                    looseChain = buffer.getPageAddress();
                    buffer.setDirtyStructure();
                    _pool.release(buffer);
                    offset -= maxSegmentSize;
                    buffer = null;
                }

                long page = looseChain;
                looseChain = 0;
                Buffer.writeLongRecordDescriptor(value.getEncodedBytes(),
                        longSize, page);
                completed = true;
                _longRecordPageAddress = page;
                return page;
            }
        } finally {
            if (buffer != null)
                _pool.release(buffer);
            if (looseChain != 0) {
                _volume.deallocateGarbageChainDeferred(looseChain, 0);
                _hasDeferredDeallocations = true;
            }
            if (!completed)
                value.changeLongRecordMode(false);
        }
    }

    void writeLongRecordPagesToJournal() throws PersistitException {
        Buffer buffer = null;
        long page = _longRecordPageAddress;
        if (page == 0) {
            return;
        }
        try {
            for (int count = 0; page != 0; count++) {
                buffer = _volume.getPool().get(_volume, page, false, true);
                if (buffer.getPageType() != Buffer.PAGE_TYPE_LONG_RECORD) {
                    if (Debug.ENABLED) {
                        Debug.debug1(true);
                    }
                    throw new CorruptVolumeException(
                            "LONG_RECORD chain  starting at "
                                    + _longRecordPageAddress
                                    + " is invalid at page " + page
                                    + " - invalid page type: " + buffer);
                }
                if (buffer.isDirty()) {
                    buffer.writePage();
                }
                page = buffer.getRightSibling();
                _volume.getPool().release(buffer);
                buffer = null;
                if (count > Exchange.MAX_LONG_RECORD_CHAIN) {
                    throw new CorruptVolumeException(
                            "LONG_RECORD chain starting at "
                                    + _longRecordPageAddress + " is too long");
                }
            }
        } finally {
            if (buffer != null) {
                _volume.getPool().release(buffer);
            }
        }
    }

    private void checkPageType(Buffer buffer, int expectedType)
            throws PersistitException {
        int type = buffer.getPageType();
        if (type != expectedType) {
            if (Debug.ENABLED) {
                Debug.$assert(false);
            }
            throw new CorruptVolumeException("Volume " + _volume + " page "
                    + buffer.getPageAddress() + " invalid page type " + type
                    + ": should be " + expectedType);
        }
    }

    /**
     * The transaction context for this Exchange. By default, this is the
     * transaction context of the current thread, and by default, all
     * <tt>Exchange</tt>s created by a thread share the same transaction
     * context.
     * 
     * @return The <tt>Transaction</tt> context for this thread.
     */
    public Transaction getTransaction() {
        return _transaction;
    }

    void ignoreTransactions() {
        _ignoreTransactions = true;
    }

    /**
     * Called by Transaction to set up a context for committing updates.
     * 
     * @param volume
     * @param _treeName
     */
    void setTree(Tree tree) throws PersistitException {
        _persistit.checkClosed();
        if (tree.getVolume() != _volume) {
            _volume = tree.getVolume();
            _pool = _persistit.getBufferPool(_volume.getPageSize());
        }
        if (_tree != tree) {
            _tree = tree;
            _treeGeneration = -1;
            checkLevelCache();
        }
    }

    /**
     * Package-private method indicates whether this <tt>Exchange</tt> refers to
     * the directory tree.
     * 
     * @return <tt>true</tt> if this is a directory exchange, else
     *         <tt>false</tt>.
     */
    boolean isDirectoryExchange() {
        return _isDirectoryExchange;
    }

    public void setSplitPolicy(SplitPolicy policy) {
        _splitPolicy = policy;
    }

    public void setJoinPolicy(JoinPolicy policy) {
        _joinPolicy = policy;
    }

    /**
     * Called after RetryException due to an operation discovering too late it
     * needs exclusive access to a Tree
     */
    private void waitForTreeExclusive() throws PersistitException {
        _tree.claim(true);
        _tree.release();
    }

    public KeyHistogram computeHistogram(final Key start, final Key end,
            final int sampleSize, final int keyDepth,
            final KeyFilter keyFilter, final int requestedTreeDepth)
            throws PersistitException {

        _persistit.checkClosed();
        checkLevelCache();
        final int treeDepth = requestedTreeDepth > _treeDepth ? _treeDepth
                : requestedTreeDepth;
        if (treeDepth < 0) {
            throw new IllegalArgumentException("treeDepth out of bounds: "
                    + treeDepth);
        }
        final KeyHistogram histogram = new KeyHistogram(getTree(), start, end,
                sampleSize, keyDepth, treeDepth);
        _transaction.assignTimestamp();
        final int lockedResourceCount = _persistit.getLockManager()
                .getLockedResourceCount();
        Buffer previousBuffer = null;
        LevelCache lc = null;
        Buffer buffer = null;
        Direction direction = GTEQ;
        if (start != null) {
            start.copyTo(_key);
        } else {
            LEFT_GUARD_KEY.copyTo(_key);
            direction = GT;
        }

        int foundAt = searchTree(_key, treeDepth);
        try {
            lc = _levelCache[treeDepth];
            buffer = lc._buffer;
            if (buffer != null) {
                checkPageType(buffer, treeDepth + 1);
            }

            while (foundAt != -1) {
                foundAt = buffer.traverse(_key, direction, foundAt);
                direction = GT;
                if (buffer.isAfterRightEdge(foundAt)) {
                    long rightSiblingPage = buffer.getRightSibling();
                    if (rightSiblingPage > 0) {
                        Buffer rightSibling = _pool.get(_volume,
                                rightSiblingPage, _exclusive, true);
                        _persistit.getLockManager().setOffset();
                        _pool.release(buffer);
                        //
                        // Reset foundAtNext to point to the first key block
                        // of the right sibling page.
                        //
                        buffer = rightSibling;
                        checkPageType(buffer, treeDepth + 1);
                        foundAt = buffer.traverse(_key, GT,
                                buffer.toKeyBlock(0));
                    } else {
                        foundAt = -1;
                        break;
                    }
                }
                if (end != null && end.compareTo(_key) < 0) {
                    break;
                }
                if (!_key.isLeftEdge()) {
                    if (buffer != previousBuffer) {
                        histogram.addPage(
                                buffer.getBufferSize(),
                                buffer.getBufferSize()
                                        - buffer.getAvailableSize());
                        previousBuffer = buffer;
                    }
                    if (keyFilter == null || keyFilter.selected(_key)) {
                        histogram.addKeyCopy(_key);
                    }
                }
            }
        } finally {
            if (buffer != null) {
                _pool.release(buffer);
            }
        }
        _persistit.getLockManager().verifyLockedResourceCount(
                lockedResourceCount);

        histogram.cull();
        return histogram;
    }
}
<|MERGE_RESOLUTION|>--- conflicted
+++ resolved
@@ -1,3950 +1,3913 @@
-/**
- * Copyright (C) 2011 Akiban Technologies Inc.
- * This program is free software: you can redistribute it and/or modify
- * it under the terms of the GNU Affero General Public License, version 3,
- * as published by the Free Software Foundation.
- *
- * This program is distributed in the hope that it will be useful,
- * but WITHOUT ANY WARRANTY; without even the implied warranty of
- * MERCHANTABILITY or FITNESS FOR A PARTICULAR PURPOSE.  See the
- * GNU Affero General Public License for more details.
- *
- * You should have received a copy of the GNU Affero General Public License
- * along with this program.  If not, see http://www.gnu.org/licenses.
- */
-
-package com.persistit;
-
-import static com.persistit.Key.AFTER;
-import static com.persistit.Key.BEFORE;
-import static com.persistit.Key.EQ;
-import static com.persistit.Key.GT;
-import static com.persistit.Key.GTEQ;
-import static com.persistit.Key.LEFT_GUARD_KEY;
-import static com.persistit.Key.LT;
-import static com.persistit.Key.LTEQ;
-import static com.persistit.Key.RIGHT_GUARD_KEY;
-import static com.persistit.Key.maxStorableKeySize;
-
-import java.lang.ref.WeakReference;
-
-import com.persistit.Key.Direction;
-import com.persistit.LockManager.ResourceTracker;
-import com.persistit.exception.CorruptVolumeException;
-import com.persistit.exception.InUseException;
-import com.persistit.exception.PersistitException;
-import com.persistit.exception.ReadOnlyVolumeException;
-import com.persistit.exception.RetryException;
-import com.persistit.exception.TreeNotFoundException;
-
-/**
- * <p>
- * The main facade for fetching, storing and removing records from a
- * Persistit&trade; database.
- * </p>
- * <p>
- * Applications interact with Persistit through instances of this class. A
- * <tt>Exchange</tt> has two important associated member objects, a
- * {@link com.persistit.Key} and a {@link com.persistit.Value}. A <tt>Key</tt>
- * is a mutable representation of a key, and a <tt>Value</tt> is a mutable
- * representation of a value. Applications manipulate these objects and interact
- * with the database through one of the following four general patterns:
- * <ol>
- * <li>
- * Modify the <tt>Key</tt>, perform a {@link com.persistit.Exchange#fetch fetch}
- * operation, and query the <tt>Value</tt>.</li>
- * <li>
- * Modify the <tt>Key</tt>, modify the <tt>Value</tt>, and then perform a
- * {@link com.persistit.Exchange#store store} operation to insert or replace
- * data in the database.</li>
- * <li>
- * Modify the <tt>Key</tt>, and then perform a
- * {@link com.persistit.Exchange#remove remove} to remove one or more key/value
- * pairs.</li>
- * <li>
- * Optionally modify the <tt>Key</tt>, perform a
- * {@link com.persistit.Exchange#traverse traverse} operation, then query the
- * resulting state of <tt>Key</tt> and/or <tt>Value</tt> to enumerate key/value
- * pairs currently stored in the database.</li>
- * </ol>
- * <p>
- * Additional methods of <tt>Exchange</tt> include {@link #fetchAndStore
- * fetchAndStore} and {@link #fetchAndRemove fetchAndRemove} which atomically
- * modify the database and return the former value associated with the current
- * <tt>Key</tt>, and {@link #incrementValue} which atomically increments an
- * integer value associated with the current <tt>Key</tt>.
- * </p>
- * <p>
- * <h3>Exchange is Not Threadsafe</h3>
- * <em>Important:</em> an <tt>Exchange</tt> and its associated <tt>Key</tt> and
- * <tt>Value</tt> instances are <i>not</i> thread-safe. Generally each
- * <tt>Thread</tt> should allocate and use its own <tt>Exchange</tt> instances.
- * Were it to occur, modification of the <tt>Key</tt> or <tt>Value</tt> objects
- * associated with an <tt>Exchange</tt> by another thread could cause severe and
- * unpredictable errors, including possible corruption of the underlying data
- * storage. For this reason, each <tt>Exchange</tt> instance is associated with
- * the first <tt>Thread</tt> that performs any method accessing or modifying
- * either its key or value. Any subsequent attempt to access or modify either of
- * these fields by a different <tt>Thread</tt> results in a
- * {@link com.persistit.exception.WrongThreadException WrongThreadException}.
- * Also see {@link #clearOwnerThread} and {@link #getOwner()}.
- * </p>
- * <p>
- * Despite the fact that the methods of <tt>Exchange</tt> are not threadsafe,
- * Persistit is designed to allow multiple threads, using <em>multiple</em>
- * <tt>Exchange</tt> instances, to access and update the underlying database in
- * a highly concurrent fashion.
- * </p>
- * <p>
- * <h3>Exchange Pools</h3>
- * Normally each thread should allocate its own <tt>Exchange</tt> instances.
- * However, depending on the garbage collection performance characteristics of a
- * particular JVM it may be desirable to maintain a pool of <tt>Exchange</tt>'s
- * available for reuse, thereby reducing the frequency with which
- * <tt>Exchange</tt>s need to be constructed and then garbage collected. An
- * application may get an Exchange using
- * {@link Persistit#getExchange(String, String, boolean)} or
- * {@link Persistit#getExchange(Volume, String, boolean)}. These methods reuse a
- * previously constructed <tt>Exchange</tt> if one is available in a pool;
- * otherwise they construct methods construct a new one. Applications using the
- * Exchange pool should call
- * {@link Persistit#releaseExchange(Exchange, boolean)} to relinquish an
- * <tt>Exchange</tt> once it is no longer needed, thereby placing it in the pool
- * for subsequent reuse.
- * </p>
- * 
- * @version 1.0
- */
-public class Exchange {
-    /**
-     * Maximum number of levels in one tree. (This count represents a highly
-     * pathological case: most trees, even large ones, are no more than four or
-     * five levels deep.)
-     */
-    final static int MAX_TREE_DEPTH = 20;
-    /**
-     * Upper bound on horizontal page searches.
-     */
-    final static int MAX_WALK_RIGHT = 50;
-
-    /**
-     * Upper bound on long record chains.
-     */
-    final static int MAX_LONG_RECORD_CHAIN = 5000;
-
-    private final static int LEFT_CLAIMED = 1;
-
-    private final static int RIGHT_CLAIMED = 2;
-
-    private Persistit _persistit;
-
-    private long _timeout;
-
-    private final Key _key;
-    private final Value _value;
-
-    private final LevelCache[] _levelCache = new LevelCache[MAX_TREE_DEPTH];
-
-    private BufferPool _pool;
-    private long _treeGeneration = -1;
-    private Volume _volume;
-    private Tree _tree;
-
-    private int _cacheDepth = 0;
-    private int _treeDepth = 0;
-    private long _rootPage = 0;
-
-    private boolean _exclusive;
-    private Key _spareKey1;
-    private Key _spareKey2;
-
-    private Value _spareValue;
-
-    private SplitPolicy _splitPolicy = SplitPolicy.NICE_BIAS;
-    private JoinPolicy _joinPolicy = JoinPolicy.EVEN_BIAS;
-
-    private boolean _isDirectoryExchange = false;
-    private boolean _hasDeferredDeallocations = false;
-    private boolean _hasDeferredTreeUpdate = false;
-
-    private Transaction _transaction;
-
-    private boolean _ignoreTransactions;
-
-    private long _longRecordPageAddress;
-
-    private WeakReference<Thread> _currentThread;
-
-    private boolean _secure;
-
-    /**
-     * <p>
-     * Construct a new <tt>Exchange</tt> object to create and/or access the
-     * {@link Tree} specified by treeName within the {@link Volume} specified by
-     * <tt>volumeName</tt>. This constructor optionally creates a new
-     * <tt>Tree</tt>. If the <tt>create</tt> parameter is false and a
-     * <tt>Tree</tt> by the specified name does not exist, this constructor
-     * throws a {@link com.persistit.exception.TreeNotFoundException}.
-     * </p>
-     * <p>
-     * The <tt>volumeName</tt< you supply must match exactly one open 
-     * <tt>Volume</tt>. The name matches if either (a) the <tt>Volume</tt> has
-     * an optional alias that is equal to the supplied name, or (b) if the
-     * supplied name matches a substring of the <tt>Volume</tt>'s pathname. If
-     * there is not unique match for the name you supply, this method throws a
-     * {@link com.persistit.exception.VolumeNotFoundException}.
-     * </p>
-     * 
-     * @param volumeName
-     *            The volume name that either matches the alias or a partially
-     *            matches the pathname of exactly one open <tt>Volume</tt>.
-     * 
-     * @param treeName
-     *            The tree name
-     * 
-     * @param create
-     *            <tt>true</tt> to create a new Tree if one by the specified
-     *            name does not already exist.
-     * 
-     * @throws PersistitException
-     */
-    public Exchange(Persistit persistit, String volumeName, String treeName,
-            boolean create) throws PersistitException {
-        this(persistit, persistit.getVolume(volumeName), treeName, create);
-    }
-
-    /**
-     * <p>
-     * Construct a new <tt>Exchange</tt> object to create and/or access the
-     * {@link Tree} specified by treeName within the specified {@link Volume}.
-     * This constructor optionally creates a new <tt>Tree</tt>. If the
-     * <tt>create</tt> parameter is false and a <tt>Tree</tt> by the specified
-     * name does not exist, this constructor throws a
-     * {@link com.persistit.exception.TreeNotFoundException}.
-     * </p>
-     * 
-     * @param volume
-     *            The Volume
-     * @param treeName
-     *            The tree name
-     * @param create
-     *            <tt>true</tt> to create a new Tree if one by the specified
-     *            name does not already exist.
-     * @throws PersistitException
-     */
-    public Exchange(Persistit persistit, Volume volume, String treeName,
-            boolean create) throws PersistitException {
-        _persistit = persistit;
-        _key = new Key(persistit);
-        _spareKey1 = new Key(persistit);
-        _spareKey2 = new Key(persistit);
-        _value = new Value(persistit);
-        _spareValue = new Value(persistit);
-        if (volume == null) {
-            throw new NullPointerException();
-        }
-        init(volume, treeName, create);
-    }
-
-    /**
-     * Construct a new <tt>Exchange</tt> to access the same {@link Volume} and
-     * {@link Tree} as the supplied <tt>Exchange</tt>. The states of the
-     * supplied <tt>Exchange</tt>'s {@link Key} and {@link Value} objects are
-     * copied to new the <tt>Key</tt> and new <tt>Value</tt> associated with
-     * this <tt>Exchange</tt> so that operations on the two <tt>Exchange</tt>s
-     * initially behave identically.
-     * 
-     * @param exchange
-     *            The <tt>Exchange</tt> to copy from.
-     */
-    public Exchange(Exchange exchange) {
-        _persistit = exchange._persistit;
-        _key = new Key(_persistit);
-        _spareKey1 = new Key(_persistit);
-        _spareKey2 = new Key(_persistit);
-        _value = new Value(_persistit);
-        _spareValue = new Value(_persistit);
-        init(exchange);
-    }
-
-    /**
-     * Construct a new <tt>Exchange</tt> to access the specified {@link Tree}.
-     * 
-     * @param tree
-     *            The <tt>Tree</tt> to access.
-     */
-    public Exchange(Tree tree) {
-        _persistit = tree._persistit;
-        _key = new Key(_persistit);
-        _spareKey1 = new Key(_persistit);
-        _spareKey2 = new Key(_persistit);
-        _value = new Value(_persistit);
-        init(tree);
-        _spareValue = new Value(_persistit);
-        _volume = tree.getVolume();
-        _isDirectoryExchange = tree == _volume.getDirectoryTree();
-        initCache();
-    }
-
-    void init(Volume volume, String treeName, boolean create)
-            throws PersistitException {
-        if (volume == null) {
-            throw new NullPointerException();
-        }
-
-        Tree tree = volume.getTree(treeName, create);
-        if (tree == null) {
-            throw new TreeNotFoundException(treeName);
-        }
-        init(tree);
-    }
-
-    void init(final Tree tree) {
-        final Volume volume = tree.getVolume();
-        _pool = _persistit.getBufferPool(volume.getPageSize());
-        _transaction = _persistit.getTransaction();
-        _timeout = _persistit.getDefaultTimeout();
-        _key.clear();
-        _value.clear();
-
-        if (_volume != volume || _tree != tree) {
-            _volume = volume;
-            _tree = tree;
-            _treeGeneration = -1;
-            initCache();
-        }
-    }
-
-    void init(Exchange exchange) {
-        _persistit = exchange._persistit;
-        _volume = exchange._volume;
-        _tree = exchange._tree;
-        _pool = exchange._pool;
-
-        _rootPage = exchange._rootPage;
-        _treeDepth = exchange._treeDepth;
-        _treeGeneration = -1;
-        _transaction = _persistit.getTransaction();
-        _cacheDepth = exchange._cacheDepth;
-        _timeout = exchange._timeout;
-
-        initCache();
-
-        for (int index = 0; index < _cacheDepth; index++) {
-            exchange._levelCache[index].copyTo(_levelCache[index]);
-        }
-
-        exchange._key.copyTo(_key);
-        exchange._value.copyTo(_value);
-    }
-
-    void removeState(boolean secure) {
-        _key.clear(secure);
-        _value.clear(secure);
-        _spareKey1.clear(secure);
-        _spareKey2.clear(secure);
-        _spareValue.clear(secure);
-        _transaction = null;
-        _ignoreTransactions = false;
-    }
-
-    private void initCache() {
-        for (int level = 0; level < MAX_TREE_DEPTH; level++) {
-            if (_levelCache[level] != null)
-                _levelCache[level].invalidate();
-            else
-                _levelCache[level] = new LevelCache(level);
-        }
-    }
-
-    private void checkLevelCache() {
-        if (_treeGeneration != _tree.getGeneration()) {
-            _tree.loadRootLevelInfo(this);
-            _cacheDepth = _treeDepth;
-            // for (int index = 0; index < _cacheDepth; index++)
-            for (int index = 0; index < MAX_TREE_DEPTH; index++) {
-                LevelCache lc = _levelCache[index];
-                lc.invalidate();
-            }
-        }
-    }
-
-    private class LevelCache {
-        int _level;
-        Buffer _buffer;
-        long _page;
-        long _bufferGeneration;
-        long _keyGeneration;
-        int _foundAt;
-        //
-        // The remaining fields are used only by removeKeyRangeInternal and
-        // its helpers.
-        //
-        Buffer _leftBuffer;
-        Buffer _rightBuffer;
-        int _leftFoundAt;
-        int _rightFoundAt;
-        int _flags;
-        long _deallocLeftPage;
-        long _deallocRightPage;
-        long _deferredReindexPage;
-        long _deferredReindexChangeCount;
-
-        private LevelCache(int level) {
-            _level = level;
-        }
-
-        @Override
-        public String toString() {
-            if (_buffer == null)
-                return "<empty>";
-
-            return "Buffer=<" + _buffer + ">" + ", keyGeneration="
-                    + _keyGeneration + ", bufferGeneration="
-                    + _bufferGeneration + ", foundAt="
-                    + _buffer.foundAtString(_foundAt) + ">";
-        }
-
-        private void copyTo(LevelCache to) {
-            if (Debug.ENABLED) {
-                Debug.$assert(to._level == _level || to._level == -1);
-            }
-            to._buffer = _buffer;
-            to._page = _page;
-            to._foundAt = _foundAt;
-            to._keyGeneration = _keyGeneration;
-            to._bufferGeneration = _bufferGeneration;
-        }
-
-        private void invalidate() {
-            _buffer = null;
-            _bufferGeneration = -1;
-        }
-
-        private void update(Buffer buffer, Key key, int foundAt) {
-            if (Debug.ENABLED) {
-                Debug.$assert(_level + Buffer.PAGE_TYPE_DATA == buffer
-                        .getPageType());
-
-                if (foundAt != -1 && (foundAt & Buffer.EXACT_MASK) != 0) {
-                    int depth = Buffer.decodeDepth(foundAt);
-                    int klength = key.getEncodedSize();
-                    if (Debug.ENABLED) {
-                        Debug.$assert(depth == klength);
-                    }
-                }
-            }
-
-            _page = buffer.getPageAddress();
-            _buffer = buffer;
-            _bufferGeneration = buffer.getGeneration();
-
-            if (key == _key && foundAt > 0 && !buffer.isAfterRightEdge(foundAt)) {
-                _keyGeneration = key.getGeneration();
-                _foundAt = foundAt;
-            } else {
-                _keyGeneration = -1;
-                _foundAt = -1;
-            }
-        }
-
-        private void initRemoveFields() {
-            _leftBuffer = null;
-            _rightBuffer = null;
-            _leftFoundAt = -1;
-            _rightFoundAt = -1;
-            _flags = 0;
-        }
-    }
-
-    // -----------------------------------------------------------------
-    /**
-     * Delegates to {@link Key#reset} on the associated <tt>Key</tt> object.
-     * 
-     * @return This <tt>Exchange</tt> to permit method call chaining.
-     */
-    public Exchange reset() {
-        getKey().reset();
-        return this;
-    }
-
-    /**
-     * Delegates to {@link Key#clear} on the associated <tt>Key</tt> object.
-     * 
-     * @return This <tt>Exchange</tt> to permit method call chaining.
-     */
-    public Exchange clear() {
-        getKey().clear();
-        return this;
-    }
-
-    /**
-     * Delegates to {@link Key#setDepth} on the associated <tt>Key</tt> object.
-     * 
-     * @return This <tt>Exchange</tt> to permit method call chaining.
-     */
-    public Exchange setDepth(int depth) {
-        getKey().setDepth(depth);
-        return this;
-    }
-
-    /**
-     * Delegates to {@link Key#cut(int)} on the associated <tt>Key</tt> object.
-     * 
-     * @return This <tt>Exchange</tt> to permit method call chaining.
-     */
-    public Exchange cut(int level) {
-        getKey().cut(level);
-        return this;
-    }
-
-    /**
-     * Delegates to {@link Key#cut()} on the associated <tt>Key</tt> object.
-     * 
-     * @return This <tt>Exchange</tt> to permit method call chaining.
-     */
-    public Exchange cut() {
-        getKey().cut();
-        return this;
-    }
-
-    /**
-     * Delegates to {@link Key#append(boolean)} on the associated <tt>Key</tt>
-     * object.
-     * 
-     * @return This <tt>Exchange</tt> to permit method call chaining.
-     */
-    public Exchange append(boolean item) {
-        getKey().append(item);
-        return this;
-    }
-
-    /**
-     * Delegates to {@link Key#append(byte)} on the associated <tt>Key</tt>
-     * object.
-     * 
-     * @return This <tt>Exchange</tt> to permit method call chaining.
-     */
-    public Exchange append(byte item) {
-        getKey().append(item);
-        return this;
-    }
-
-    /**
-     * Delegates to {@link Key#append(short)} on the associated <tt>Key</tt>
-     * object.
-     * 
-     * @return This <tt>Exchange</tt> to permit method call chaining.
-     */
-    public Exchange append(short item) {
-        getKey().append(item);
-        return this;
-    }
-
-    /**
-     * Delegates to {@link Key#append(char)} on the associated <tt>Key</tt>
-     * object.
-     * 
-     * @return This <tt>Exchange</tt> to permit method call chaining.
-     */
-    public Exchange append(char item) {
-        getKey().append(item);
-        return this;
-    }
-
-    /**
-     * Delegates to {@link Key#append(int)} on the associated <tt>Key</tt>
-     * object.
-     * 
-     * @return This <tt>Exchange</tt> to permit method call chaining.
-     */
-    public Exchange append(int item) {
-        getKey().append(item);
-        return this;
-    }
-
-    /**
-     * Delegates to {@link Key#append(long)} on the associated <tt>Key</tt>
-     * object.
-     * 
-     * @return This <tt>Exchange</tt> to permit method call chaining.
-     */
-    public Exchange append(long item) {
-        getKey().append(item);
-        return this;
-    }
-
-    /**
-     * Delegates to {@link Key#append(float)} on the associated <tt>Key</tt>
-     * object.
-     * 
-     * @return This <tt>Exchange</tt> to permit method call chaining.
-     */
-    public Exchange append(float item) {
-        getKey().append(item);
-        return this;
-    }
-
-    /**
-     * Delegates to {@link Key#append(double)} on the associated <tt>Key</tt>
-     * object.
-     * 
-     * @return This <tt>Exchange</tt> to permit method call chaining.
-     */
-    public Exchange append(double item) {
-        getKey().append(item);
-        return this;
-    }
-
-    /**
-     * Delegates to {@link Key#append(Object)} on the associated <tt>Key</tt>
-     * object.
-     * 
-     * @return This <tt>Exchange</tt> to permit method call chaining.
-     */
-    public Exchange append(Object item) {
-        getKey().append(item);
-        return this;
-    }
-
-    /**
-     * Delegates to {@link Key#to(boolean)} on the associated <tt>Key</tt>
-     * object.
-     * 
-     * @return This <tt>Exchange</tt> to permit method call chaining.
-     */
-    public Exchange to(boolean item) {
-        getKey().to(item);
-        return this;
-    }
-
-    /**
-     * Delegates to {@link Key#to(byte)} on the associated <tt>Key</tt> object.
-     * 
-     * @return This <tt>Exchange</tt> to permit method call chaining.
-     */
-    public Exchange to(byte item) {
-        getKey().to(item);
-        return this;
-    }
-
-    /**
-     * Delegates to {@link Key#to(short)} on the associated <tt>Key</tt> object.
-     * 
-     * @return This <tt>Exchange</tt> to permit method call chaining.
-     */
-    public Exchange to(short item) {
-        getKey().to(item);
-        return this;
-    }
-
-    /**
-     * Delegates to {@link Key#to(char)} on the associated <tt>Key</tt> object.
-     * 
-     * @return This <tt>Exchange</tt> to permit method call chaining.
-     */
-    public Exchange to(char item) {
-        getKey().to(item);
-        return this;
-    }
-
-    /**
-     * Delegates to {@link Key#to(int)} on the associated <tt>Key</tt> object.
-     * 
-     * @return This <tt>Exchange</tt> to permit method call chaining.
-     */
-    public Exchange to(int item) {
-        getKey().to(item);
-        return this;
-    }
-
-    /**
-     * Delegates to {@link Key#to(long)} on the associated <tt>Key</tt> object.
-     * 
-     * @return This <tt>Exchange</tt> to permit method call chaining.
-     */
-    public Exchange to(long item) {
-        getKey().to(item);
-        return this;
-    }
-
-    /**
-     * Delegates to {@link Key#to(float)} on the associated <tt>Key</tt> object.
-     * 
-     * @return This <tt>Exchange</tt> to permit method call chaining.
-     */
-    public Exchange to(float item) {
-        getKey().to(item);
-        return this;
-    }
-
-    /**
-     * Delegates to {@link Key#to(double)} on the associated <tt>Key</tt>
-     * object.
-     * 
-     * @return This <tt>Exchange</tt> to permit method call chaining.
-     */
-    public Exchange to(double item) {
-        getKey().to(item);
-        return this;
-    }
-
-    /**
-     * Delegates to {@link Key#to(Object)} on the associated <tt>Key</tt>
-     * object.
-     * 
-     * @return This <tt>Exchange</tt> to permit method call chaining.
-     */
-    public Exchange to(Object item) {
-        getKey().to(item);
-        return this;
-    }
-
-    /**
-     * Returns the {@link Key} associated with this <tt>Exchange</tt>.
-     * 
-     * @return This <tt>Key</tt>.
-     */
-    public Key getKey() {
-        return _key;
-    }
-
-    /**
-     * Returns the {@link Value} associated with this <tt>Exchange</tt>.
-     * 
-     * @return The <tt>Value</tt>.
-     */
-    public Value getValue() {
-        return _value;
-    }
-
-    BufferPool getBufferPool() {
-        return _pool;
-    }
-
-    /**
-     * Returns the {@link Volume} containing the data accessed by this
-     * <tt>Exchange</tt>.
-     * 
-     * @return The <tt>Volume</tt>.
-     */
-    public Volume getVolume() {
-        return _volume;
-    }
-
-    /**
-     * Returns the {@link Tree} on which this <tt>Exchange</tt> operates.
-     * 
-     * @return The <tt>Tree</tt>
-     */
-    public Tree getTree() {
-        return _tree;
-    }
-
-    /**
-     * Returns the Persistit instance from which this Exchange was created.
-     * 
-     * @return The <tt>Persistit<tt> instance.
-     */
-    public Persistit getPersistitInstance() {
-        return _persistit;
-    }
-
-    /**
-     * Returns the count of structural changes committed to the {@link Tree} on
-     * which this <tt>Exchange</tt> operates. This count includes changes
-     * committed by all Threads, including the current one. A structural change
-     * is one in which at least one key is inserted or deleted. Replacement of
-     * an existing value is not counted.
-     * 
-     * @return The change count
-     */
-    public long getChangeCount() {
-        return _tree.getChangeCount();
-    }
-
-    /**
-     * Returns the maximum time, in milliseconds, that operations on this
-     * <tt>Exchange</tt> will wait for completion. In particular, if there is
-     * heavy disk I/O an operation may require a significant amount of time to
-     * complete. This is the approximate upper bound on that time.
-     * 
-     * @return The current timeout, in milliseconds.
-     */
-    public long getTimeout() {
-        return _timeout;
-    }
-
-    /**
-     * Change the maximum time (in milliseconds) that operations on this
-     * <tt>Exchange</tt> will wait for completion. In particular, if there is
-     * heavy disk I/O an operation may require a significant amount of time to
-     * complete. This sets the approximate upper bound on that time.
-     * 
-     * @param timeout
-     *            Maximum time, in milliseconds
-     */
-    public void setTimeout(long timeout) {
-        if (timeout < 0 || timeout > Persistit.MAXIMUM_TIMEOUT_VALUE) {
-            throw new IllegalArgumentException("must be between 0 and "
-                    + Persistit.MAXIMUM_TIMEOUT_VALUE);
-        }
-        _timeout = timeout;
-    }
-
-    /**
-     * To be called only by loadRootLevelInfo in Tree
-     */
-    void setRootLevelInfo(long root, int depth, long generation) {
-        _rootPage = root;
-        _treeDepth = depth;
-        _treeGeneration = generation;
-    }
-
-    /**
-     * This method is for the convenience of Transaction, PersistitMap and
-     * Journal.
-     * 
-     * @return spareKey1
-     */
-    Key getAuxiliaryKey1() {
-        return _spareKey1;
-    }
-
-    /**
-     * This method is for the convenience of Transaction and Journal.
-     * 
-     * @return spareKey2
-     */
-    Key getAuxiliaryKey2() {
-        return _spareKey2;
-    }
-
-    /**
-     * This method is fo the convenience of Transaction.
-     * 
-     * @return spareValue
-     */
-    Value getAuxiliaryValue() {
-        return _spareValue;
-    }
-
-    /**
-     * Returns a displayable String containing the volume name, tree name and
-     * current key state for this <tt>Exchange</tt>.
-     * 
-     * @return The displayable String
-     */
-    @Override
-    public String toString() {
-        return "Exchange(Volume=" + _volume.getPath() + ",Tree="
-                + _tree.getName() + "," + ",Key=<" + _key.toString() + ">)";
-
-    }
-
-    /**
-     * Search for a data record by key. Uses and maintains level cache.
-     * 
-     * @return Encoded key location within the data page. The page itself is
-     *         valid in the level cache.
-     * @throws PMapException
-     */
-    private int search(Key key) throws PersistitException {
-        Buffer buffer = null;
-        checkLevelCache();
-        LevelCache lc = _levelCache[0];
-        buffer = reclaimQuickBuffer(lc);
-
-        if (buffer == null) {
-            return searchTree(key, 0);
-        }
-
-        try {
-            checkPageType(buffer, Buffer.PAGE_TYPE_DATA);
-        } catch (CorruptVolumeException e) {
-            buffer.release(); // Don't make Most-Recently-Used
-            throw e;
-        }
-
-        int foundAt = findKey(buffer, key, lc);
-
-        if (buffer.isBeforeLeftEdge(foundAt)
-                || buffer.isAfterRightEdge(foundAt)) {
-            buffer.release(); // Don't make Most-Recently-Used
-            buffer = null;
-            return searchTree(key, 0);
-        }
-        return foundAt;
-    }
-
-    private int findKey(Buffer buffer, Key key, LevelCache lc) {
-        int foundAt = lc._foundAt;
-        boolean done = false;
-        // Possibly we can accelerate.
-        //
-        if (foundAt != -1 && buffer.getGeneration() == lc._bufferGeneration
-                && key == _key) {
-            if (key.getGeneration() == lc._keyGeneration) {
-                // return foundAt;
-                done = true;
-            }
-        }
-        if (Debug.ENABLED && done) {
-            int foundAt2 = buffer.findKey(key);
-            Debug.$assert(foundAt2 == foundAt);
-        }
-        //
-        // If no longer valid, then look it up again.
-        //
-        if (!done) {
-            foundAt = buffer.findKey(key);
-            lc.update(buffer, key, foundAt);
-        }
-        return foundAt;
-    }
-
-    /**
-     * Searches for the current key from top down and populates the level cache
-     * while doing so.
-     * 
-     * @return Encoded key location within the level. The page itself is valid
-     *         within the level cache.
-     * @throws PMapException
-     */
-    private int searchTree(Key key, int toLevel) throws PersistitException {
-        Buffer oldBuffer = null;
-        int currentLevel;
-        int foundAt = -1;
-        boolean found = false;
-
-        if (!_tree.claim(false)) {
-            if (Debug.ENABLED) {
-                Debug.debug1(true);
-            }
-            throw new InUseException("Thread "
-                    + Thread.currentThread().getName()
-                    + " failed to get reader claim on " + _tree);
-        }
-        checkLevelCache();
-
-        long pageAddress = _rootPage;
-        long oldPageAddress = pageAddress;
-        if (Debug.ENABLED) {
-            Debug.$assert(pageAddress != 0);
-        }
-
-        try {
-            for (currentLevel = _cacheDepth; --currentLevel >= toLevel;) {
-                if (pageAddress <= 0) {
-                    if (Debug.ENABLED) {
-                        Debug.debug1(true);
-                    }
-
-                    throw new CorruptVolumeException("Volume " + _volume
-                            + " level=" + currentLevel + " page=" + pageAddress
-                            + " oldPage=" + oldPageAddress + " key=<"
-                            + key.toString() + "> " + " invalid page address");
-                }
-
-                foundAt = searchLevel(key, pageAddress, currentLevel);
-                if (oldBuffer != null) {
-                    _persistit.getLockManager().setOffset();
-                    _pool.release(oldBuffer);
-                    oldBuffer = null;
-                }
-
-                LevelCache lc = _levelCache[currentLevel];
-                Buffer buffer = lc._buffer;
-
-                if (buffer == null || buffer.isBeforeLeftEdge(foundAt)) {
-                    oldBuffer = buffer; // So it will be released
-                    if (Debug.ENABLED) {
-                        Debug.debug1(true);
-                    }
-
-                    throw new CorruptVolumeException("Volume " + _volume
-                            + " level=" + currentLevel + " page=" + pageAddress
-                            + " key=<" + key.toString() + "> "
-                            + " is before left edge");
-                }
-
-                checkPageType(buffer, currentLevel + Buffer.PAGE_TYPE_DATA);
-
-                if (currentLevel == toLevel) {
-                    for (int level = currentLevel; --level > 0;) {
-                        _levelCache[level].invalidate();
-                    }
-                    found = true;
-                    return foundAt;
-                } else if (buffer.isIndexPage()) {
-                    int p = foundAt & Buffer.P_MASK;
-                    if ((foundAt & Buffer.EXACT_MASK) == 0) {
-                        p -= Buffer.KEYBLOCK_LENGTH;
-                    }
-                    oldBuffer = buffer; // So it will be released
-                    oldPageAddress = pageAddress;
-                    pageAddress = buffer.getPointer(p);
-
-                    if (Debug.ENABLED) {
-                        Debug.$assert(pageAddress > 0
-                                && pageAddress < Buffer.MAX_VALID_PAGE_ADDR);
-                    }
-                } else {
-                    oldBuffer = buffer; // So it will be released
-                    if (Debug.ENABLED) {
-                        Debug.debug1(true);
-                    }
-
-                    throw new CorruptVolumeException("Volume " + _volume
-                            + " level=" + currentLevel + " page=" + pageAddress
-                            + " key=<" + key.toString() + ">" + " page type="
-                            + buffer.getPageType() + " is invalid");
-                }
-            }
-            // Should never get here.
-            return -1;
-
-        } finally {
-            if (oldBuffer != null) {
-                // _persistit.getLockManager().setOffset();
-                _pool.release(oldBuffer);
-                oldBuffer = null;
-            }
-            if (found) {
-                _persistit.getLockManager().setOffset();
-            }
-            _tree.release();
-        }
-    }
-
-    /**
-     * Search for the key in the specified page (data or index).
-     * 
-     * @param pageAddress
-     *            The address of the page to search
-     * @return Encoded key location within the page.
-     * @throws PMapException
-     */
-    private int searchLevel(Key key, long pageAddress, int currentLevel)
-            throws PersistitException {
-        Buffer oldBuffer = null;
-        try {
-            long initialPageAddress = pageAddress; // DEBUG - debugging only
-            long oldPageAddress = pageAddress;
-            for (int rightWalk = MAX_WALK_RIGHT; rightWalk-- > 0;) {
-                Buffer buffer = null;
-                if (pageAddress <= 0) {
-                    if (Debug.ENABLED) {
-                        Debug.debug1(true);
-                    }
-                    throw new CorruptVolumeException("Volume " + _volume
-                            + " level=" + currentLevel + " page=" + pageAddress
-                            + " previousPage=" + oldPageAddress
-                            + " initialPage=" + initialPageAddress + " key=<"
-                            + key.toString() + ">" + " oldBuffer=<" + oldBuffer
-                            + ">" + " invalid page address");
-                }
-                LevelCache lc = _levelCache[currentLevel];
-
-                if (lc._page == pageAddress) {
-                    buffer = reclaimQuickBuffer(lc);
-                }
-
-                if (buffer == null) {
-                    buffer = _pool.get(_volume, pageAddress, _exclusive, true);
-                }
-                checkPageType(buffer, currentLevel + Buffer.PAGE_TYPE_DATA);
-
-                //
-                // Release previous buffer after claiming this one. This
-                // prevents another Thread from inserting pages to the left
-                // of our new buffer.
-                //
-                if (oldBuffer != null) {
-                    _persistit.getLockManager().setOffset();
-                    _pool.release(oldBuffer);
-                    oldBuffer = null;
-                }
-
-                int foundAt = -1;
-
-                if (pageAddress == lc._page && key == _key
-                        && key.getGeneration() == lc._keyGeneration
-                        && buffer.getGeneration() == lc._bufferGeneration) {
-                    foundAt = lc._foundAt;
-                }
-
-                if (foundAt == -1) {
-                    foundAt = buffer.findKey(key);
-                }
-                // DEBUG - debug - get rid of else clause
-                else if (Debug.ENABLED) {
-                    int foundAt2 = buffer.findKey(key);
-                    Debug.$assert(foundAt2 == foundAt);
-                }
-
-                if (!buffer.isAfterRightEdge(foundAt)) {
-                    lc.update(buffer, key, foundAt);
-                    return foundAt;
-                } else {
-                    // lc.update(buffer, key, -1);
-                }
-
-                oldPageAddress = pageAddress;
-                pageAddress = buffer.getRightSibling();
-
-                if (Debug.ENABLED) {
-                    Debug.$assert(pageAddress > 0
-                            && pageAddress < Buffer.MAX_VALID_PAGE_ADDR);
-                }
-                oldBuffer = buffer;
-            }
-            if (Debug.ENABLED) {
-                Debug.debug1(true);
-            }
-            throw new CorruptVolumeException("Volume " + _volume + " level="
-                    + currentLevel + " page=" + oldPageAddress
-                    + " initialPage=" + initialPageAddress + " key=<"
-                    + key.toString() + ">" + " walked right more than "
-                    + MAX_WALK_RIGHT + " pages" + " last page visited="
-                    + pageAddress);
-        } finally {
-            if (oldBuffer != null) {
-                _pool.release(oldBuffer);
-            }
-        }
-    }
-
-    /**
-     * Inserts or replaces a data value in the database.
-     * 
-     * @return
-     */
-    Exchange store(Key key, Value value) throws PersistitException {
-        if (_volume.isReadOnly()) {
-            throw new ReadOnlyVolumeException(_volume.toString());
-        }
-        key.testValidForStoreAndFetch(_volume.getPageSize());
-        _persistit.checkClosed();
-        _persistit.checkSuspended();
-        final int lockedResourceCount = _persistit.getLockManager()
-                .getLockedResourceCount();
-        _transaction.assignTimestamp();
-        storeInternal(key, value, 0, false, false);
-        _persistit.getLockManager().verifyLockedResourceCount(
-                lockedResourceCount);
-        return this;
-    }
-
-    /**
-     * Inserts or replaces a data value in the database starting at a specified
-     * level and working up toward the root of the tree.
-     * 
-     * @return this Exchange
-     */
-    void storeInternal(Key key, Value value, int level, boolean fetchFirst,
-            boolean dontWait) throws PersistitException {
-        boolean treeClaimRequired = false;
-        boolean treeClaimAcquired = false;
-        boolean treeWriterClaimRequired = false;
-        boolean committed = false;
-        int lockedResourceCount = _persistit.getLockManager()
-                .getLockedResourceCount();
-
-        final boolean inTxn = _transaction.isActive() && !_ignoreTransactions;
-
-        int maxSimpleSize = _volume.getPageSize() - Buffer.OVERHEAD
-                - maxStorableKeySize(_volume.getPageSize()) * 2;
-
-        //
-        // First insert the record in the data page
-        //
-        _exclusive = true;
-        Buffer buffer = null;
-
-        // long originalRootPageAddr = _tree.getRootPageAddr();
-        //
-        // The LONG_RECORD pointer that was present before the update, if
-        // there is a long record being replaced.
-        //
-        long oldLongRecordPointer = 0;
-        //
-        // The LONG_RECORD pointer for a new long record value, if the
-        // the new value is long.
-        //
-        long newLongRecordPointer = 0;
-
-        boolean overlength = value.getEncodedSize() > maxSimpleSize
-                && value.getEncodedSize() > maxUnitRecordSize();
-
-        try {
-            if (overlength) {
-                //
-                // This method may delay significantly for retries, and may
-                // throw a TimeoutException. It must be called when there are
-                // no other claimed resources.
-                //
-                newLongRecordPointer = storeOverlengthRecord(value, 0);
-            }
-
-            for (;;) {
-                if (Debug.ENABLED) {
-                    Debug.$assert(buffer == null);
-                }
-                _persistit.getLockManager().verifyLockedResourceCount(
-                        lockedResourceCount);
-                if (Debug.ENABLED) {
-                    Debug.suspend();
-                }
-
-                if (treeClaimRequired && !treeClaimAcquired) {
-                    if (!_tree.claim(treeWriterClaimRequired)) {
-                        if (Debug.ENABLED) {
-                            Debug.debug1(true);
-                        }
-                        throw new InUseException("Thread "
-                                + Thread.currentThread().getName()
-                                + " failed to get reader claim on " + _tree);
-                    }
-                    treeClaimAcquired = true;
-                    lockedResourceCount++;
-                }
-
-                checkLevelCache();
-
-                try {
-                    _persistit.getLockManager().verifyLockedResourceCount(
-                            lockedResourceCount);
-                    if (inTxn) {
-                        if (value.isAtomicIncrementArmed()) {
-                            long from = value.getLong();
-                            if (_transaction.fetch(this, value,
-                                    Integer.MAX_VALUE) == null) {
-                                fetch(value);
-                            }
-                            if (!value.isDefined()) {
-                                value.put(from);
-                            } else {
-                                value.performAtomicIncrement();
-                            }
-                            fetchFirst = false;
-                        } else if (fetchFirst) {
-                            if (_transaction.fetch(this, _spareValue,
-                                    Integer.MAX_VALUE) == null) {
-                                fetch(_spareValue);
-                            }
-                        }
-                        if (value.getEncodedSize() > maxSimpleSize) {
-                            newLongRecordPointer = storeOverlengthRecord(value,
-                                    0);
-                        }
-                        _transaction.store(this, key, value);
-                        committed = true;
-                        break;
-                    }
-
-                    if (level >= _cacheDepth) {
-                        if (Debug.ENABLED) {
-                            Debug.$assert(level == _cacheDepth);
-                        }
-                        //
-                        // Need to lock the tree because we may need to change
-                        // its root.
-                        //
-                        if (!treeClaimAcquired || !_tree.upgradeClaim()) {
-                            treeClaimRequired = true;
-                            treeWriterClaimRequired = true;
-                            throw RetryException.SINGLE;
-                        }
-
-                        if (Debug.ENABLED) {
-                            Debug.$assert(value.getPointerValue() > 0);
-                        }
-                        insertIndexLevel(key, value);
-                        break;
-                    }
-
-                    if (Debug.ENABLED) {
-                        Debug.$assert(buffer == null);
-                    }
-                    int foundAt = -1;
-                    LevelCache lc = _levelCache[level];
-                    buffer = reclaimQuickBuffer(lc);
-
-                    if (buffer != null) {
-                        //
-                        // Start by assuming cached value is okay
-                        //
-                        foundAt = findKey(buffer, key, lc);
-
-                        if (buffer.isBeforeLeftEdge(foundAt)
-                                || buffer.isAfterRightEdge(foundAt)) {
-                            _pool.release(buffer);
-                            buffer = null;
-                        }
-                    }
-
-                    if (buffer == null) {
-                        foundAt = searchTree(key, level);
-                        buffer = lc._buffer;
-                    }
-
-                    if (Debug.ENABLED) {
-                        Debug.$assert(buffer != null
-                                && (buffer._status & SharedResource.WRITER_MASK) != 0
-                                && (buffer._status & SharedResource.CLAIMED_MASK) != 0);
-                    }
-                    if ((foundAt & Buffer.EXACT_MASK) != 0) {
-                        oldLongRecordPointer = buffer
-                                .fetchLongRecordPointer(foundAt);
-                    }
-
-                    if (fetchFirst && buffer.isDataPage()) {
-                        buffer.fetch(foundAt, _spareValue);
-                        fetchFixupForLongRecords(_spareValue, Integer.MAX_VALUE);
-                    }
-
-                    if (value.getEncodedSize() > maxSimpleSize && !overlength) {
-                        newLongRecordPointer = storeLongRecord(value,
-                                oldLongRecordPointer, 0);
-                    } else {
-                        _longRecordPageAddress = 0;
-                    }
-                    final int lockedResourceCount2 = _persistit
-                            .getLockManager().getLockedResourceCount();
-                    //
-                    // Here we have a buffer with a writer claim and
-                    // a correct foundAt value
-                    //
-                    boolean splitPerformed = putLevel(lc, key, value, buffer,
-                            foundAt, treeClaimAcquired);
-
-                    _persistit.getLockManager().verifyLockedResourceCount(
-                            lockedResourceCount2);
-
-                    if (Debug.ENABLED) {
-                        Debug.$assert((buffer._status & SharedResource.WRITER_MASK) != 0
-                                && (buffer._status & SharedResource.CLAIMED_MASK) != 0);
-                    }
-                    //
-                    // If a split is required then putLevel did not change
-                    // anything. We need to repeat this after acquiring a
-                    // tree claim. Not that if treeClaimAcquired is false
-                    // then the putLevel method did not actually split the
-                    // page. It just backed out so we could repeat after
-                    // acquiring the claim.
-                    //
-                    if (splitPerformed && !treeClaimAcquired) {
-                        treeClaimRequired = true;
-                        _pool.release(buffer);
-                        buffer = null;
-                        continue;
-                    }
-                    //
-                    // The value has been written to the buffer and the
-                    // buffer is reserved and dirty. No backing out now.
-                    // If we made it to here, any LONG_RECORD value is
-                    // committed.
-                    //
-                    if (buffer.isDataPage()) {
-                        if ((foundAt & Buffer.EXACT_MASK) == 0) {
-                            _tree.bumpChangeCount();
-                        }
-                        committed = true;
-                    }
-
-                    _pool.release(buffer);
-                    buffer = null;
-
-                    if (!splitPerformed) {
-                        // No split means we're totally done.
-                        //
-                        break;
-                    } else {
-                        // Otherwise we need to index the new right
-                        // sibling at the next higher index level.
-                        if (Debug.ENABLED) {
-                            Debug.$assert(value.getPointerValue() > 0);
-                        }
-                        key = _spareKey1;
-                        key.bumpGeneration(); // because otherwise we may
-                        // use the wrong cached
-                        // foundAt value
-
-                        // // PDB 20050715
-                        // _spareKey2.copyTo(_spareKey1);
-                        // key.copyTo(_spareKey2);
-                        _spareKey1 = _spareKey2;
-                        _spareKey2 = key;
-                        level++;
-                        continue;
-                    }
-
-                } catch (RetryException re) {
-                    newLongRecordPointer = 0;
-                    oldLongRecordPointer = 0;
-                    if (buffer != null) {
-                        _pool.release(buffer);
-                        buffer = null;
-                    }
-
-                    if (treeClaimAcquired) {
-                        _tree.release();
-                        treeClaimAcquired = false;
-                        lockedResourceCount--;
-                    }
-                    treeClaimAcquired = _tree.claim(true, dontWait ? 0
-                            : Tree.DEFAULT_MAX_WAIT_TIME);
-                    if (treeClaimAcquired) {
-                        lockedResourceCount++;
-                    } else {
-                        if (dontWait) {
-                            throw re;
-                        } else {
-                            throw new InUseException("Thread "
-                                    + Thread.currentThread().getName()
-                                    + " failed to get reader claim on " + _tree);
-                        }
-                    }
-                } finally {
-                    if (buffer != null) {
-                        _pool.release(buffer);
-                        buffer = null;
-                    }
-                    _persistit.getLockManager().verifyLockedResourceCount(
-                            lockedResourceCount);
-                }
-            }
-        } finally {
-            _exclusive = false;
-
-            if (treeClaimAcquired) {
-                _tree.release();
-                treeClaimAcquired = false;
-                lockedResourceCount--;
-            }
-
-            value.changeLongRecordMode(false);
-            if (!committed) {
-                //
-                // We failed to write the new LONG_RECORD. If there was
-                // previously no LONG_RECORD, then deallocate the newly
-                // allocated LONG_RECORD chain if we had successfully
-                // allocated one.
-                //
-                if (newLongRecordPointer != oldLongRecordPointer
-                        && newLongRecordPointer != 0) {
-                    _volume.deallocateGarbageChainDeferred(
-                            newLongRecordPointer, 0);
-                    _hasDeferredDeallocations = true;
-                }
-            } else if (oldLongRecordPointer != newLongRecordPointer
-                    && oldLongRecordPointer != 0) {
-                _volume.deallocateGarbageChainDeferred(oldLongRecordPointer, 0);
-                _hasDeferredDeallocations = true;
-            }
-        }
-        if (_hasDeferredDeallocations || _hasDeferredTreeUpdate) {
-            commitAllDeferredUpdates();
-        }
-        // if (journalId != -1)
-        // journal().completed(journalId);
-        _volume.bumpStoreCounter();
-        if (fetchFirst)
-            _volume.bumpFetchCounter();
-    }
-
-    private void commitAllDeferredUpdates() throws PersistitException {
-
-        if (Debug.ENABLED) {
-            Debug.suspend();
-        }
-        final int lockedResourceCount = _persistit.getLockManager()
-                .getLockedResourceCount();
-        for (;;) {
-            if (_hasDeferredDeallocations) {
-                _volume.commitAllDeferredDeallocations();
-                _hasDeferredDeallocations = false;
-            }
-            if (_hasDeferredTreeUpdate) {
-                _tree.commit();
-                _volume.getDirectoryTree().commit();
-                _hasDeferredTreeUpdate = false;
-            }
-            break;
-        }
-        _persistit.getLockManager().verifyLockedResourceCount(
-                lockedResourceCount);
-    }
-
-    private void insertIndexLevel(Key key, Value value)
-            throws PersistitException {
-
-        Buffer buffer = null;
-        try {
-            buffer = _volume.allocPage();
-
-            buffer.init(Buffer.PAGE_TYPE_INDEX_MIN + _treeDepth - 1);
-
-            long newTopPage = buffer.getPageAddress();
-            long leftSiblingPointer = _rootPage;
-
-            if (Debug.ENABLED) {
-                Debug.$assert(leftSiblingPointer == _tree.getRootPageAddr());
-            }
-            long rightSiblingPointer = value.getPointerValue();
-            //
-            // Note: left and right sibling are of the same level and therefore
-            // it is not necessary to invoke value.setPointerPageType() here.
-            //
-            value.setPointerValue(leftSiblingPointer);
-            buffer.putValue(LEFT_GUARD_KEY, value);
-
-            value.setPointerValue(rightSiblingPointer);
-            buffer.putValue(key, value);
-
-            value.setPointerValue(-1);
-            buffer.putValue(RIGHT_GUARD_KEY, Value.EMPTY_VALUE);
-
-            buffer.setDirtyStructure();
-
-            if (_isDirectoryExchange) {
-                Tree tree = _volume.getDirectoryTree();
-                tree.changeRootPageAddr(newTopPage, 1);
-                tree.bumpGeneration();
-            } else {
-                _tree.changeRootPageAddr(newTopPage, 1);
-                _tree.bumpGeneration();
-            }
-
-            _hasDeferredTreeUpdate = true;
-
-        } finally {
-            if (buffer != null) {
-                _pool.release(buffer);
-            }
-        }
-    }
-
-    /**
-     * Inserts a data or pointer value into a level of the tree.
-     * 
-     * @param buffer
-     *            The buffer containing the insert location. The buffer must
-     *            have a writer claim on it, and must be reserved.
-     * @param foundAt
-     *            The encoded insert location.
-     * @return <tt>true</tt> if it necessary to insert a key into the ancestor
-     *         index page.
-     * @throws PMapException
-     */
-    private boolean putLevel(LevelCache lc, Key key, Value value,
-            Buffer buffer, int foundAt, boolean okToSplit)
-            throws PersistitException {
-        if (Debug.ENABLED) {
-            Debug.$assert(_exclusive);
-            Debug.$assert((buffer._status & SharedResource.WRITER_MASK) != 0
-                    && (buffer._status & SharedResource.CLAIMED_MASK) != 0);
-        }
-
-        int result = buffer.putValue(key, value, foundAt, false);
-        if (result != -1) {
-            buffer.setDirty();
-            // lc.update(buffer, key, exact ? foundAt : -1);
-            lc.update(buffer, key, result);
-            return false;
-        } else {
-            if (Debug.ENABLED) {
-                Debug.$assert(buffer.getPageAddress() != _volume
-                        .getGarbageRoot());
-            }
-            Buffer rightSibling = null;
-
-            try {
-                // We can't perform the split because we don't have a claim
-                // on the Tree. We will just return, and the caller will
-                // call again with that claim.
-                //
-                if (!okToSplit) {
-                    return true;
-                }
-                //
-                // Allocate a new page
-                //
-                rightSibling = _volume.allocPage();
-
-                if (Debug.ENABLED) {
-                    Debug.$assert(rightSibling.getPageAddress() != 0);
-                    Debug.$assert(rightSibling != buffer);
-                }
-
-                rightSibling.init(buffer.getPageType());
-                // debug
-                //
-                // Split the page. As a side-effect, this will bump the
-                // generation counters of both buffers, and therefore the
-                // level cache for this level will become
-                // (appropriately) invalid.
-                //
-                buffer.split(rightSibling, key, value, foundAt, _spareKey1,
-                        _splitPolicy);
-                lc.update(buffer, key, -1);
-
-                long oldRightSibling = buffer.getRightSibling();
-                long newRightSibling = rightSibling.getPageAddress();
-
-                if (Debug.ENABLED) {
-                    Debug.$assert(newRightSibling > 0
-                            && oldRightSibling != newRightSibling);
-                    Debug.$assert(rightSibling.getPageType() == buffer
-                            .getPageType());
-                }
-
-                rightSibling.setRightSibling(oldRightSibling);
-                buffer.setRightSibling(newRightSibling);
-
-                value.setPointerValue(newRightSibling);
-                value.setPointerPageType(rightSibling.getPageType());
-
-                rightSibling.setDirtyStructure();
-                buffer.setDirtyStructure();
-
-                return true;
-
-            } finally {
-                if (rightSibling != null) {
-                    _pool.release(rightSibling);
-                }
-            }
-        }
-    }
-
-    private Buffer reclaimQuickBuffer(LevelCache lc) throws PersistitException {
-        Buffer buffer = lc._buffer;
-        if (buffer == null)
-            return null;
-
-        boolean available = buffer.claim(_exclusive, 0);
-        if (available) {
-            // Have to retest all this now that we've gotten a claim
-            if (buffer.getPageAddress() == lc._page
-                    && buffer.getVolume() == _volume
-                    && _treeGeneration == _tree.getGeneration()
-                    && buffer.getGeneration() == lc._bufferGeneration
-                    && buffer.isValid()) {
-                return buffer;
-            } else {
-                buffer.release();
-            }
-        }
-        return null;
-    }
-
-    /**
-     * <p>
-     * Performs generalized tree traversal. The direction value indicates
-     * whether to traverse forward or backward in collation sequence, whether to
-     * descend to child nodes, and whether the key being sought must be strictly
-     * greater than or less then the supplied key.
-     * </p>
-     * <p>
-     * The direction value must be one of:
-     * <dl>
-     * <dt>Key.GT:</dt>
-     * <dd>Find the next key that is strictly greater than the supplied key. If
-     * there is none, return false.</dd>
-     * <dt>Key.GTEQ:</dt>
-     * <dd>If the supplied key exists in the database, return that key;
-     * otherwise find the next greater key and return it.</dd>
-     * <dt>Key.EQ:</dt>
-     * <dd>Return <tt>true</tt> iff the specified key exists in the database.
-     * Does not update the Key.</dd>
-     * <dt>Key.LT:</dt>
-     * <dd>Find the next key that is strictly less than the supplied key. If
-     * there is none, return false.</dd>
-     * <dt>Key.LTEQ:</dt>
-     * <dd>If the supplied key exists in the database, return that key;
-     * otherwise find the next smaller key and return it.</dd>
-     * </dl>
-     * </p>
-     * 
-     * @param direction
-     *            One of Key.GT, Key.GTEQ, Key.EQ, Key.LT or Key.LTEQ.
-     * 
-     * @param deep
-     *            Determines whether the result should represent the next (or
-     *            previous) physical key in the <tt>Tree</tt> or should be
-     *            restricted to just the logical siblings of the current key.
-     *            (See <a href="Key.html#_keyChildren">Logical Key Children and
-     *            Siblings</a>).
-     * @return <tt>true</tt> if there is a key to traverse to, else null.
-     * @throws PersistitException
-     */
-    public boolean traverse(Direction direction, boolean deep)
-            throws PersistitException {
-        return traverse(direction, deep, Integer.MAX_VALUE);
-    }
-
-    /**
-     * <p>
-     * Performs generalized tree traversal. The direction value indicates
-     * whether to traverse forward or backward in collation sequence and whether
-     * the key being sought must be strictly greater than or less than the
-     * supplied key.
-     * </p>
-     * <p>
-     * The direction value must be one of:
-     * <dl>
-     * <dt>Key.GT:</dt>
-     * <dd>Find the next key that is strictly greater than the supplied key. If
-     * there is none, return false.</dd>
-     * <dt>Key.GTEQ:</dt>
-     * <dd>If the supplied key exists in the database, return that key;
-     * otherwise find the next greater key and return it.</dd>
-     * <dt>Key.EQ:</dt>
-     * <dd>Return <tt>true</tt> iff the specified key exists in the database.
-     * Does not update the Key.</dd>
-     * <dt>Key.LT:</dt>
-     * <dd>Find the next key that is strictly less than the supplied key. If
-     * there is none, return false.</dd>
-     * <dt>Key.LTEQ:</dt>
-     * <dd>If the supplied key exists in the database, return that key;
-     * otherwise find the next smaller key and return it.</dd>
-     * </dl>
-     * </p>
-     * 
-     * @param direction
-     *            One of Key.GT, Key.GTEQ, Key.EQ, Key.LT or Key.LTEQ.
-     * 
-     * @param deep
-     *            Determines whether the result should represent the next (or
-     *            previous) physical key in the <tt>Tree</tt> or should be
-     *            restricted to just the logical siblings of the current key.
-     *            (See <a href="Key.html#_keyChildren">Logical Key Children and
-     *            Siblings</a>).
-     * 
-     * @param minBytes
-     *            The minimum number of bytes to fetch. See {@link #fetch(int)}.
-     *            If minBytes is less than or equal to 0 then this method does
-     *            not update the Key and Value fields of the Exchange.
-     * 
-     * @return <tt>true</tt> if there is a key to traverse to, else null.
-     * 
-     * @throws PersistitException
-     */
-    public boolean traverse(final Direction direction, final boolean deep,
-            final int minBytes) throws PersistitException {
-        _persistit.checkClosed();
-        final ResourceTracker resourceTracker = _persistit.getLockManager()
-                .getMyResourceTracker();
-
-        boolean doFetch = minBytes > 0;
-        boolean doModify = minBytes >= 0;
-        boolean result;
-        final int lockedResourceCount = resourceTracker
-                .getLockedResourceCount();
-
-        resourceTracker.verifyLockedResourceCount(lockedResourceCount);
-        boolean inTxn = _transaction.isActive() && !_ignoreTransactions;
-        _transaction.assignTimestamp();
-        Buffer buffer = null;
-
-        if (doFetch) {
-            _value.clear();
-        }
-
-        final boolean reverse = (direction == LT) || (direction == LTEQ);
-        if (_key.getEncodedSize() == 0) {
-            if (reverse) {
-                _key.appendAfter();
-            } else {
-                _key.appendBefore();
-            }
-        }
-
-        _key.testValidForTraverse();
-
-        boolean edge = direction == EQ || direction == GTEQ
-                || direction == LTEQ;
-        boolean nudged = false;
-
-        checkLevelCache();
-
-        try {
-            if (inTxn && edge && !_key.isSpecial()) {
-                Boolean txnResult = _transaction.fetch(this, this.getValue(),
-                        minBytes);
-                //
-                // A pending STORE transaction record overrides
-                // the base record.
-                //
-                if (txnResult == Boolean.TRUE) {
-                    return true;
-
-                } else if (txnResult == Boolean.FALSE) {
-                    //
-                    // A pending DELETE transaction record overrides the
-                    // base record.
-                    //
-                    if (direction == EQ) {
-                        return false;
-                    } else {
-                        edge = false;
-                    }
-                }
-            }
-
-            //
-            // Now we are committed to computing a new key value. Save the
-            // original key value for comparison.
-            //
-            _key.copyTo(_spareKey1);
-            int index = _key.getEncodedSize();
-
-            if (index == 0) {
-                if (reverse) {
-                    _key.appendAfter();
-                } else {
-                    _key.appendBefore();
-                }
-                nudged = true;
-            }
-
-            int foundAt = 0;
-            LevelCache lc;
-            boolean fetchFromPendingTxn = false;
-
-            for (;;) {
-
-                lc = _levelCache[0];
-                //
-                // Optimal path - pick up the buffer and location left
-                // by previous operation.
-                //
-                if (lc._keyGeneration == _key.getGeneration()) {
-                    buffer = reclaimQuickBuffer(lc);
-                    foundAt = lc._foundAt;
-                }
-                //
-                // But if direction is leftward and the position is at the left
-                // edge of the buffer, re-do with a key search - there is no
-                // other
-                // way to find the left sibling page.
-                //
-                if (reverse && buffer != null
-                        && foundAt <= buffer.getKeyBlockStart()) {
-                    // Going left from first record in the page requires a
-                    // key search.
-                    buffer.release();
-                    buffer = null;
-                }
-                //
-                // If the operations above failed to get the key, then
-                // look it up with search.
-                //
-                if (buffer == null) {
-                    if (!edge && !nudged) {
-                        if (reverse) {
-                            if (!_key.isSpecial()) {
-                                _key.nudgeLeft();
-                            }
-                        } else {
-                            if (!_key.isSpecial()) {
-                                if (deep) {
-                                    _key.nudgeDeeper();
-                                } else {
-                                    _key.nudgeRight();
-                                }
-                            }
-                        }
-                        nudged = true;
-                    }
-                    foundAt = search(_key);
-                    buffer = lc._buffer;
-                }
-
-                if (edge && (foundAt & Buffer.EXACT_MASK) != 0) {
-                    break;
-                } else {
-                    edge = false;
-                    foundAt = buffer.traverse(_key, direction, foundAt);
-                    if (buffer.isAfterRightEdge(foundAt)) {
-                        long rightSiblingPage = buffer.getRightSibling();
-
-                        if (Debug.ENABLED) {
-                            Debug.$assert(rightSiblingPage >= 0
-                                    && rightSiblingPage <= Buffer.MAX_VALID_PAGE_ADDR);
-                        }
-                        if (rightSiblingPage > 0) {
-                            Buffer rightSibling = _pool.get(_volume,
-                                    rightSiblingPage, _exclusive, true);
-                            if (inTxn) {
-                                _transaction.touchedPage(this, buffer);
-                            }
-                            resourceTracker.setOffset();
-                            _pool.release(buffer);
-                            //
-                            // Reset foundAtNext to point to the first key block
-                            // of the right sibling page.
-                            //
-                            buffer = rightSibling;
-                            checkPageType(buffer, Buffer.PAGE_TYPE_DATA);
-                            foundAt = buffer.traverse(_key, direction,
-                                    buffer.toKeyBlock(0));
-
-                        }
-                    }
-
-                    //
-                    // If (a) the key was not nudged, and (b) this is not a deep
-                    // traverse, and (c) the foundAtNext refers now to a child
-                    // of the original key, then it's the wrong result - the
-                    // optimistic assumption that the next key would be adjacent
-                    // to the preceding result is wrong. To resolve this,
-                    // invalidate the LevelCache entry and retry the loop. That
-                    // will nudge the key appropriately and do a standard
-                    // search.
-                    //
-
-                    if (!nudged
-                            && !deep
-                            && _key.compareKeyFragment(_spareKey1, 0,
-                                    _spareKey1.getEncodedSize()) == 0) {
-                        lc._keyGeneration = -1;
-                        buffer.release();
-                        buffer = null;
-                        continue;
-                    }
-                }
-
-                if (inTxn) {
-                    //
-                    // Here we need to test whether pending updates in a
-                    // transaction, if there is one, will modify the result.
-                    // The candidate key is in _key. This code
-                    // determines whether (a) that key has been deleted by
-                    // the pending transaction, or (b) there's a nearer key
-                    // that has been added by the pending transaction.
-                    // This is split into two calls. The first looks for
-                    // a pending remove operation that affects the result.
-                    //
-                    Boolean txnResult = _transaction.traverse(_tree,
-                            _spareKey1, _key, direction, deep, minBytes);
-
-                    if (txnResult != null) {
-                        _transaction.touchedPage(this, buffer);
-                        _pool.release(buffer);
-                        buffer = null;
-
-                        if (txnResult == Boolean.TRUE) {
-                            // There's a pending new record that
-                            // yields a closer key. The key
-                            // was updated to reflect its content, and
-                            // if the key is selected by criteria below
-                            // then the pending value is fetched.
-                            //
-                            fetchFromPendingTxn = true;
-                        } else {
-                            //
-                            // There's a pending remove operation that
-                            // covers the candidate key. The key has been
-                            // modified to the beginning or end, depending
-                            // on direction, of the remove range, and then
-                            // we must go back and traverse again.
-                            //
-                            if (direction == LTEQ && !_key.isSpecial()) {
-                                _key.nudgeLeft();
-                                nudged = true;
-                            }
-                            continue;
-                        }
-                    }
-                }
-                break;
-            }
-
-            boolean matches;
-
-            if (reverse && _key.isLeftEdge() || !reverse && _key.isRightEdge()) {
-                matches = false;
-            } else {
-                if (deep) {
-                    matches = true;
-                    index = _key.getEncodedSize();
-
-                    if (doFetch) {
-                        if (fetchFromPendingTxn) {
-                            _transaction.fetchFromLastTraverse(this, minBytes);
-                        } else {
-                            buffer.fetch(foundAt, _value);
-                            fetchFixupForLongRecords(_value, minBytes);
-                        }
-                    }
-                } else {
-                    int parentIndex = _spareKey1.previousElementIndex(index);
-                    if (parentIndex < 0)
-                        parentIndex = 0;
-
-                    matches = (_spareKey1.compareKeyFragment(_key, 0,
-                            parentIndex) == 0);
-
-                    if (matches) {
-                        index = _key.nextElementIndex(parentIndex);
-                        if (index > 0) {
-                            if (index == _key.getEncodedSize()) {
-                                if (doFetch) {
-                                    if (fetchFromPendingTxn) {
-                                        _transaction.fetchFromLastTraverse(
-                                                this, minBytes);
-                                    } else {
-                                        buffer.fetch(foundAt, _value);
-                                        fetchFixupForLongRecords(_value,
-                                                minBytes);
-                                    }
-                                }
-                            } else {
-                                //
-                                // The physical traversal went to a child
-                                // of the next sibling (i.e. a niece or
-                                // nephew), so therefore there must not be
-                                // a record associated with the key value
-                                // we are going to return. This makes
-                                // the Value for this Exchange undefined.
-                                //
-                                if (doFetch) {
-                                    _value.clear();
-                                }
-                                foundAt &= ~Buffer.EXACT_MASK;
-                            }
-                        } else
-                            matches = false;
-                    }
-                }
-            }
-
-            if (doModify) {
-                if (matches) {
-                    _key.setEncodedSize(index);
-                    if (!fetchFromPendingTxn) {
-                        lc.update(buffer, _key, foundAt);
-                    }
-                } else {
-                    if (deep) {
-                        _key.setEncodedSize(0);
-                    } else {
-                        _spareKey1.copyTo(_key);
-                    }
-                    _key.cut();
-                    if (reverse) {
-                        _key.appendAfter();
-                    } else {
-                        _key.appendBefore();
-                    }
-                }
-            } else {
-                // Restore original key
-                _spareKey1.copyTo(_key);
-            }
-            result = matches;
-
-        } finally {
-            if (buffer != null) {
-                if (inTxn)
-                    _transaction.touchedPage(this, buffer);
-                _pool.release(buffer);
-                buffer = null;
-            }
-            resourceTracker.verifyLockedResourceCount(lockedResourceCount);
-        }
-        _volume.bumpTraverseCounter();
-        return result;
-    }
-
-    /**
-     * <p>
-     * Performs generalized tree traversal constrained by a supplied
-     * {@link KeyFilter}. The direction value indicates whether to traverse
-     * forward or backward in collation sequence, and whether the key being
-     * sought must be strictly greater than or less than the supplied key.
-     * </p>
-     * <p>
-     * The direction value must be one of:
-     * <dl>
-     * <dt>Key.GT:</dt>
-     * <dd>Find the next key that is strictly greater than the supplied key. If
-     * there is none, return false.</dd>
-     * <dt>Key.GTEQ:</dt>
-     * <dd>If the supplied key exists in the database, return that key;
-     * otherwise find the next greater key and return it.</dd>
-     * <dt>Key.EQ:</dt>
-     * <dd>Return <tt>true</tt> iff the specified key exists in the database.
-     * Does not update the Key.</dd>
-     * <dt>Key.LT:</dt>
-     * <dd>Find the next key that is strictly less than the supplied key. If
-     * there is none, return false.</dd>
-     * <dt>Key.LTEQ:</dt>
-     * <dd>If the supplied key exists in the database, return that key;
-     * otherwise find the next smaller key and return it.</dd>
-     * </dl>
-     * </p>
-     * 
-     * @param direction
-     *            One of Key.GT, Key.GTEQ, Key.EQ, Key.LT or Key.LTEQ.
-     * 
-     * @param keyFilter
-     *            A KeyFilter that constrains the keys returned by this
-     *            operation.
-     * 
-     * @param minBytes
-     *            The minimum number of bytes to fetch. See {@link #fetch(int)}.
-     *            If minBytes is less than or equal to 0 then this method does
-     *            not update the Key and Value fields of the Exchange.
-     * 
-     * @return <tt>true</tt> if there is a key to traverse to, else null.
-     * 
-     * @throws PersistitException
-     */
-    public boolean traverse(final Direction direction,
-            final KeyFilter keyFilter, int minBytes) throws PersistitException {
-        if (keyFilter == null) {
-            return traverse(direction, true, minBytes);
-        }
-
-        if (direction == EQ) {
-            return keyFilter.selected(_key)
-                    && traverse(direction, true, minBytes);
-        }
-
-        if (_key.getEncodedSize() == 0) {
-            if (direction == GT || direction == GTEQ) {
-                _key.appendBefore();
-            } else {
-                _key.appendAfter();
-            }
-        }
-
-        for (;;) {
-            if (!keyFilter.next(_key, direction)) {
-                    _key.setEncodedSize(0);
-                if (direction == LT || direction == LTEQ) {
-                    _key.appendAfter();
-                } else {
-                    _key.appendBefore();
-                }
-                return false;
-            }
-            if (!traverse(direction, true, minBytes)) {
-                return false;
-            }
-            if (keyFilter.selected(_key)) {
-                return true;
-            }
-        }
-    }
-
-    /**
-     * Traverses to the next logical sibling key value. Equivalent to
-     * <tt>traverse(Key.GT, false)</tt>.
-     * 
-     * @return <tt>true</tt> if there is a key to traverse to, else null.
-     * @throws PersistitException
-     */
-    public boolean next() throws PersistitException {
-        return traverse(GT, false);
-    }
-
-    /**
-     * Traverses to the previous logical sibling key value. Equivalent to
-     * <tt>traverse(Key.LT, false)</tt>.
-     * 
-     * @return <tt>true</tt> if there is a key to traverse to, else null.
-     * @throws PersistitException
-     */
-    public boolean previous() throws PersistitException {
-        return traverse(LT, false);
-    }
-
-    /**
-     * Traverses to the next key with control over depth. Equivalent to
-     * <tt>traverse(Key.GT, deep)</tt>.
-     * 
-     * @param deep
-     *            Determines whether the result should represent the next (or
-     *            previous) physical key in the <tt>Tree</tt> or should be
-     *            restricted to just the logical siblings of the current key.
-     *            (See <a href="Key.html#_keyChildren">Logical Key Children and
-     *            Siblings</a>).
-     * 
-     * @return <tt>true</tt> if there is a key to traverse to, else null.
-     * @throws PersistitException
-     */
-    public boolean next(boolean deep) throws PersistitException {
-        return traverse(GT, deep);
-    }
-
-    /**
-     * Traverses to the previous key with control over depth. Equivalent to
-     * <tt>traverse(Key.LT, deep)</tt>.
-     * 
-     * @param deep
-     *            Determines whether the result should represent the next (or
-     *            previous) physical key in the <tt>Tree</tt> or should be
-     *            restricted to just the logical siblings of the current key.
-     *            (See <a href="Key.html#_keyChildren">Logical Key Children and
-     *            Siblings</a>).
-     * 
-     * @return <tt>true</tt> if there is a key to traverse to, else null.
-     * 
-     * @throws PersistitException
-     */
-    public boolean previous(boolean deep) throws PersistitException {
-        return traverse(LT, deep);
-    }
-
-    /**
-     * Traverses to the next key value within the subset of all keys defined by
-     * the supplied KeyFilter. Whether logical children of the current key value
-     * are included in the result is determined by the <tt>KeyFilter</tt>.
-     * 
-     * @return <tt>true</tt> if there is a key to traverse to, else null.
-     * @throws PersistitException
-     */
-    public boolean next(KeyFilter filter) throws PersistitException {
-        return traverse(GT, filter, Integer.MAX_VALUE);
-    }
-
-    /**
-     * Traverses to the previous key value within the subset of all keys defined
-     * by the supplied KeyFilter. Whether logical children of the current key
-     * value are included in the result is determined by the <tt>KeyFilter</tt>.
-     * 
-     * @return <tt>true</tt> if there is a key to traverse to, else null.
-     * @throws PersistitException
-     */
-    public boolean previous(KeyFilter filter) throws PersistitException {
-        return traverse(LT, filter, Integer.MAX_VALUE);
-    }
-
-    /**
-     * Determines whether the current key has a logical sibling successor,
-     * without changing the state of <tt>Key</tt> or <tt>Value</tt>. This method
-     * is equivalent to {@link #next()} except that no state is changed.
-     * 
-     * @return <tt>true</tt> if the key has a successor
-     * 
-     * @throws PersistitException
-     */
-    public boolean hasNext() throws PersistitException {
-        return traverse(GT, false, -1);
-    }
-
-    /**
-     * Determines whether the current key has a successor within the subset of
-     * all keys defined by a <tt>KeyFilter</tt>. This method does not change the
-     * state of <tt>Key</tt> or <tt>Value</tt>.
-     * 
-     * @return <tt>true</tt> if the key has a successor
-     * 
-     * @throws PersistitException
-     */
-    public boolean hasNext(KeyFilter filter) throws PersistitException {
-        if (filter == null)
-            return hasNext();
-        _key.copyTo(_spareKey2);
-        boolean result = traverse(GT, filter, 0);
-        _spareKey2.copyTo(_key);
-        return result;
-    }
-
-    /**
-     * Determines whether the current key has a logical sibling successor,
-     * without changing the state of <tt>Key</tt> or <tt>Value</tt>. This method
-     * is equivalent to {@link #next(boolean)} except that no state is changed.
-     * 
-     * @param deep
-     *            Determines whether the predecessor may be of any logical depth
-     *            (<tt>true</tt>, or must be a restricted logical siblings (
-     *            <tt>false</tt>) of the current key. (See <a
-     *            href="Key.html#_keyChildren">Logical Key Children and
-     *            Siblings</a>).
-     * 
-     * @return <tt>true</tt> if the key has a successor
-     * 
-     * @throws PersistitException
-     */
-    public boolean hasNext(boolean deep) throws PersistitException {
-        return traverse(GT, deep, -1);
-    }
-
-    /**
-     * Determines whether the current key has a logical sibling predecessor,
-     * without changing the state of <tt>Key</tt> or <tt>Value</tt>. This method
-     * is equivalent to {@link #previous()} except that no state is changed.
-     * 
-     * @return <tt>true</tt> if the key has a predecessor
-     * @throws PersistitException
-     */
-    public boolean hasPrevious() throws PersistitException {
-        return traverse(LT, false, -1);
-    }
-
-    /**
-     * Determines whether the current key has a logical sibling predecessor,
-     * without changing the state of <tt>Key</tt> or <tt>Value</tt>. This method
-     * is equivalent to {@link #previous(boolean)} except that no state is
-     * changed.
-     * 
-     * @param deep
-     *            Determines whether the predecessor may be of any logical depth
-     *            (<tt>true</tt>, or must be a restricted logical siblings (
-     *            <tt>false</tt>) of the current key. (See <a
-     *            href="Key.html#_keyChildren">Logical Key Children and
-     *            Siblings</a>).
-     * 
-     * @return <tt>true</tt> if the key has a predecessor
-     * 
-     * @throws PersistitException
-     */
-    public boolean hasPrevious(boolean deep) throws PersistitException {
-        return traverse(LT, deep, -1);
-    }
-
-    /**
-     * Determines whether the current key has a predecessor within the subset of
-     * all keys defined by a <tt>KeyFilter</tt>. This method does not change the
-     * state of <tt>Key</tt> or <tt>Value</tt>.
-     * 
-     * @return <tt>true</tt> if the key has a successor
-     * 
-     * @throws PersistitException
-     */
-    public boolean hasPrevious(KeyFilter filter) throws PersistitException {
-        if (filter == null)
-            return hasPrevious();
-        _key.copyTo(_spareKey2);
-        boolean result = traverse(GT, filter, 0);
-        _spareKey2.copyTo(_key);
-        return result;
-    }
-
-    /**
-     * Determines whether the current key has an associated value - that is,
-     * whether a {@link #fetch} operation would return a defined value - without
-     * actually changing the state of either the <tt>Key</tt> or the
-     * <tt>Value</tt>.
-     * 
-     * @return <tt>true</tt> if the key has an associated value
-     * 
-     * @throws PersistitException
-     */
-    public boolean isValueDefined() throws PersistitException {
-        return traverse(EQ, false, -1);
-    }
-
-    /**
-     * Insert the current <tt>Key</tt> and <tt>Value</tt> pair into this
-     * <tt>Exchange</tt>'s <tt>Tree</tt>. If there already is a value associated
-     * with the current key, then replace it.
-     * 
-     * @return This <tt>Exchange</tt> to permit method call chaining
-     * @throws PersistitException
-     */
-    public Exchange store() throws PersistitException {
-        return store(_key, _value);
-    }
-
-    /**
-     * Fetches the value associated with the <tt>Key</tt>, then inserts or
-     * updates the value. Effectively this swaps the content of <tt>Value</tt>
-     * with the database record associated with the current <tt>key</tt>. It is
-     * equivalent to the code: <blockquote>
-     * 
-     * <pre>
-     *  Value tempValue = new Value();
-     *  <i>exchange</i>.fetch(tempValue);
-     *  <i>exchange</i>.store();
-     *  tempValue.copyTo(exchange.getValue());
-     *  return <i>exchange</i>;
-     * </pre>
-     * 
-     * </blockquote> except that this operation is performed atomically, without
-     * need for external synchronization.
-     * 
-     * @return This <tt>Exchange</tt> to permit method call chaining
-     * @throws PersistitException
-     */
-    public Exchange fetchAndStore() throws PersistitException {
-        if (_volume.isReadOnly()) {
-            throw new ReadOnlyVolumeException(_volume.toString());
-        }
-        _persistit.checkClosed();
-        _persistit.checkSuspended();
-        _key.testValidForStoreAndFetch(_volume.getPageSize());
-        int lockedResourceCount = _persistit.getLockManager()
-                .getLockedResourceCount();
-        _transaction.assignTimestamp();
-        storeInternal(_key, _value, 0, true, false);
-        _persistit.getLockManager().verifyLockedResourceCount(
-                lockedResourceCount);
-        _spareValue.copyTo(_value);
-        return this;
-    }
-
-    /**
-     * Fetches the value associated with the current <tt>Key</tt> into the
-     * <tt>Exchange</tt>'s <tt>Value</tt>. The <tt>Value</tt> object reflects
-     * the fetched state. If there is no value associated with the key then
-     * {@link Value#isDefined} is false. Otherwise the value may be retrieved
-     * using {@link Value#get} and other methods of <tt>Value</tt>.
-     * 
-     * @return This <tt>Exchange</tt> to permit method call chaining
-     * @throws PersistitException
-     */
-    public Exchange fetch() throws PersistitException {
-        return fetch(_value, Integer.MAX_VALUE);
-    }
-
-    /**
-     * <p>
-     * Fetches or partially fetches the value associated with the current
-     * <tt>Key</tt> into the <tt>Exchange</tt>'s <tt>Value</tt>. The
-     * <tt>Value</tt> object reflects the fetched state. If there is no value
-     * associated with the key then {@link Value#isDefined} is false. Otherwise
-     * the value may be retrieved using {@link Value#get} and other methods of
-     * <tt>Value</tt>.
-     * </p>
-     * <p>
-     * This method sets a lower bound on the number of bytes to be fetched. In
-     * particular, it may be useful to retrieve only a small fraction of a very
-     * long record such as the serialization of an image. Upon successful
-     * completion of this method, at least <tt>minimumBytes</tt> of the
-     * <tt>Value</tt> object will accurately reflect the value stored in the
-     * database. This might allow an application to determine whether to
-     * retrieve the rest of the value.
-     * </p>
-     * 
-     * @return This <tt>Exchange</tt> to permit method call chaining
-     * @throws PersistitException
-     */
-    public Exchange fetch(int minimumBytes) throws PersistitException {
-        return fetch(_value, minimumBytes);
-    }
-
-    /**
-     * Fetches the value associated with the current <tt>Key</tt> into the
-     * supplied <tt>Value</tt> object (instead of the <tt>Exchange</tt>'s
-     * assigned <tt>Value</tt>). The <tt>Value</tt> object reflects the fetched
-     * state. If there is no value associated with the key then
-     * {@link Value#isDefined} is false. Otherwise the value may be retrieved
-     * using {@link Value#get} and other methods of <tt>Value</tt>.
-     * 
-     * @return This <tt>Exchange</tt> to permit method call chaining
-     * @throws PersistitException
-     */
-    public Exchange fetch(Value value) throws PersistitException {
-        return fetch(value, Integer.MAX_VALUE);
-    }
-
-    /**
-     * <p>
-     * Fetches or partially fetches the value associated with the current
-     * <tt>Key</tt> into the supplied <tt>Value</tt> object (instead of the
-     * <tt>Exchange</tt>'s assigned <tt>Value</tt>). The <tt>Value</tt> object
-     * reflects the fetched state. If there is no value associated with the key
-     * then {@link Value#isDefined} is false. Otherwise the value may be
-     * retrieved using {@link Value#get} and other methods of <tt>Value</tt>.
-     * </p>
-     * <p>
-     * This method sets a lower bound on the number of bytes to be fetched. In
-     * particular, it may be useful to retrieve only a small fraction of a very
-     * long record such as the serialization of an image. Upon successful
-     * completion of this method, at least <tt>minimumBytes</tt> of the
-     * <tt>Value</tt> object will accurately reflect the value stored in the
-     * database. This might allow an application to determine whether to
-     * retrieve the rest of the value.
-     * </p>
-     * 
-     * @return This <tt>Exchange</tt> to permit method call chaining
-     * @throws PersistitException
-     */
-    public Exchange fetch(Value value, int minimumBytes)
-            throws PersistitException {
-        _persistit.checkClosed();
-        _key.testValidForStoreAndFetch(_volume.getPageSize());
-        if (minimumBytes < 0)
-            minimumBytes = 0;
-        final int lockedResourceCount = _persistit.getLockManager()
-                .getLockedResourceCount();
-
-        _persistit.getLockManager().verifyLockedResourceCount(
-                lockedResourceCount);
-        boolean inTxn = _transaction.isActive() && !_ignoreTransactions;
-        _transaction.assignTimestamp();
-
-        if (inTxn && _transaction.fetch(this, value, minimumBytes) != null) {
-            return this;
-        }
-
-        Buffer buffer = null;
-        try {
-            int foundAt = search(_key);
-            LevelCache lc = _levelCache[0];
-            buffer = lc._buffer;
-            buffer.fetch(foundAt, value);
-            fetchFixupForLongRecords(value, minimumBytes);
-            _volume.bumpFetchCounter();
-            return this;
-        } finally {
-            if (buffer != null) {
-                if (inTxn) {
-                    _transaction.touchedPage(this, buffer);
-                }
-                _pool.release(buffer);
-            }
-            _persistit.getLockManager().verifyLockedResourceCount(
-                    lockedResourceCount);
-        }
-    }
-
-    void fetchFixupForLongRecords(Value value, int minimumBytes)
-            throws PersistitException {
-        if (value.isDefined()
-                && (value.getEncodedBytes()[0] & 0xFF) == Buffer.LONGREC_TYPE) {
-            //
-            // This will potential require numerous pages: the buffer
-            // claim is held for the duration to prevent a non-atomic
-            // update.
-            //
-            fetchLongRecord(value, minimumBytes);
-        }
-    }
-
-    /**
-     * Atomically increment a stored integer value and return the result. If the
-     * key currently has no associated value, then initialize the value to zero.
-     * Otherwise add 1 to whatever value is stored, store the result and return
-     * it.
-     * 
-     * @return The incremented value.
-     * @throws PersistitException
-     */
-    public long incrementValue() throws PersistitException {
-        return incrementValue(1);
-    }
-
-    /**
-     * Atomically increment a stored integer value and return the result. If the
-     * key currently has no associated value, then initialize the value to zero.
-     * Otherwise add <tt>by</tt> to whatever value is stored, store the result
-     * and return it.
-     * 
-     * @param by
-     *            The amount by which to increment the stored value
-     * @return The incremented value.
-     * @throws PersistitException
-     */
-    public long incrementValue(long by) throws PersistitException {
-        return incrementValue(by, 0);
-    }
-
-    /**
-     * Atomically increment a stored integer value and return the result. If the
-     * key currently has no associated value, then initialize the value to
-     * <tt>from</tt>. Otherwise add <tt>by</tt> to whatever value is stored,
-     * store the result and return it.
-     * 
-     * @param by
-     *            The amount by which to increment the stored value
-     * @return The incremented value.
-     * @throws PersistitException
-     */
-    public long incrementValue(long by, long from) throws PersistitException {
-        _persistit.checkClosed();
-        if (_volume.isReadOnly()) {
-            throw new ReadOnlyVolumeException(_volume.toString());
-        }
-        _value.put(from);
-        _value.armAtomicIncrement(by);
-        store();
-        return _value.getLong();
-    }
-
-    /**
-     * Return true if there is at least one key stored in this <tt>Exchange</tt>
-     * 's <tt>Tree</tt> that is a logical child of the current <tt>Key</tt>. A
-     * logical child is a key that can be formed by appending a value to the
-     * parent. (See <a href="Key.html#_keyChildren">Logical Key Children and
-     * Siblings</a>).
-     * 
-     * @return <tt>true</tt> if the current <tt>Key</tt> has logical children
-     * @throws PersistitException
-     */
-    public boolean hasChildren() throws PersistitException {
-<<<<<<< HEAD
-        _key.copyTo(_spareKey1);
-        final int size = _key.getEncodedSize();
-        boolean result = traverse(GT, true, 0);
-        if (result && _key.getEncodedSize() < size
-                || _spareKey1.compareKeyFragment(_key, 0, size) != 0) {
-            result = false;
-=======
-        KeyState ks = new KeyState(_key);
-        final int size = _key.getEncodedSize();
-        boolean result = traverse(GT, true, 0);
-        ks.copyTo(_spareKey1);
-        if (result && _key.getEncodedSize() < size
-                || _spareKey1.compareKeyFragment(_key, 0, size) != 0) {
-            result = false;
-        }
-        _spareKey1.copyTo(_key);
-        return result;
-    }
-/*
-    public boolean hasChildren() throws PersistitException {
-        _persistit.checkClosed();
-
-        boolean result;
-        final int lockedResourceCount = _persistit.getLockManager()
-                .getLockedResourceCount();
-
-        _persistit.getLockManager().verifyNoStrayResourceClaims(
-                lockedResourceCount);
-        Buffer buffer = null;
-        try {
-            int foundAt = search(_key);
-            LevelCache lc = _levelCache[0];
-            buffer = lc._buffer;
-            result = buffer.hasChild(foundAt, _key);
-            return result;
-        } finally {
-            if (buffer != null)
-                _pool.release(buffer);
-            _persistit.getLockManager().verifyNoStrayResourceClaims(
-                    lockedResourceCount);
->>>>>>> 339a3019
-        }
-        _spareKey1.copyTo(_key);
-        return result;
-    }
-*/
-
-    /**
-     * Remove a single key/value pair from this <tt>Exchange</tt>'s
-     * <tt>Tree</tt> and return the removed value in the <tt>Exchange</tt>'s
-     * <tt>Value</tt>. This method atomically fetches the former value then
-     * deletes it. If there was no value formerly associated with the key then
-     * <tt>Value</tt> becomes undefined - that is, the value of
-     * {@link Value#isDefined} becomes <tt>false</tt>.
-     * 
-     * @return <tt>true</tt> if there was a key/value pair to remove
-     * @throws PersistitException
-     */
-    public boolean fetchAndRemove() throws PersistitException {
-        _persistit.checkClosed();
-        _persistit.checkSuspended();
-        _spareValue.clear();
-        boolean result = remove(EQ, true);
-        _spareValue.copyTo(_value);
-        if (Debug.ENABLED) {
-            Debug.$assert(_value.isDefined() == result);
-        }
-        return result;
-    }
-
-    /**
-     * Remove the entire <tt>Tree</tt> that this <tt>Exchange</tt> is based on.
-     * Subsequent to successful completion of this method, the <tt>Exchange</tt>
-     * will no longer be usable. Attempts to perform operations on it will
-     * result in an <tt>IllegalStateException</tt>.
-     * 
-     * @throws PersistitException
-     */
-    public void removeTree() throws PersistitException {
-        _persistit.checkClosed();
-        _persistit.checkSuspended();
-        final int lockedResourceCount = _persistit.getLockManager()
-                .getLockedResourceCount();
-        boolean inTxn = _transaction.isActive() && !_ignoreTransactions;
-        _transaction.assignTimestamp();
-        clear();
-        _value.clear();
-        if (inTxn) {
-            _transaction.removeTree(this);
-        } else {
-            _volume.removeTree(_tree);
-        }
-        initCache();
-        _persistit.getLockManager().verifyLockedResourceCount(
-                lockedResourceCount);
-    }
-
-    /**
-     * Remove a single key/value pair from the this <tt>Exchange</tt>'s
-     * <tt>Tree</tt>.
-     * 
-     * @return <tt>true</tt> if there was a key/value pair to remove
-     * @throws PersistitException
-     */
-    public boolean remove() throws PersistitException {
-        return remove(EQ, false);
-    }
-
-    /**
-     * Remove all keys in this <tt>Exchange</tt>'s <tt>Tree</tt>.
-     * 
-     * @return <tt>true</tt> if there were key/value pairs removed
-     * @throws PersistitException
-     */
-    public boolean removeAll() throws PersistitException {
-        clear();
-        return remove(GTEQ);
-    }
-
-    /**
-     * <p>
-     * Depending on the value of the selection parameter, remove the record
-     * associated with the current key, its logical children, or both.
-     * </p>
-     * <p>
-     * Following are valid values for selection: <br />
-     * <dl>
-     * <dt>Key.EQ</dt>
-     * <dd>Remove the record associated with the current key if it exists.</dd>
-     * <dt>Key.GT</dt>
-     * <dd>Remove the records associated with logical children of the current
-     * key.</dd>
-     * <dt>Key.GTEQ</dt>
-     * <dd>Remove the record associated with the current key AND its logical
-     * children.</dd>
-     * </dl>
-     * 
-     * @param direction
-     *            One of Key.EQ, Key.GT, Key.GTEQ
-     * @return <tt>true</tt> if one or more records were actually removed, else
-     *         </i>false</i>.
-     * @throws PersistitException
-     */
-    public boolean remove(Direction direction) throws PersistitException {
-        return remove(direction, false);
-    }
-
-    private boolean remove(Direction selection, boolean fetchFirst)
-            throws PersistitException {
-        _persistit.checkClosed();
-
-        if (selection != EQ && selection != GTEQ && selection != GT) {
-            throw new IllegalArgumentException("Invalid mode " + selection);
-        }
-
-        int keySize = _key.getEncodedSize();
-
-        _key.copyTo(_spareKey1);
-        _key.copyTo(_spareKey2);
-
-        // Special case for empty key
-        if (keySize == 0) {
-            if (selection == EQ) {
-                return false;
-            }
-            _spareKey1.append(BEFORE);
-            _spareKey2.append(AFTER);
-        } else {
-            if (selection == EQ || selection == GTEQ) {
-                _spareKey1.nudgeLeft();
-            } else {
-                _spareKey1.nudgeDeeper();
-            }
-
-            if (selection == GTEQ || selection == GT) {
-                _spareKey2.nudgeRight();
-            }
-        }
-
-        return removeKeyRangeInternal(_spareKey1, _spareKey2, fetchFirst);
-    }
-
-    /**
-     * Removes record(s) for a range of keys. The keys to be removed are all
-     * those in the Tree that are Greater Than or Equal to key1 and less than
-     * key2.
-     * 
-     * @param key1
-     *            Start of the deletion range. No record with a key smaller than
-     *            key1 will be removed. key1 may be empty, in which case all
-     *            records having keys less than key2 will be removed.
-     * 
-     * @param key2
-     *            End of the deletion range. No record with a key greater than
-     *            or equal to key2 will be removed. key2 may be empty, in which
-     *            case all records having keys equal to or greater than key1
-     *            will be removed.
-     * 
-     * @return <tt>true</tt> if one or more records were actually removed, else
-     *         </i>false</i>.
-     * 
-     * @throws PersistitException
-     * @throws IllegalArgymentException
-     *             if key1 is equal to or greater than key2
-     */
-    public boolean removeKeyRange(Key key1, Key key2) throws PersistitException {
-        key1.copyTo(_spareKey1);
-        key2.copyTo(_spareKey2);
-
-        // Special case for empty key
-        if (key1.getEncodedSize() == 0) {
-            _spareKey1.append(BEFORE);
-        } else
-            _spareKey1.nudgeLeft();
-
-        if (key2.getEncodedSize() == 0) {
-            _spareKey2.append(AFTER);
-        } else {
-            _spareKey2.nudgeLeft();
-        }
-
-        if (_spareKey1.compareTo(_spareKey2) >= 0) {
-            throw new IllegalArgumentException(
-                    "Second key must be larger than first");
-        }
-        return removeKeyRangeInternal(_spareKey1, _spareKey2, false);
-    }
-
-    /**
-     * Removes all records with keys falling between key1 and key2, exclusive.
-     * Validity checks and Key value adjustments have been done by wrapper
-     * methods - this method does the work.
-     * 
-     * @param key1
-     *            Key that is less than the leftmost to be removed
-     * @param key2
-     *            Key that is greater than the rightmost to be removed
-     * @return <tt>true</tt> if any records were removed.
-     * @throws PersistitException
-     */
-    boolean removeKeyRangeInternal(Key key1, Key key2, boolean fetchFirst)
-            throws PersistitException {
-        if (_volume.isReadOnly()) {
-            throw new ReadOnlyVolumeException(_volume.toString());
-        }
-        _persistit.checkClosed();
-        _persistit.checkSuspended();
-
-        if (Debug.ENABLED) {
-            Debug.suspend();
-        }
-        boolean inTxn = _transaction.isActive() && !_ignoreTransactions;
-        _transaction.assignTimestamp();
-        boolean treeClaimAcquired = false;
-        boolean treeWriterClaimRequired = false;
-        boolean result = false;
-        _exclusive = true;
-
-        boolean deallocationRequired = true; // assume until proven false
-        boolean deferredReindexRequired = false;
-        boolean tryQuickDelete = true;
-        int lockedResourceCount = _persistit.getLockManager()
-                .getLockedResourceCount();
-
-        // long journalId = -1;
-        // if (!inTxn) {
-        // journalId = journal().beginRemove(_tree, key1, key2, fetchFirst);
-        // }
-
-        try {
-            //
-            // This is the main retry loop. If any attempt to reserve a page
-            // in the inner logic fails, we will iterate across all this logic
-            // again until the expiration time.
-            //
-            for (;;) {
-                _persistit.getLockManager().verifyLockedResourceCount(
-                        lockedResourceCount);
-
-                checkLevelCache();
-                int depth = _cacheDepth; // The depth to which we have
-                // populated the level cache.
-
-                try {
-                    if (inTxn) {
-                        result = _transaction.remove(this, key1, key2,
-                                fetchFirst);
-                        break;
-                    }
-                    //
-                    // First try for a quick delete from a single data page.
-                    //
-                    if (tryQuickDelete) {
-                        Buffer buffer = null;
-                        try {
-                            int foundAt1 = search(key1) & Buffer.P_MASK;
-                            buffer = _levelCache[0]._buffer;
-
-                            if (!buffer.isBeforeLeftEdge(foundAt1)
-                                    && !buffer.isAfterRightEdge(foundAt1)) {
-                                int foundAt2 = buffer.findKey(key2);
-                                if (!buffer.isBeforeLeftEdge(foundAt2)
-                                        && !buffer.isAfterRightEdge(foundAt2)) {
-                                    if ((foundAt2 & Buffer.EXACT_MASK) != 0) {
-                                        foundAt2 = buffer
-                                                .nextKeyBlock(foundAt2);
-                                    }
-                                    foundAt2 &= Buffer.P_MASK;
-
-                                    if (Debug.ENABLED) {
-                                        Debug.$assert(foundAt2 >= foundAt1);
-                                    }
-                                    if (fetchFirst) {
-                                        removeFetchFirst(buffer, foundAt1,
-                                                buffer, foundAt2);
-                                    }
-                                    final boolean anyLongRecords = _volume
-                                            .harvestLongRecords(buffer,
-                                                    foundAt1, foundAt2);
-
-                                    boolean removed = buffer.removeKeys(
-                                            foundAt1, foundAt2, _spareKey1);
-                                    if (removed) {
-                                        _tree.bumpChangeCount();
-                                    }
-
-                                    buffer.setDirty();
-                                    if (anyLongRecords) {
-                                        buffer.setDirtyStructure();
-                                    }
-                                    result = foundAt2 > foundAt1;
-                                    break;
-                                }
-                            }
-                            // If we didn't meet the criteria for quick delete,
-                            // then don't try it again on a RetryException.
-                            tryQuickDelete = false;
-                        } finally {
-                            if (buffer != null)
-                                _pool.release(buffer);
-                            buffer = null;
-                        }
-                    }
-
-                    if (!treeClaimAcquired) {
-                        if (!_tree.claim(treeWriterClaimRequired)) {
-                            if (Debug.ENABLED) {
-                                Debug.debug1(true);
-                            }
-                            throw new InUseException("Thread "
-                                    + Thread.currentThread().getName()
-                                    + " failed to get writer claim on " + _tree);
-                        }
-                        treeClaimAcquired = true;
-                        lockedResourceCount++;
-                        _tree.bumpGeneration();
-                        // Because we actually haven't changed anything yet.
-                        _treeGeneration++;
-                    }
-                    //
-                    // Need to redo this check now that we have a
-                    // claim on the Tree.
-                    //
-                    checkLevelCache();
-
-                    long pageAddr1 = _rootPage;
-                    long pageAddr2 = pageAddr1;
-
-                    for (int level = _cacheDepth; --level >= 0;) {
-                        LevelCache lc = _levelCache[level];
-                        lc.initRemoveFields();
-                        depth = level;
-
-                        int foundAt1 = searchLevel(key1, pageAddr1, level)
-                                & Buffer.P_MASK;
-
-                        int foundAt2 = -1;
-                        //
-                        // Note: this buffer now has a writer claim on it.
-                        //
-                        Buffer buffer = lc._buffer;
-                        lc._flags |= LEFT_CLAIMED;
-
-                        lc._leftBuffer = buffer;
-                        lc._leftFoundAt = foundAt1;
-                        boolean samePage = pageAddr2 == pageAddr1;
-
-                        if (samePage) {
-                            foundAt2 = buffer.findKey(key2);
-                            if ((foundAt2 & Buffer.EXACT_MASK) != 0) {
-                                foundAt2 = buffer.nextKeyBlock(foundAt2);
-                            }
-                            foundAt2 &= Buffer.P_MASK;
-
-                            if (!buffer.isAfterRightEdge(foundAt2)) {
-                                lc._rightBuffer = buffer;
-                                lc._rightFoundAt = foundAt2;
-                            } else {
-                                //
-                                // Since we are spanning pages we need an
-                                // exclusive claim on the tree to prevent
-                                // an insertion from propagating upward through
-                                // the deletion range.
-                                //
-                                pageAddr2 = buffer.getRightSibling();
-                                samePage = false;
-                            }
-                        }
-                        if (!samePage) {
-                            //
-                            // Since we are spanning pages we need an
-                            // exclusive claim on the tree to prevent
-                            // an insertion from propagating upward through
-                            // the deletion range.
-                            //
-                            if (!treeWriterClaimRequired) {
-                                treeWriterClaimRequired = true;
-                                if (!_tree.upgradeClaim()) {
-                                    throw RetryException.SINGLE;
-                                }
-                            }
-
-                            foundAt2 = searchLevel(key2, pageAddr2, level);
-                            if ((foundAt2 & Buffer.EXACT_MASK) != 0) {
-                                foundAt2 = buffer.nextKeyBlock(foundAt2);
-                                if (Debug.ENABLED) {
-                                    Debug.$assert(foundAt2 != -1);
-                                }
-                            }
-                            foundAt2 &= Buffer.P_MASK;
-
-                            if (Debug.ENABLED) {
-                                Debug.$assert(foundAt2 != Buffer.INITIAL_KEY_BLOCK_START_VALUE);
-                            }
-                            buffer = lc._buffer;
-                            lc._flags |= RIGHT_CLAIMED;
-                            lc._rightBuffer = buffer;
-                            lc._rightFoundAt = foundAt2;
-                            pageAddr2 = buffer.getPageAddress();
-                        }
-
-                        if (lc._leftBuffer.isIndexPage()) {
-                            if (Debug.ENABLED) {
-                                Debug.$assert(lc._rightBuffer.isIndexPage()
-                                        && depth > 0);
-                            }
-                            int p1 = lc._leftBuffer.previousKeyBlock(foundAt1);
-                            int p2 = lc._rightBuffer.previousKeyBlock(foundAt2);
-
-                            if (Debug.ENABLED) {
-                                Debug.$assert(p1 != -1 && p2 != -1);
-                            }
-                            pageAddr1 = lc._leftBuffer.getPointer(p1);
-                            pageAddr2 = lc._rightBuffer.getPointer(p2);
-                        } else {
-                            if (Debug.ENABLED) {
-                                Debug.$assert(depth == 0);
-                            }
-                            break;
-                        }
-                    }
-
-                    if (fetchFirst) {
-                        LevelCache lc = _levelCache[0];
-                        removeFetchFirst(lc._leftBuffer, lc._leftFoundAt,
-                                lc._rightBuffer, lc._rightFoundAt);
-                    }
-                    //
-                    // We have fully delineated the subtree that
-                    // needs to be removed. Now walk down the tree,
-                    // stitching together the pages where necessary.
-                    //
-                    for (int level = _cacheDepth; --level >= 0;) {
-                        LevelCache lc = _levelCache[level];
-                        Buffer buffer1 = lc._leftBuffer;
-                        Buffer buffer2 = lc._rightBuffer;
-                        int foundAt1 = lc._leftFoundAt;
-                        int foundAt2 = lc._rightFoundAt;
-                        boolean needsReindex = false;
-
-                        if (buffer1 != buffer2) {
-                            //
-                            // Deletion spans multiple pages at this level.
-                            // We will need to join or rebalance the pages.
-                            //
-                            long leftGarbagePage = buffer1.getRightSibling();
-                            _key.copyTo(_spareKey1);
-
-                            // Before we remove the records in this range, we
-                            // need to recover any LONG_RECORD pointers that
-                            // are associated with keys in this range.
-                            _volume.harvestLongRecords(buffer1, foundAt1,
-                                    Integer.MAX_VALUE);
-
-                            _volume.harvestLongRecords(buffer2, 0, foundAt2);
-
-                            boolean rebalanced = buffer1.join(buffer2,
-                                    foundAt1, foundAt2, _spareKey1, _spareKey2,
-                                    _joinPolicy);
-                            if (buffer1.isDataPage()) {
-                                _tree.bumpChangeCount();
-                            }
-                            buffer1.setDirtyStructure();
-                            buffer2.setDirtyStructure();
-
-                            long rightGarbagePage = buffer1.getRightSibling();
-
-                            if (rightGarbagePage != leftGarbagePage) {
-                                // here we just remember the page boundaries
-                                // that will need to be deallocated.
-                                lc._deallocLeftPage = leftGarbagePage;
-                                lc._deallocRightPage = rightGarbagePage;
-                                deallocationRequired = true;
-                            }
-
-                            if (rebalanced) {
-                                //
-                                // If the join operation was not able to
-                                // coalesce the two pages into one, then we need
-                                // to re-index the new first key of the second
-                                // page.
-                                //
-                                // We have either a quick way to do this or a
-                                // more complex way. If there is a single parent
-                                // page in the index for the two re-balanced
-                                // pages, and if the key to be reinserted fits
-                                // in that parent page, then all we need to do
-                                // is insert it. Otherwise, we will need to
-                                // split the page above us, and that will
-                                // potentially result in additional buffer
-                                // reservations. Because that could force a
-                                // retry at a bad time, in that case we defer
-                                // the re-insertion of the index key until
-                                // after all the current claims are released.
-                                //
-                                needsReindex = true;
-                                if (level < _cacheDepth - 1) {
-                                    LevelCache parentLc = _levelCache[level + 1];
-                                    Buffer buffer = parentLc._leftBuffer;
-
-                                    if (Debug.ENABLED) {
-                                        Debug.$assert(buffer != null);
-                                    }
-                                    if (parentLc._rightBuffer == buffer) {
-                                        int foundAt = buffer
-                                                .findKey(_spareKey1);
-                                        if (Debug.ENABLED) {
-                                            Debug.$assert((foundAt & Buffer.EXACT_MASK) == 0);
-                                        }
-                                        // Try it the simple way
-                                        _value.setPointerValue(buffer2
-                                                .getPageAddress());
-                                        _value.setPointerPageType(buffer2
-                                                .getPageType());
-                                        int fit = buffer.putValue(_spareKey1,
-                                                _value, foundAt, false);
-
-                                        // If it worked then we're done.
-                                        if (fit != -1) {
-                                            needsReindex = false;
-                                            buffer.setDirtyStructure();
-                                        }
-                                    }
-                                }
-                                if (needsReindex) {
-                                    lc._deferredReindexPage = buffer2
-                                            .getPageAddress();
-                                    lc._deferredReindexChangeCount = buffer2
-                                            .getGeneration();
-                                    deferredReindexRequired = true;
-                                    needsReindex = false;
-                                }
-                            }
-
-                            result = true;
-                        } else if (foundAt1 != foundAt2) {
-                            if (Debug.ENABLED) {
-                                Debug.$assert(foundAt2 >= foundAt1);
-                            }
-                            _key.copyTo(_spareKey1);
-                            //
-                            // Before we remove these records, we need to
-                            // recover any LONG_RECORD pointers that may be
-                            // associated with keys in this range.
-                            //
-                            final boolean anyLongRecords = _volume
-                                    .harvestLongRecords(buffer1, foundAt1,
-                                            foundAt2);
-
-                            result |= buffer1.removeKeys(foundAt1, foundAt2,
-                                    _spareKey1);
-
-                            if (buffer1.isDataPage() && result) {
-                                _tree.bumpChangeCount();
-                            }
-                            buffer1.setDirty();
-                            if (anyLongRecords) {
-                                buffer1.setDirtyStructure();
-                            }
-                        }
-
-                        if (level < _cacheDepth - 1) {
-                            removeKeyRangeReleaseLevel(level + 1);
-                        }
-                    }
-                    break;
-                } catch (RetryException re) {
-                    // handled below
-                } finally {
-                    //
-                    // Release all buffers.
-                    //
-                    for (int level = _cacheDepth; --level >= depth;) {
-                        removeKeyRangeReleaseLevel(level);
-                    }
-
-                    if (treeClaimAcquired) {
-                        _tree.release();
-                        treeClaimAcquired = false;
-                        lockedResourceCount--;
-                    }
-                }
-                if (treeWriterClaimRequired) {
-                    if (!_tree.claim(true)) {
-                        if (Debug.ENABLED) {
-                            Debug.debug1(true);
-                        }
-                        throw new InUseException("Thread "
-                                + Thread.currentThread().getName()
-                                + " failed to get reader claim on " + _tree);
-                    }
-                    treeClaimAcquired = true;
-                    lockedResourceCount++;
-                }
-            }
-            while (deallocationRequired) {
-                long left = -1;
-                long right = -1;
-                for (int level = _cacheDepth; --level >= 0;) {
-                    LevelCache lc = _levelCache[level];
-                    left = lc._deallocLeftPage;
-                    right = lc._deallocRightPage;
-                    if (left != 0) {
-                        _volume.deallocateGarbageChain(left, right);
-                        lc._deallocLeftPage = 0;
-                        lc._deallocRightPage = 0;
-                    }
-                }
-                _volume.commitAllDeferredDeallocations();
-                // If we successfully finish the loop then we're done
-                deallocationRequired = false;
-                break;
-            }
-            while (deferredReindexRequired) {
-                Buffer buffer = null;
-                try {
-                    for (int level = _cacheDepth; --level >= 0;) {
-                        LevelCache lc = _levelCache[level];
-                        if (lc._deferredReindexPage != 0) {
-                            if (!treeClaimAcquired) {
-                                if (!_tree.claim(treeWriterClaimRequired)) {
-                                    if (Debug.ENABLED) {
-                                        Debug.debug1(true);
-                                    }
-                                    throw new InUseException("Thread "
-                                            + Thread.currentThread().getName()
-                                            + " failed to get writer claim on "
-                                            + _tree);
-                                }
-                                treeClaimAcquired = true;
-                                lockedResourceCount++;
-                            }
-
-                            long deferredPage = lc._deferredReindexPage;
-                            buffer = _pool.get(_volume, deferredPage, false,
-                                    true);
-                            if (buffer.getGeneration() == lc._deferredReindexChangeCount) {
-                                checkPageType(buffer, level
-                                        + Buffer.PAGE_TYPE_DATA);
-                                buffer.nextKey(_spareKey2, buffer.toKeyBlock(0));
-                                _value.setPointerValue(buffer.getPageAddress());
-                                _value.setPointerPageType(buffer.getPageType());
-                                storeInternal(_spareKey2, _value, level + 1,
-                                        false, true);
-                            } else {
-                                if (_persistit.getLogBase().isLoggable(
-                                        LogBase.LOG_UNINDEXED_PAGE)) {
-                                    _persistit.getLogBase().log(
-                                            LogBase.LOG_UNINDEXED_PAGE,
-                                            deferredPage, 0, 0, 0, 0,
-                                            _tree.getName(), _volume.getPath());
-                                }
-                            }
-                            lc._deferredReindexPage = 0;
-                            _pool.release(buffer);
-                            buffer = null;
-                        }
-                    }
-                    deferredReindexRequired = false;
-                } catch (RetryException re) {
-                    if (buffer != null) {
-                        _pool.release(buffer);
-                        buffer = null;
-                    }
-                    waitForTreeExclusive();
-                } finally {
-                    if (buffer != null) {
-                        _pool.release(buffer);
-                        buffer = null;
-                    }
-                }
-            }
-        } finally {
-            if (treeClaimAcquired) {
-                _tree.bumpGeneration();
-                _tree.release();
-                lockedResourceCount--;
-                treeClaimAcquired = false;
-            }
-            _exclusive = false;
-            _persistit.getLockManager().verifyLockedResourceCount(
-                    lockedResourceCount);
-        }
-        // if (journalId != -1)
-        // journal().completed(journalId);
-        _volume.bumpRemoveCounter();
-        if (fetchFirst)
-            _volume.bumpFetchCounter();
-        return result;
-    }
-
-    private void removeKeyRangeReleaseLevel(final int level) {
-
-        int offset = 0;
-        for (int lvl = 0; lvl < level; lvl++) {
-            final LevelCache lc = _levelCache[lvl];
-            Buffer buffer1 = lc._leftBuffer;
-            Buffer buffer2 = lc._rightBuffer;
-            if (buffer2 != null && (lc._flags & RIGHT_CLAIMED) != 0) {
-                offset++;
-            }
-            if (buffer1 != null && (lc._flags & LEFT_CLAIMED) != 0) {
-                offset++;
-            }
-        }
-
-        final LevelCache lc = _levelCache[level];
-        Buffer buffer1 = lc._leftBuffer;
-        Buffer buffer2 = lc._rightBuffer;
-
-        if (buffer2 != null && (lc._flags & RIGHT_CLAIMED) != 0) {
-            _persistit.getLockManager().setOffset(offset);
-            _pool.release(buffer2);
-        }
-        if (buffer1 != null && (lc._flags & LEFT_CLAIMED) != 0) {
-            _persistit.getLockManager().setOffset(offset);
-            _pool.release(buffer1);
-        }
-
-        lc._leftBuffer = null;
-        lc._rightBuffer = null;
-        lc._flags = 0;
-    }
-
-    private void removeFetchFirst(Buffer buffer1, int foundAt1, Buffer buffer2,
-            int foundAt2) throws PersistitException {
-        if (buffer1 == buffer2) {
-            if (buffer1.nextKeyBlock(foundAt1) == foundAt2) {
-                buffer1.fetch(foundAt1 | Buffer.EXACT_MASK, _spareValue);
-            }
-        } else {
-            if (buffer1.getRightSibling() == buffer2.getPageAddress()
-                    && buffer1.nextKeyBlock(foundAt1) == -1) {
-                foundAt1 = buffer2.toKeyBlock(0);
-                if (buffer2.nextKeyBlock(foundAt1) == foundAt2) {
-                    buffer2.fetch(foundAt1 | Buffer.EXACT_MASK, _spareValue);
-                }
-            }
-        }
-        if (_spareValue.isDefined()) {
-            fetchFixupForLongRecords(_spareValue, Integer.MAX_VALUE);
-        }
-    }
-
-    void removeAntiValue(AntiValue av) throws PersistitException {
-        _key.copyTo(_spareKey1);
-        _key.copyTo(_spareKey2);
-        byte[] bytes = av.getBytes();
-        int elisionCount = av.getElisionCount();
-        System.arraycopy(bytes, 0, _spareKey2.getEncodedBytes(), elisionCount,
-                bytes.length);
-        _spareKey2.setEncodedSize(elisionCount + bytes.length);
-        removeKeyRangeInternal(_spareKey1, _spareKey2, false);
-    }
-
-    /**
-     * Decodes the LONG_RECORD pointer that has previously been fetched into the
-     * Value. This will replace the byte array in that value with the actual
-     * long value. Note that this is all done with a reader claim being held on
-     * the data page containing the LONG_RECORD reference.
-     * 
-     * @param value
-     * @throws PersistitException
-     */
-    private void fetchLongRecord(Value value, int minimumBytesFetched)
-            throws PersistitException {
-
-        Buffer buffer = null;
-        boolean inTxn = _transaction.isActive() && !_ignoreTransactions;
-        _transaction.assignTimestamp();
-
-        try {
-            byte[] rawBytes = value.getEncodedBytes();
-            int rawSize = value.getEncodedSize();
-            if (rawSize != Buffer.LONGREC_SIZE) {
-                if (Debug.ENABLED) {
-                    Debug.debug1(true);
-                }
-                throw new CorruptVolumeException(
-                        "Invalid LONG_RECORD value size=" + rawSize
-                                + " but should be " + Buffer.LONGREC_SIZE);
-            }
-            if ((rawBytes[0] & 0xFF) != Buffer.LONGREC_TYPE) {
-                if (Debug.ENABLED) {
-                    Debug.debug1(true);
-                }
-                throw new CorruptVolumeException(
-                        "Invalid LONG_RECORD value type="
-                                + (rawBytes[0] & 0xFF) + " but should be "
-                                + Buffer.LONGREC_TYPE);
-            }
-            int longSize = Buffer.decodeLongRecordDescriptorSize(rawBytes, 0);
-            long startAtPage = Buffer.decodeLongRecordDescriptorPointer(
-                    rawBytes, 0);
-
-            int remainingSize = Math.min(longSize, minimumBytesFetched);
-
-            value.ensureFit(remainingSize);
-            value.setEncodedSize(remainingSize);
-
-            int offset = 0;
-            //
-            // This is a workaround for an egregious bug in the AIX JRE 1.4.0
-            // and JRE 1.4.2 System.arraycopy implementation. Without this, the
-            // arraycopy method corrupts the array.
-            //
-            Util.arraycopy(rawBytes, Buffer.LONGREC_PREFIX_OFFSET,
-                    value.getEncodedBytes(), offset, Buffer.LONGREC_PREFIX_SIZE);
-
-            offset += Buffer.LONGREC_PREFIX_SIZE;
-            remainingSize -= Buffer.LONGREC_PREFIX_SIZE;
-            long page = startAtPage;
-
-            for (int count = 0; page != 0 && offset < minimumBytesFetched; count++) {
-                if (remainingSize <= 0) {
-                    if (Debug.ENABLED) {
-                        Debug.debug1(true);
-                    }
-                    throw new CorruptVolumeException(
-                            "Invalid LONG_RECORD remaining size="
-                                    + remainingSize + " of " + rawSize
-                                    + " in page " + page);
-                }
-                buffer = _pool.get(_volume, page, false, true);
-                if (buffer.getPageType() != Buffer.PAGE_TYPE_LONG_RECORD) {
-                    if (Debug.ENABLED) {
-                        Debug.debug1(true);
-                    }
-                    throw new CorruptVolumeException(
-                            "LONG_RECORD chain is invalid at page " + page
-                                    + " - invalid page type: " + buffer);
-                }
-                int segmentSize = buffer.getBufferSize() - Buffer.HEADER_SIZE;
-                if (segmentSize > remainingSize)
-                    segmentSize = remainingSize;
-
-                System.arraycopy(buffer.getBytes(), Buffer.HEADER_SIZE,
-                        value.getEncodedBytes(), offset, segmentSize);
-
-                offset += segmentSize;
-                remainingSize -= segmentSize;
-                // previousPage = page;
-                page = buffer.getRightSibling();
-                if (inTxn) {
-                    _transaction.touchedPage(this, buffer);
-                }
-                _pool.release(buffer);
-                buffer = null;
-
-                if (count > MAX_LONG_RECORD_CHAIN) {
-                    if (count > Exchange.MAX_LONG_RECORD_CHAIN) {
-                        throw new CorruptVolumeException(
-                                "LONG_RECORD chain starting at " + startAtPage
-                                        + " is too long");
-                    }
-
-                }
-            }
-            value.setLongSize(rawSize);
-            value.setEncodedSize(offset);
-        } finally {
-            if (buffer != null)
-                _pool.release(buffer);
-        }
-    }
-
-    /**
-     * Maximum record size that will be attempted to be stored within a single
-     * generation. If the record is longer than this, Persistit uses the
-     * storeOverlengthRecord method.
-     * 
-     * @return
-     */
-    int maxUnitRecordSize() {
-        int max = _pool.getBufferCount() * _pool.getBufferSize();
-        return max / 2;
-    }
-
-    /**
-     * <p>
-     * Stores the raw bytes of a long record in Value into a LONG_RECORD chain,
-     * then replaces the content of the raw bytes of the Value with a
-     * LONG_RECORD descriptor.
-     * </p>
-     * <p>
-     * If a non-zero page address is supplied, this is the address of the long
-     * record chain that was previously associated with this record. In this
-     * case, storeLongRecord will attempt to reuse those pages rather than
-     * allocating new pages to hold the long record.
-     * </p>
-     * <p>
-     * Called with a writer claim on the data page that will contain the
-     * LONG_RECORD value, and that page is reserved. This method will claim and
-     * reserve an indefinite number of additional pages. Upon completion, All of
-     * those claims will be released, and if no change was made they will be
-     * unreserved. Throws a RetryException if it was not possible to reserve all
-     * the necessary pages.
-     * </p>
-     * 
-     * @param value
-     *            The Value object containing the long record. The Value must be
-     *            in "long record mode".
-     * 
-     * @param page
-     *            Address of first page of LONG_RECORD chain being overwritten,
-     *            or 0 if there is none.
-     * 
-     * @returns the page address of the first page of the LONG_RECORD chain
-     * @throws PersistitException
-     */
-    long storeLongRecord(Value value, long oldChain, long newChain)
-            throws PersistitException {
-        // Calculate how many LONG_RECORD pages we will need.
-        //
-        boolean completed = false;
-        value.changeLongRecordMode(true);
-
-        long page = oldChain;
-        int longSize = value.getLongSize();
-        int remainingSize = longSize;
-        byte[] longBytes = value.getLongBytes();
-        byte[] rawBytes = value.getEncodedBytes();
-        int loosePageIndex = -1;
-        int index = 0;
-        long looseChain = 0;
-        Buffer[] bufferArray = null;
-
-        if (Debug.ENABLED) {
-            Debug.$assert(value.isLongRecordMode());
-            Debug.$assert(rawBytes.length == Buffer.LONGREC_SIZE);
-            Debug.$assert(longSize < maxUnitRecordSize());
-        }
-
-        System.arraycopy(longBytes, 0, rawBytes, Buffer.LONGREC_PREFIX_OFFSET,
-                Buffer.LONGREC_PREFIX_SIZE);
-
-        remainingSize -= Buffer.LONGREC_PREFIX_SIZE;
-        int maxSegmentSize = _pool.getBufferSize() - Buffer.HEADER_SIZE;
-        int count = (remainingSize + (maxSegmentSize - 1)) / maxSegmentSize;
-
-        try {
-            bufferArray = new Buffer[count];
-            for (; index < count && page != 0; index++) {
-                Buffer buffer = _pool.get(_volume, page, true, true);
-                if (Debug.ENABLED) {
-                    Debug.$assert(buffer.isLongRecordPage());
-                }
-                bufferArray[index] = buffer;
-                page = buffer.getRightSibling();
-
-                // verify that there's no cycle
-                for (int i = 0; i < index; i++) {
-                    if (bufferArray[i].getPageAddress() == page) {
-                        if (Debug.ENABLED) {
-                            Debug.debug1(true);
-                        }
-
-                        throw new CorruptVolumeException(
-                                "LONG_RECORD chain cycle at " + bufferArray[0]);
-                    }
-                }
-            }
-
-            if (index == count) {
-                looseChain = page;
-                loosePageIndex = index;
-            }
-
-            for (; index < count; index++) {
-                Buffer buffer = _volume.allocPage();
-                bufferArray[index] = buffer;
-            }
-            //
-            // Now we're committed - the just-allocated pages are no longer
-            // subject to being deallocated by a retry.
-            //
-            page = newChain;
-            for (index = count; --index >= 0;) {
-                int offset = Buffer.LONGREC_PREFIX_SIZE
-                        + (index * maxSegmentSize);
-                int segmentSize = longSize - offset;
-                if (segmentSize > maxSegmentSize)
-                    segmentSize = maxSegmentSize;
-                Buffer buffer = bufferArray[index];
-                buffer.init(Buffer.PAGE_TYPE_LONG_RECORD);
-                buffer.setRightSibling(page);
-
-                System.arraycopy(longBytes, offset, buffer.getBytes(),
-                        Buffer.HEADER_SIZE, segmentSize);
-
-                int end = Buffer.HEADER_SIZE + segmentSize;
-                if (end < buffer.getBufferSize()) {
-                    buffer.clearBytes(end, buffer.getBufferSize());
-                }
-                buffer.setDirtyStructure();
-                bufferArray[index] = null;
-                page = buffer.getPageAddress(); // current head of the chain
-                _pool.release(buffer);
-            }
-            completed = true;
-            Buffer.writeLongRecordDescriptor(value.getEncodedBytes(), longSize,
-                    page);
-            _longRecordPageAddress = page;
-            return page;
-        } finally {
-            if (!completed) {
-                if (bufferArray != null) {
-                    for (index = count; --index >= 0;) {
-                        Buffer buffer = bufferArray[index];
-                        if (buffer != null) {
-                            _pool.release(buffer);
-                            if (loosePageIndex >= 0 && index >= loosePageIndex) {
-                                _volume.deallocateGarbageChainDeferred(
-                                        buffer.getPageAddress(), -1);
-                                _hasDeferredDeallocations = true;
-                            }
-                        }
-                    }
-                }
-                value.changeLongRecordMode(false);
-            } else {
-                if (looseChain != 0) {
-                    _volume.deallocateGarbageChainDeferred(looseChain, 0);
-                    _hasDeferredDeallocations = true;
-                }
-            }
-        }
-    }
-
-    /**
-     * Creates a new LONG_RECORD chain and stores the supplied byte array in the
-     * pages of this chain. This method catches and retries on RetryExceptions,
-     * therefore it should only be called with no resource claims.
-     * 
-     * @param value
-     *            The value. Must be in "long record mode"
-     * 
-     * @param from
-     *            Offset to first byte of the long record.
-     * 
-     * @return Page address of the beginning of the chain
-     * 
-     * @throws PersistitException
-     */
-    private long storeOverlengthRecord(Value value, int from)
-            throws PersistitException {
-        value.changeLongRecordMode(true);
-
-        // Calculate how many LONG_RECORD pages we will need.
-        //
-        boolean completed = false;
-        int longSize = value.getLongSize();
-        byte[] longBytes = value.getLongBytes();
-        byte[] rawBytes = value.getEncodedBytes();
-        int maxSegmentSize = _pool.getBufferSize() - Buffer.HEADER_SIZE;
-
-        if (Debug.ENABLED) {
-            Debug.$assert(value.isLongRecordMode());
-            Debug.$assert(rawBytes.length == Buffer.LONGREC_SIZE);
-        }
-
-        System.arraycopy(longBytes, 0, rawBytes, Buffer.LONGREC_PREFIX_OFFSET,
-                Buffer.LONGREC_PREFIX_SIZE);
-
-        long looseChain = 0;
-        if (from < Buffer.LONGREC_PREFIX_SIZE)
-            from = Buffer.LONGREC_PREFIX_SIZE;
-
-        Buffer buffer = null;
-        int offset = from
-                + (((longSize - from - 1) / maxSegmentSize) * maxSegmentSize);
-
-        try {
-            for (;;) {
-                while (offset >= from) {
-                    buffer = _volume.allocPage();
-                    buffer.init(Buffer.PAGE_TYPE_LONG_RECORD);
-
-                    int segmentSize = longSize - offset;
-                    if (segmentSize > maxSegmentSize)
-                        segmentSize = maxSegmentSize;
-
-                    if (Debug.ENABLED) {
-                        Debug.$assert(segmentSize >= 0
-                                && offset >= 0
-                                && offset + segmentSize < longBytes.length
-                                && Buffer.HEADER_SIZE + segmentSize <= buffer
-                                        .getBytes().length);
-                    }
-
-                    System.arraycopy(longBytes, offset, buffer.getBytes(),
-                            Buffer.HEADER_SIZE, segmentSize);
-
-                    int end = Buffer.HEADER_SIZE + segmentSize;
-                    if (end < buffer.getBufferSize()) {
-                        buffer.clearBytes(end, buffer.getBufferSize());
-                    }
-                    buffer.setRightSibling(looseChain);
-                    looseChain = buffer.getPageAddress();
-                    buffer.setDirtyStructure();
-                    _pool.release(buffer);
-                    offset -= maxSegmentSize;
-                    buffer = null;
-                }
-
-                long page = looseChain;
-                looseChain = 0;
-                Buffer.writeLongRecordDescriptor(value.getEncodedBytes(),
-                        longSize, page);
-                completed = true;
-                _longRecordPageAddress = page;
-                return page;
-            }
-        } finally {
-            if (buffer != null)
-                _pool.release(buffer);
-            if (looseChain != 0) {
-                _volume.deallocateGarbageChainDeferred(looseChain, 0);
-                _hasDeferredDeallocations = true;
-            }
-            if (!completed)
-                value.changeLongRecordMode(false);
-        }
-    }
-
-    void writeLongRecordPagesToJournal() throws PersistitException {
-        Buffer buffer = null;
-        long page = _longRecordPageAddress;
-        if (page == 0) {
-            return;
-        }
-        try {
-            for (int count = 0; page != 0; count++) {
-                buffer = _volume.getPool().get(_volume, page, false, true);
-                if (buffer.getPageType() != Buffer.PAGE_TYPE_LONG_RECORD) {
-                    if (Debug.ENABLED) {
-                        Debug.debug1(true);
-                    }
-                    throw new CorruptVolumeException(
-                            "LONG_RECORD chain  starting at "
-                                    + _longRecordPageAddress
-                                    + " is invalid at page " + page
-                                    + " - invalid page type: " + buffer);
-                }
-                if (buffer.isDirty()) {
-                    buffer.writePage();
-                }
-                page = buffer.getRightSibling();
-                _volume.getPool().release(buffer);
-                buffer = null;
-                if (count > Exchange.MAX_LONG_RECORD_CHAIN) {
-                    throw new CorruptVolumeException(
-                            "LONG_RECORD chain starting at "
-                                    + _longRecordPageAddress + " is too long");
-                }
-            }
-        } finally {
-            if (buffer != null) {
-                _volume.getPool().release(buffer);
-            }
-        }
-    }
-
-    private void checkPageType(Buffer buffer, int expectedType)
-            throws PersistitException {
-        int type = buffer.getPageType();
-        if (type != expectedType) {
-            if (Debug.ENABLED) {
-                Debug.$assert(false);
-            }
-            throw new CorruptVolumeException("Volume " + _volume + " page "
-                    + buffer.getPageAddress() + " invalid page type " + type
-                    + ": should be " + expectedType);
-        }
-    }
-
-    /**
-     * The transaction context for this Exchange. By default, this is the
-     * transaction context of the current thread, and by default, all
-     * <tt>Exchange</tt>s created by a thread share the same transaction
-     * context.
-     * 
-     * @return The <tt>Transaction</tt> context for this thread.
-     */
-    public Transaction getTransaction() {
-        return _transaction;
-    }
-
-    void ignoreTransactions() {
-        _ignoreTransactions = true;
-    }
-
-    /**
-     * Called by Transaction to set up a context for committing updates.
-     * 
-     * @param volume
-     * @param _treeName
-     */
-    void setTree(Tree tree) throws PersistitException {
-        _persistit.checkClosed();
-        if (tree.getVolume() != _volume) {
-            _volume = tree.getVolume();
-            _pool = _persistit.getBufferPool(_volume.getPageSize());
-        }
-        if (_tree != tree) {
-            _tree = tree;
-            _treeGeneration = -1;
-            checkLevelCache();
-        }
-    }
-
-    /**
-     * Package-private method indicates whether this <tt>Exchange</tt> refers to
-     * the directory tree.
-     * 
-     * @return <tt>true</tt> if this is a directory exchange, else
-     *         <tt>false</tt>.
-     */
-    boolean isDirectoryExchange() {
-        return _isDirectoryExchange;
-    }
-
-    public void setSplitPolicy(SplitPolicy policy) {
-        _splitPolicy = policy;
-    }
-
-    public void setJoinPolicy(JoinPolicy policy) {
-        _joinPolicy = policy;
-    }
-
-    /**
-     * Called after RetryException due to an operation discovering too late it
-     * needs exclusive access to a Tree
-     */
-    private void waitForTreeExclusive() throws PersistitException {
-        _tree.claim(true);
-        _tree.release();
-    }
-
-    public KeyHistogram computeHistogram(final Key start, final Key end,
-            final int sampleSize, final int keyDepth,
-            final KeyFilter keyFilter, final int requestedTreeDepth)
-            throws PersistitException {
-
-        _persistit.checkClosed();
-        checkLevelCache();
-        final int treeDepth = requestedTreeDepth > _treeDepth ? _treeDepth
-                : requestedTreeDepth;
-        if (treeDepth < 0) {
-            throw new IllegalArgumentException("treeDepth out of bounds: "
-                    + treeDepth);
-        }
-        final KeyHistogram histogram = new KeyHistogram(getTree(), start, end,
-                sampleSize, keyDepth, treeDepth);
-        _transaction.assignTimestamp();
-        final int lockedResourceCount = _persistit.getLockManager()
-                .getLockedResourceCount();
-        Buffer previousBuffer = null;
-        LevelCache lc = null;
-        Buffer buffer = null;
-        Direction direction = GTEQ;
-        if (start != null) {
-            start.copyTo(_key);
-        } else {
-            LEFT_GUARD_KEY.copyTo(_key);
-            direction = GT;
-        }
-
-        int foundAt = searchTree(_key, treeDepth);
-        try {
-            lc = _levelCache[treeDepth];
-            buffer = lc._buffer;
-            if (buffer != null) {
-                checkPageType(buffer, treeDepth + 1);
-            }
-
-            while (foundAt != -1) {
-                foundAt = buffer.traverse(_key, direction, foundAt);
-                direction = GT;
-                if (buffer.isAfterRightEdge(foundAt)) {
-                    long rightSiblingPage = buffer.getRightSibling();
-                    if (rightSiblingPage > 0) {
-                        Buffer rightSibling = _pool.get(_volume,
-                                rightSiblingPage, _exclusive, true);
-                        _persistit.getLockManager().setOffset();
-                        _pool.release(buffer);
-                        //
-                        // Reset foundAtNext to point to the first key block
-                        // of the right sibling page.
-                        //
-                        buffer = rightSibling;
-                        checkPageType(buffer, treeDepth + 1);
-                        foundAt = buffer.traverse(_key, GT,
-                                buffer.toKeyBlock(0));
-                    } else {
-                        foundAt = -1;
-                        break;
-                    }
-                }
-                if (end != null && end.compareTo(_key) < 0) {
-                    break;
-                }
-                if (!_key.isLeftEdge()) {
-                    if (buffer != previousBuffer) {
-                        histogram.addPage(
-                                buffer.getBufferSize(),
-                                buffer.getBufferSize()
-                                        - buffer.getAvailableSize());
-                        previousBuffer = buffer;
-                    }
-                    if (keyFilter == null || keyFilter.selected(_key)) {
-                        histogram.addKeyCopy(_key);
-                    }
-                }
-            }
-        } finally {
-            if (buffer != null) {
-                _pool.release(buffer);
-            }
-        }
-        _persistit.getLockManager().verifyLockedResourceCount(
-                lockedResourceCount);
-
-        histogram.cull();
-        return histogram;
-    }
-}
+/**
+ * Copyright (C) 2011 Akiban Technologies Inc.
+ * This program is free software: you can redistribute it and/or modify
+ * it under the terms of the GNU Affero General Public License, version 3,
+ * as published by the Free Software Foundation.
+ *
+ * This program is distributed in the hope that it will be useful,
+ * but WITHOUT ANY WARRANTY; without even the implied warranty of
+ * MERCHANTABILITY or FITNESS FOR A PARTICULAR PURPOSE.  See the
+ * GNU Affero General Public License for more details.
+ *
+ * You should have received a copy of the GNU Affero General Public License
+ * along with this program.  If not, see http://www.gnu.org/licenses.
+ */
+
+package com.persistit;
+
+import static com.persistit.Key.AFTER;
+import static com.persistit.Key.BEFORE;
+import static com.persistit.Key.EQ;
+import static com.persistit.Key.GT;
+import static com.persistit.Key.GTEQ;
+import static com.persistit.Key.LEFT_GUARD_KEY;
+import static com.persistit.Key.LT;
+import static com.persistit.Key.LTEQ;
+import static com.persistit.Key.RIGHT_GUARD_KEY;
+import static com.persistit.Key.maxStorableKeySize;
+
+import java.lang.ref.WeakReference;
+
+import com.persistit.Key.Direction;
+import com.persistit.LockManager.ResourceTracker;
+import com.persistit.exception.CorruptVolumeException;
+import com.persistit.exception.InUseException;
+import com.persistit.exception.PersistitException;
+import com.persistit.exception.ReadOnlyVolumeException;
+import com.persistit.exception.RetryException;
+import com.persistit.exception.TreeNotFoundException;
+
+/**
+ * <p>
+ * The main facade for fetching, storing and removing records from a
+ * Persistit&trade; database.
+ * </p>
+ * <p>
+ * Applications interact with Persistit through instances of this class. A
+ * <tt>Exchange</tt> has two important associated member objects, a
+ * {@link com.persistit.Key} and a {@link com.persistit.Value}. A <tt>Key</tt>
+ * is a mutable representation of a key, and a <tt>Value</tt> is a mutable
+ * representation of a value. Applications manipulate these objects and interact
+ * with the database through one of the following four general patterns:
+ * <ol>
+ * <li>
+ * Modify the <tt>Key</tt>, perform a {@link com.persistit.Exchange#fetch fetch}
+ * operation, and query the <tt>Value</tt>.</li>
+ * <li>
+ * Modify the <tt>Key</tt>, modify the <tt>Value</tt>, and then perform a
+ * {@link com.persistit.Exchange#store store} operation to insert or replace
+ * data in the database.</li>
+ * <li>
+ * Modify the <tt>Key</tt>, and then perform a
+ * {@link com.persistit.Exchange#remove remove} to remove one or more key/value
+ * pairs.</li>
+ * <li>
+ * Optionally modify the <tt>Key</tt>, perform a
+ * {@link com.persistit.Exchange#traverse traverse} operation, then query the
+ * resulting state of <tt>Key</tt> and/or <tt>Value</tt> to enumerate key/value
+ * pairs currently stored in the database.</li>
+ * </ol>
+ * <p>
+ * Additional methods of <tt>Exchange</tt> include {@link #fetchAndStore
+ * fetchAndStore} and {@link #fetchAndRemove fetchAndRemove} which atomically
+ * modify the database and return the former value associated with the current
+ * <tt>Key</tt>, and {@link #incrementValue} which atomically increments an
+ * integer value associated with the current <tt>Key</tt>.
+ * </p>
+ * <p>
+ * <h3>Exchange is Not Threadsafe</h3>
+ * <em>Important:</em> an <tt>Exchange</tt> and its associated <tt>Key</tt> and
+ * <tt>Value</tt> instances are <i>not</i> thread-safe. Generally each
+ * <tt>Thread</tt> should allocate and use its own <tt>Exchange</tt> instances.
+ * Were it to occur, modification of the <tt>Key</tt> or <tt>Value</tt> objects
+ * associated with an <tt>Exchange</tt> by another thread could cause severe and
+ * unpredictable errors, including possible corruption of the underlying data
+ * storage. For this reason, each <tt>Exchange</tt> instance is associated with
+ * the first <tt>Thread</tt> that performs any method accessing or modifying
+ * either its key or value. Any subsequent attempt to access or modify either of
+ * these fields by a different <tt>Thread</tt> results in a
+ * {@link com.persistit.exception.WrongThreadException WrongThreadException}.
+ * Also see {@link #clearOwnerThread} and {@link #getOwner()}.
+ * </p>
+ * <p>
+ * Despite the fact that the methods of <tt>Exchange</tt> are not threadsafe,
+ * Persistit is designed to allow multiple threads, using <em>multiple</em>
+ * <tt>Exchange</tt> instances, to access and update the underlying database in
+ * a highly concurrent fashion.
+ * </p>
+ * <p>
+ * <h3>Exchange Pools</h3>
+ * Normally each thread should allocate its own <tt>Exchange</tt> instances.
+ * However, depending on the garbage collection performance characteristics of a
+ * particular JVM it may be desirable to maintain a pool of <tt>Exchange</tt>'s
+ * available for reuse, thereby reducing the frequency with which
+ * <tt>Exchange</tt>s need to be constructed and then garbage collected. An
+ * application may get an Exchange using
+ * {@link Persistit#getExchange(String, String, boolean)} or
+ * {@link Persistit#getExchange(Volume, String, boolean)}. These methods reuse a
+ * previously constructed <tt>Exchange</tt> if one is available in a pool;
+ * otherwise they construct methods construct a new one. Applications using the
+ * Exchange pool should call
+ * {@link Persistit#releaseExchange(Exchange, boolean)} to relinquish an
+ * <tt>Exchange</tt> once it is no longer needed, thereby placing it in the pool
+ * for subsequent reuse.
+ * </p>
+ * 
+ * @version 1.0
+ */
+public class Exchange {
+    /**
+     * Maximum number of levels in one tree. (This count represents a highly
+     * pathological case: most trees, even large ones, are no more than four or
+     * five levels deep.)
+     */
+    final static int MAX_TREE_DEPTH = 20;
+    /**
+     * Upper bound on horizontal page searches.
+     */
+    final static int MAX_WALK_RIGHT = 50;
+
+    /**
+     * Upper bound on long record chains.
+     */
+    final static int MAX_LONG_RECORD_CHAIN = 5000;
+
+    private final static int LEFT_CLAIMED = 1;
+
+    private final static int RIGHT_CLAIMED = 2;
+
+    private Persistit _persistit;
+
+    private long _timeout;
+
+    private final Key _key;
+    private final Value _value;
+
+    private final LevelCache[] _levelCache = new LevelCache[MAX_TREE_DEPTH];
+
+    private BufferPool _pool;
+    private long _treeGeneration = -1;
+    private Volume _volume;
+    private Tree _tree;
+
+    private int _cacheDepth = 0;
+    private int _treeDepth = 0;
+    private long _rootPage = 0;
+
+    private boolean _exclusive;
+    private Key _spareKey1;
+    private Key _spareKey2;
+
+    private Value _spareValue;
+
+    private SplitPolicy _splitPolicy = SplitPolicy.NICE_BIAS;
+    private JoinPolicy _joinPolicy = JoinPolicy.EVEN_BIAS;
+
+    private boolean _isDirectoryExchange = false;
+    private boolean _hasDeferredDeallocations = false;
+    private boolean _hasDeferredTreeUpdate = false;
+
+    private Transaction _transaction;
+
+    private boolean _ignoreTransactions;
+
+    private long _longRecordPageAddress;
+
+    private WeakReference<Thread> _currentThread;
+
+    private boolean _secure;
+
+    /**
+     * <p>
+     * Construct a new <tt>Exchange</tt> object to create and/or access the
+     * {@link Tree} specified by treeName within the {@link Volume} specified by
+     * <tt>volumeName</tt>. This constructor optionally creates a new
+     * <tt>Tree</tt>. If the <tt>create</tt> parameter is false and a
+     * <tt>Tree</tt> by the specified name does not exist, this constructor
+     * throws a {@link com.persistit.exception.TreeNotFoundException}.
+     * </p>
+     * <p>
+     * The <tt>volumeName</tt< you supply must match exactly one open 
+     * <tt>Volume</tt>. The name matches if either (a) the <tt>Volume</tt> has
+     * an optional alias that is equal to the supplied name, or (b) if the
+     * supplied name matches a substring of the <tt>Volume</tt>'s pathname. If
+     * there is not unique match for the name you supply, this method throws a
+     * {@link com.persistit.exception.VolumeNotFoundException}.
+     * </p>
+     * 
+     * @param volumeName
+     *            The volume name that either matches the alias or a partially
+     *            matches the pathname of exactly one open <tt>Volume</tt>.
+     * 
+     * @param treeName
+     *            The tree name
+     * 
+     * @param create
+     *            <tt>true</tt> to create a new Tree if one by the specified
+     *            name does not already exist.
+     * 
+     * @throws PersistitException
+     */
+    public Exchange(Persistit persistit, String volumeName, String treeName,
+            boolean create) throws PersistitException {
+        this(persistit, persistit.getVolume(volumeName), treeName, create);
+    }
+
+    /**
+     * <p>
+     * Construct a new <tt>Exchange</tt> object to create and/or access the
+     * {@link Tree} specified by treeName within the specified {@link Volume}.
+     * This constructor optionally creates a new <tt>Tree</tt>. If the
+     * <tt>create</tt> parameter is false and a <tt>Tree</tt> by the specified
+     * name does not exist, this constructor throws a
+     * {@link com.persistit.exception.TreeNotFoundException}.
+     * </p>
+     * 
+     * @param volume
+     *            The Volume
+     * @param treeName
+     *            The tree name
+     * @param create
+     *            <tt>true</tt> to create a new Tree if one by the specified
+     *            name does not already exist.
+     * @throws PersistitException
+     */
+    public Exchange(Persistit persistit, Volume volume, String treeName,
+            boolean create) throws PersistitException {
+        _persistit = persistit;
+        _key = new Key(persistit);
+        _spareKey1 = new Key(persistit);
+        _spareKey2 = new Key(persistit);
+        _value = new Value(persistit);
+        _spareValue = new Value(persistit);
+        if (volume == null) {
+            throw new NullPointerException();
+        }
+        init(volume, treeName, create);
+    }
+
+    /**
+     * Construct a new <tt>Exchange</tt> to access the same {@link Volume} and
+     * {@link Tree} as the supplied <tt>Exchange</tt>. The states of the
+     * supplied <tt>Exchange</tt>'s {@link Key} and {@link Value} objects are
+     * copied to new the <tt>Key</tt> and new <tt>Value</tt> associated with
+     * this <tt>Exchange</tt> so that operations on the two <tt>Exchange</tt>s
+     * initially behave identically.
+     * 
+     * @param exchange
+     *            The <tt>Exchange</tt> to copy from.
+     */
+    public Exchange(Exchange exchange) {
+        _persistit = exchange._persistit;
+        _key = new Key(_persistit);
+        _spareKey1 = new Key(_persistit);
+        _spareKey2 = new Key(_persistit);
+        _value = new Value(_persistit);
+        _spareValue = new Value(_persistit);
+        init(exchange);
+    }
+
+    /**
+     * Construct a new <tt>Exchange</tt> to access the specified {@link Tree}.
+     * 
+     * @param tree
+     *            The <tt>Tree</tt> to access.
+     */
+    public Exchange(Tree tree) {
+        _persistit = tree._persistit;
+        _key = new Key(_persistit);
+        _spareKey1 = new Key(_persistit);
+        _spareKey2 = new Key(_persistit);
+        _value = new Value(_persistit);
+        init(tree);
+        _spareValue = new Value(_persistit);
+        _volume = tree.getVolume();
+        _isDirectoryExchange = tree == _volume.getDirectoryTree();
+        initCache();
+    }
+
+    void init(Volume volume, String treeName, boolean create)
+            throws PersistitException {
+        if (volume == null) {
+            throw new NullPointerException();
+        }
+
+        Tree tree = volume.getTree(treeName, create);
+        if (tree == null) {
+            throw new TreeNotFoundException(treeName);
+        }
+        init(tree);
+    }
+
+    void init(final Tree tree) {
+        final Volume volume = tree.getVolume();
+        _pool = _persistit.getBufferPool(volume.getPageSize());
+        _transaction = _persistit.getTransaction();
+        _timeout = _persistit.getDefaultTimeout();
+        _key.clear();
+        _value.clear();
+
+        if (_volume != volume || _tree != tree) {
+            _volume = volume;
+            _tree = tree;
+            _treeGeneration = -1;
+            initCache();
+        }
+    }
+
+    void init(Exchange exchange) {
+        _persistit = exchange._persistit;
+        _volume = exchange._volume;
+        _tree = exchange._tree;
+        _pool = exchange._pool;
+
+        _rootPage = exchange._rootPage;
+        _treeDepth = exchange._treeDepth;
+        _treeGeneration = -1;
+        _transaction = _persistit.getTransaction();
+        _cacheDepth = exchange._cacheDepth;
+        _timeout = exchange._timeout;
+
+        initCache();
+
+        for (int index = 0; index < _cacheDepth; index++) {
+            exchange._levelCache[index].copyTo(_levelCache[index]);
+        }
+
+        exchange._key.copyTo(_key);
+        exchange._value.copyTo(_value);
+    }
+
+    void removeState(boolean secure) {
+        _key.clear(secure);
+        _value.clear(secure);
+        _spareKey1.clear(secure);
+        _spareKey2.clear(secure);
+        _spareValue.clear(secure);
+        _transaction = null;
+        _ignoreTransactions = false;
+    }
+
+    private void initCache() {
+        for (int level = 0; level < MAX_TREE_DEPTH; level++) {
+            if (_levelCache[level] != null)
+                _levelCache[level].invalidate();
+            else
+                _levelCache[level] = new LevelCache(level);
+        }
+    }
+
+    private void checkLevelCache() {
+        if (_treeGeneration != _tree.getGeneration()) {
+            _tree.loadRootLevelInfo(this);
+            _cacheDepth = _treeDepth;
+            // for (int index = 0; index < _cacheDepth; index++)
+            for (int index = 0; index < MAX_TREE_DEPTH; index++) {
+                LevelCache lc = _levelCache[index];
+                lc.invalidate();
+            }
+        }
+    }
+
+    private class LevelCache {
+        int _level;
+        Buffer _buffer;
+        long _page;
+        long _bufferGeneration;
+        long _keyGeneration;
+        int _foundAt;
+        //
+        // The remaining fields are used only by removeKeyRangeInternal and
+        // its helpers.
+        //
+        Buffer _leftBuffer;
+        Buffer _rightBuffer;
+        int _leftFoundAt;
+        int _rightFoundAt;
+        int _flags;
+        long _deallocLeftPage;
+        long _deallocRightPage;
+        long _deferredReindexPage;
+        long _deferredReindexChangeCount;
+
+        private LevelCache(int level) {
+            _level = level;
+        }
+
+        @Override
+        public String toString() {
+            if (_buffer == null)
+                return "<empty>";
+
+            return "Buffer=<" + _buffer + ">" + ", keyGeneration="
+                    + _keyGeneration + ", bufferGeneration="
+                    + _bufferGeneration + ", foundAt="
+                    + _buffer.foundAtString(_foundAt) + ">";
+        }
+
+        private void copyTo(LevelCache to) {
+            if (Debug.ENABLED) {
+                Debug.$assert(to._level == _level || to._level == -1);
+            }
+            to._buffer = _buffer;
+            to._page = _page;
+            to._foundAt = _foundAt;
+            to._keyGeneration = _keyGeneration;
+            to._bufferGeneration = _bufferGeneration;
+        }
+
+        private void invalidate() {
+            _buffer = null;
+            _bufferGeneration = -1;
+        }
+
+        private void update(Buffer buffer, Key key, int foundAt) {
+            if (Debug.ENABLED) {
+                Debug.$assert(_level + Buffer.PAGE_TYPE_DATA == buffer
+                        .getPageType());
+
+                if (foundAt != -1 && (foundAt & Buffer.EXACT_MASK) != 0) {
+                    int depth = Buffer.decodeDepth(foundAt);
+                    int klength = key.getEncodedSize();
+                    if (Debug.ENABLED) {
+                        Debug.$assert(depth == klength);
+                    }
+                }
+            }
+
+            _page = buffer.getPageAddress();
+            _buffer = buffer;
+            _bufferGeneration = buffer.getGeneration();
+
+            if (key == _key && foundAt > 0 && !buffer.isAfterRightEdge(foundAt)) {
+                _keyGeneration = key.getGeneration();
+                _foundAt = foundAt;
+            } else {
+                _keyGeneration = -1;
+                _foundAt = -1;
+            }
+        }
+
+        private void initRemoveFields() {
+            _leftBuffer = null;
+            _rightBuffer = null;
+            _leftFoundAt = -1;
+            _rightFoundAt = -1;
+            _flags = 0;
+        }
+    }
+
+    // -----------------------------------------------------------------
+    /**
+     * Delegates to {@link Key#reset} on the associated <tt>Key</tt> object.
+     * 
+     * @return This <tt>Exchange</tt> to permit method call chaining.
+     */
+    public Exchange reset() {
+        getKey().reset();
+        return this;
+    }
+
+    /**
+     * Delegates to {@link Key#clear} on the associated <tt>Key</tt> object.
+     * 
+     * @return This <tt>Exchange</tt> to permit method call chaining.
+     */
+    public Exchange clear() {
+        getKey().clear();
+        return this;
+    }
+
+    /**
+     * Delegates to {@link Key#setDepth} on the associated <tt>Key</tt> object.
+     * 
+     * @return This <tt>Exchange</tt> to permit method call chaining.
+     */
+    public Exchange setDepth(int depth) {
+        getKey().setDepth(depth);
+        return this;
+    }
+
+    /**
+     * Delegates to {@link Key#cut(int)} on the associated <tt>Key</tt> object.
+     * 
+     * @return This <tt>Exchange</tt> to permit method call chaining.
+     */
+    public Exchange cut(int level) {
+        getKey().cut(level);
+        return this;
+    }
+
+    /**
+     * Delegates to {@link Key#cut()} on the associated <tt>Key</tt> object.
+     * 
+     * @return This <tt>Exchange</tt> to permit method call chaining.
+     */
+    public Exchange cut() {
+        getKey().cut();
+        return this;
+    }
+
+    /**
+     * Delegates to {@link Key#append(boolean)} on the associated <tt>Key</tt>
+     * object.
+     * 
+     * @return This <tt>Exchange</tt> to permit method call chaining.
+     */
+    public Exchange append(boolean item) {
+        getKey().append(item);
+        return this;
+    }
+
+    /**
+     * Delegates to {@link Key#append(byte)} on the associated <tt>Key</tt>
+     * object.
+     * 
+     * @return This <tt>Exchange</tt> to permit method call chaining.
+     */
+    public Exchange append(byte item) {
+        getKey().append(item);
+        return this;
+    }
+
+    /**
+     * Delegates to {@link Key#append(short)} on the associated <tt>Key</tt>
+     * object.
+     * 
+     * @return This <tt>Exchange</tt> to permit method call chaining.
+     */
+    public Exchange append(short item) {
+        getKey().append(item);
+        return this;
+    }
+
+    /**
+     * Delegates to {@link Key#append(char)} on the associated <tt>Key</tt>
+     * object.
+     * 
+     * @return This <tt>Exchange</tt> to permit method call chaining.
+     */
+    public Exchange append(char item) {
+        getKey().append(item);
+        return this;
+    }
+
+    /**
+     * Delegates to {@link Key#append(int)} on the associated <tt>Key</tt>
+     * object.
+     * 
+     * @return This <tt>Exchange</tt> to permit method call chaining.
+     */
+    public Exchange append(int item) {
+        getKey().append(item);
+        return this;
+    }
+
+    /**
+     * Delegates to {@link Key#append(long)} on the associated <tt>Key</tt>
+     * object.
+     * 
+     * @return This <tt>Exchange</tt> to permit method call chaining.
+     */
+    public Exchange append(long item) {
+        getKey().append(item);
+        return this;
+    }
+
+    /**
+     * Delegates to {@link Key#append(float)} on the associated <tt>Key</tt>
+     * object.
+     * 
+     * @return This <tt>Exchange</tt> to permit method call chaining.
+     */
+    public Exchange append(float item) {
+        getKey().append(item);
+        return this;
+    }
+
+    /**
+     * Delegates to {@link Key#append(double)} on the associated <tt>Key</tt>
+     * object.
+     * 
+     * @return This <tt>Exchange</tt> to permit method call chaining.
+     */
+    public Exchange append(double item) {
+        getKey().append(item);
+        return this;
+    }
+
+    /**
+     * Delegates to {@link Key#append(Object)} on the associated <tt>Key</tt>
+     * object.
+     * 
+     * @return This <tt>Exchange</tt> to permit method call chaining.
+     */
+    public Exchange append(Object item) {
+        getKey().append(item);
+        return this;
+    }
+
+    /**
+     * Delegates to {@link Key#to(boolean)} on the associated <tt>Key</tt>
+     * object.
+     * 
+     * @return This <tt>Exchange</tt> to permit method call chaining.
+     */
+    public Exchange to(boolean item) {
+        getKey().to(item);
+        return this;
+    }
+
+    /**
+     * Delegates to {@link Key#to(byte)} on the associated <tt>Key</tt> object.
+     * 
+     * @return This <tt>Exchange</tt> to permit method call chaining.
+     */
+    public Exchange to(byte item) {
+        getKey().to(item);
+        return this;
+    }
+
+    /**
+     * Delegates to {@link Key#to(short)} on the associated <tt>Key</tt> object.
+     * 
+     * @return This <tt>Exchange</tt> to permit method call chaining.
+     */
+    public Exchange to(short item) {
+        getKey().to(item);
+        return this;
+    }
+
+    /**
+     * Delegates to {@link Key#to(char)} on the associated <tt>Key</tt> object.
+     * 
+     * @return This <tt>Exchange</tt> to permit method call chaining.
+     */
+    public Exchange to(char item) {
+        getKey().to(item);
+        return this;
+    }
+
+    /**
+     * Delegates to {@link Key#to(int)} on the associated <tt>Key</tt> object.
+     * 
+     * @return This <tt>Exchange</tt> to permit method call chaining.
+     */
+    public Exchange to(int item) {
+        getKey().to(item);
+        return this;
+    }
+
+    /**
+     * Delegates to {@link Key#to(long)} on the associated <tt>Key</tt> object.
+     * 
+     * @return This <tt>Exchange</tt> to permit method call chaining.
+     */
+    public Exchange to(long item) {
+        getKey().to(item);
+        return this;
+    }
+
+    /**
+     * Delegates to {@link Key#to(float)} on the associated <tt>Key</tt> object.
+     * 
+     * @return This <tt>Exchange</tt> to permit method call chaining.
+     */
+    public Exchange to(float item) {
+        getKey().to(item);
+        return this;
+    }
+
+    /**
+     * Delegates to {@link Key#to(double)} on the associated <tt>Key</tt>
+     * object.
+     * 
+     * @return This <tt>Exchange</tt> to permit method call chaining.
+     */
+    public Exchange to(double item) {
+        getKey().to(item);
+        return this;
+    }
+
+    /**
+     * Delegates to {@link Key#to(Object)} on the associated <tt>Key</tt>
+     * object.
+     * 
+     * @return This <tt>Exchange</tt> to permit method call chaining.
+     */
+    public Exchange to(Object item) {
+        getKey().to(item);
+        return this;
+    }
+
+    /**
+     * Returns the {@link Key} associated with this <tt>Exchange</tt>.
+     * 
+     * @return This <tt>Key</tt>.
+     */
+    public Key getKey() {
+        return _key;
+    }
+
+    /**
+     * Returns the {@link Value} associated with this <tt>Exchange</tt>.
+     * 
+     * @return The <tt>Value</tt>.
+     */
+    public Value getValue() {
+        return _value;
+    }
+
+    BufferPool getBufferPool() {
+        return _pool;
+    }
+
+    /**
+     * Returns the {@link Volume} containing the data accessed by this
+     * <tt>Exchange</tt>.
+     * 
+     * @return The <tt>Volume</tt>.
+     */
+    public Volume getVolume() {
+        return _volume;
+    }
+
+    /**
+     * Returns the {@link Tree} on which this <tt>Exchange</tt> operates.
+     * 
+     * @return The <tt>Tree</tt>
+     */
+    public Tree getTree() {
+        return _tree;
+    }
+
+    /**
+     * Returns the Persistit instance from which this Exchange was created.
+     * 
+     * @return The <tt>Persistit<tt> instance.
+     */
+    public Persistit getPersistitInstance() {
+        return _persistit;
+    }
+
+    /**
+     * Returns the count of structural changes committed to the {@link Tree} on
+     * which this <tt>Exchange</tt> operates. This count includes changes
+     * committed by all Threads, including the current one. A structural change
+     * is one in which at least one key is inserted or deleted. Replacement of
+     * an existing value is not counted.
+     * 
+     * @return The change count
+     */
+    public long getChangeCount() {
+        return _tree.getChangeCount();
+    }
+
+    /**
+     * Returns the maximum time, in milliseconds, that operations on this
+     * <tt>Exchange</tt> will wait for completion. In particular, if there is
+     * heavy disk I/O an operation may require a significant amount of time to
+     * complete. This is the approximate upper bound on that time.
+     * 
+     * @return The current timeout, in milliseconds.
+     */
+    public long getTimeout() {
+        return _timeout;
+    }
+
+    /**
+     * Change the maximum time (in milliseconds) that operations on this
+     * <tt>Exchange</tt> will wait for completion. In particular, if there is
+     * heavy disk I/O an operation may require a significant amount of time to
+     * complete. This sets the approximate upper bound on that time.
+     * 
+     * @param timeout
+     *            Maximum time, in milliseconds
+     */
+    public void setTimeout(long timeout) {
+        if (timeout < 0 || timeout > Persistit.MAXIMUM_TIMEOUT_VALUE) {
+            throw new IllegalArgumentException("must be between 0 and "
+                    + Persistit.MAXIMUM_TIMEOUT_VALUE);
+        }
+        _timeout = timeout;
+    }
+
+    /**
+     * To be called only by loadRootLevelInfo in Tree
+     */
+    void setRootLevelInfo(long root, int depth, long generation) {
+        _rootPage = root;
+        _treeDepth = depth;
+        _treeGeneration = generation;
+    }
+
+    /**
+     * This method is for the convenience of Transaction, PersistitMap and
+     * Journal.
+     * 
+     * @return spareKey1
+     */
+    Key getAuxiliaryKey1() {
+        return _spareKey1;
+    }
+
+    /**
+     * This method is for the convenience of Transaction and Journal.
+     * 
+     * @return spareKey2
+     */
+    Key getAuxiliaryKey2() {
+        return _spareKey2;
+    }
+
+    /**
+     * This method is fo the convenience of Transaction.
+     * 
+     * @return spareValue
+     */
+    Value getAuxiliaryValue() {
+        return _spareValue;
+    }
+
+    /**
+     * Returns a displayable String containing the volume name, tree name and
+     * current key state for this <tt>Exchange</tt>.
+     * 
+     * @return The displayable String
+     */
+    @Override
+    public String toString() {
+        return "Exchange(Volume=" + _volume.getPath() + ",Tree="
+                + _tree.getName() + "," + ",Key=<" + _key.toString() + ">)";
+
+    }
+
+    /**
+     * Search for a data record by key. Uses and maintains level cache.
+     * 
+     * @return Encoded key location within the data page. The page itself is
+     *         valid in the level cache.
+     * @throws PMapException
+     */
+    private int search(Key key) throws PersistitException {
+        Buffer buffer = null;
+        checkLevelCache();
+        LevelCache lc = _levelCache[0];
+        buffer = reclaimQuickBuffer(lc);
+
+        if (buffer == null) {
+            return searchTree(key, 0);
+        }
+
+        try {
+            checkPageType(buffer, Buffer.PAGE_TYPE_DATA);
+        } catch (CorruptVolumeException e) {
+            buffer.release(); // Don't make Most-Recently-Used
+            throw e;
+        }
+
+        int foundAt = findKey(buffer, key, lc);
+
+        if (buffer.isBeforeLeftEdge(foundAt)
+                || buffer.isAfterRightEdge(foundAt)) {
+            buffer.release(); // Don't make Most-Recently-Used
+            buffer = null;
+            return searchTree(key, 0);
+        }
+        return foundAt;
+    }
+
+    private int findKey(Buffer buffer, Key key, LevelCache lc) {
+        int foundAt = lc._foundAt;
+        boolean done = false;
+        // Possibly we can accelerate.
+        //
+        if (foundAt != -1 && buffer.getGeneration() == lc._bufferGeneration
+                && key == _key) {
+            if (key.getGeneration() == lc._keyGeneration) {
+                // return foundAt;
+                done = true;
+            }
+        }
+        if (Debug.ENABLED && done) {
+            int foundAt2 = buffer.findKey(key);
+            Debug.$assert(foundAt2 == foundAt);
+        }
+        //
+        // If no longer valid, then look it up again.
+        //
+        if (!done) {
+            foundAt = buffer.findKey(key);
+            lc.update(buffer, key, foundAt);
+        }
+        return foundAt;
+    }
+
+    /**
+     * Searches for the current key from top down and populates the level cache
+     * while doing so.
+     * 
+     * @return Encoded key location within the level. The page itself is valid
+     *         within the level cache.
+     * @throws PMapException
+     */
+    private int searchTree(Key key, int toLevel) throws PersistitException {
+        Buffer oldBuffer = null;
+        int currentLevel;
+        int foundAt = -1;
+        boolean found = false;
+
+        if (!_tree.claim(false)) {
+            if (Debug.ENABLED) {
+                Debug.debug1(true);
+            }
+            throw new InUseException("Thread "
+                    + Thread.currentThread().getName()
+                    + " failed to get reader claim on " + _tree);
+        }
+        checkLevelCache();
+
+        long pageAddress = _rootPage;
+        long oldPageAddress = pageAddress;
+        if (Debug.ENABLED) {
+            Debug.$assert(pageAddress != 0);
+        }
+
+        try {
+            for (currentLevel = _cacheDepth; --currentLevel >= toLevel;) {
+                if (pageAddress <= 0) {
+                    if (Debug.ENABLED) {
+                        Debug.debug1(true);
+                    }
+
+                    throw new CorruptVolumeException("Volume " + _volume
+                            + " level=" + currentLevel + " page=" + pageAddress
+                            + " oldPage=" + oldPageAddress + " key=<"
+                            + key.toString() + "> " + " invalid page address");
+                }
+
+                foundAt = searchLevel(key, pageAddress, currentLevel);
+                if (oldBuffer != null) {
+                    _persistit.getLockManager().setOffset();
+                    _pool.release(oldBuffer);
+                    oldBuffer = null;
+                }
+
+                LevelCache lc = _levelCache[currentLevel];
+                Buffer buffer = lc._buffer;
+
+                if (buffer == null || buffer.isBeforeLeftEdge(foundAt)) {
+                    oldBuffer = buffer; // So it will be released
+                    if (Debug.ENABLED) {
+                        Debug.debug1(true);
+                    }
+
+                    throw new CorruptVolumeException("Volume " + _volume
+                            + " level=" + currentLevel + " page=" + pageAddress
+                            + " key=<" + key.toString() + "> "
+                            + " is before left edge");
+                }
+
+                checkPageType(buffer, currentLevel + Buffer.PAGE_TYPE_DATA);
+
+                if (currentLevel == toLevel) {
+                    for (int level = currentLevel; --level > 0;) {
+                        _levelCache[level].invalidate();
+                    }
+                    found = true;
+                    return foundAt;
+                } else if (buffer.isIndexPage()) {
+                    int p = foundAt & Buffer.P_MASK;
+                    if ((foundAt & Buffer.EXACT_MASK) == 0) {
+                        p -= Buffer.KEYBLOCK_LENGTH;
+                    }
+                    oldBuffer = buffer; // So it will be released
+                    oldPageAddress = pageAddress;
+                    pageAddress = buffer.getPointer(p);
+
+                    if (Debug.ENABLED) {
+                        Debug.$assert(pageAddress > 0
+                                && pageAddress < Buffer.MAX_VALID_PAGE_ADDR);
+                    }
+                } else {
+                    oldBuffer = buffer; // So it will be released
+                    if (Debug.ENABLED) {
+                        Debug.debug1(true);
+                    }
+
+                    throw new CorruptVolumeException("Volume " + _volume
+                            + " level=" + currentLevel + " page=" + pageAddress
+                            + " key=<" + key.toString() + ">" + " page type="
+                            + buffer.getPageType() + " is invalid");
+                }
+            }
+            // Should never get here.
+            return -1;
+
+        } finally {
+            if (oldBuffer != null) {
+                // _persistit.getLockManager().setOffset();
+                _pool.release(oldBuffer);
+                oldBuffer = null;
+            }
+            if (found) {
+                _persistit.getLockManager().setOffset();
+            }
+            _tree.release();
+        }
+    }
+
+    /**
+     * Search for the key in the specified page (data or index).
+     * 
+     * @param pageAddress
+     *            The address of the page to search
+     * @return Encoded key location within the page.
+     * @throws PMapException
+     */
+    private int searchLevel(Key key, long pageAddress, int currentLevel)
+            throws PersistitException {
+        Buffer oldBuffer = null;
+        try {
+            long initialPageAddress = pageAddress; // DEBUG - debugging only
+            long oldPageAddress = pageAddress;
+            for (int rightWalk = MAX_WALK_RIGHT; rightWalk-- > 0;) {
+                Buffer buffer = null;
+                if (pageAddress <= 0) {
+                    if (Debug.ENABLED) {
+                        Debug.debug1(true);
+                    }
+                    throw new CorruptVolumeException("Volume " + _volume
+                            + " level=" + currentLevel + " page=" + pageAddress
+                            + " previousPage=" + oldPageAddress
+                            + " initialPage=" + initialPageAddress + " key=<"
+                            + key.toString() + ">" + " oldBuffer=<" + oldBuffer
+                            + ">" + " invalid page address");
+                }
+                LevelCache lc = _levelCache[currentLevel];
+
+                if (lc._page == pageAddress) {
+                    buffer = reclaimQuickBuffer(lc);
+                }
+
+                if (buffer == null) {
+                    buffer = _pool.get(_volume, pageAddress, _exclusive, true);
+                }
+                checkPageType(buffer, currentLevel + Buffer.PAGE_TYPE_DATA);
+
+                //
+                // Release previous buffer after claiming this one. This
+                // prevents another Thread from inserting pages to the left
+                // of our new buffer.
+                //
+                if (oldBuffer != null) {
+                    _persistit.getLockManager().setOffset();
+                    _pool.release(oldBuffer);
+                    oldBuffer = null;
+                }
+
+                int foundAt = -1;
+
+                if (pageAddress == lc._page && key == _key
+                        && key.getGeneration() == lc._keyGeneration
+                        && buffer.getGeneration() == lc._bufferGeneration) {
+                    foundAt = lc._foundAt;
+                }
+
+                if (foundAt == -1) {
+                    foundAt = buffer.findKey(key);
+                }
+                // DEBUG - debug - get rid of else clause
+                else if (Debug.ENABLED) {
+                    int foundAt2 = buffer.findKey(key);
+                    Debug.$assert(foundAt2 == foundAt);
+                }
+
+                if (!buffer.isAfterRightEdge(foundAt)) {
+                    lc.update(buffer, key, foundAt);
+                    return foundAt;
+                } else {
+                    // lc.update(buffer, key, -1);
+                }
+
+                oldPageAddress = pageAddress;
+                pageAddress = buffer.getRightSibling();
+
+                if (Debug.ENABLED) {
+                    Debug.$assert(pageAddress > 0
+                            && pageAddress < Buffer.MAX_VALID_PAGE_ADDR);
+                }
+                oldBuffer = buffer;
+            }
+            if (Debug.ENABLED) {
+                Debug.debug1(true);
+            }
+            throw new CorruptVolumeException("Volume " + _volume + " level="
+                    + currentLevel + " page=" + oldPageAddress
+                    + " initialPage=" + initialPageAddress + " key=<"
+                    + key.toString() + ">" + " walked right more than "
+                    + MAX_WALK_RIGHT + " pages" + " last page visited="
+                    + pageAddress);
+        } finally {
+            if (oldBuffer != null) {
+                _pool.release(oldBuffer);
+            }
+        }
+    }
+
+    /**
+     * Inserts or replaces a data value in the database.
+     * 
+     * @return
+     */
+    Exchange store(Key key, Value value) throws PersistitException {
+        if (_volume.isReadOnly()) {
+            throw new ReadOnlyVolumeException(_volume.toString());
+        }
+        key.testValidForStoreAndFetch(_volume.getPageSize());
+        _persistit.checkClosed();
+        _persistit.checkSuspended();
+        final int lockedResourceCount = _persistit.getLockManager()
+                .getLockedResourceCount();
+        _transaction.assignTimestamp();
+        storeInternal(key, value, 0, false, false);
+        _persistit.getLockManager().verifyLockedResourceCount(
+                lockedResourceCount);
+        return this;
+    }
+
+    /**
+     * Inserts or replaces a data value in the database starting at a specified
+     * level and working up toward the root of the tree.
+     * 
+     * @return this Exchange
+     */
+    void storeInternal(Key key, Value value, int level, boolean fetchFirst,
+            boolean dontWait) throws PersistitException {
+        boolean treeClaimRequired = false;
+        boolean treeClaimAcquired = false;
+        boolean treeWriterClaimRequired = false;
+        boolean committed = false;
+        int lockedResourceCount = _persistit.getLockManager()
+                .getLockedResourceCount();
+
+        final boolean inTxn = _transaction.isActive() && !_ignoreTransactions;
+
+        int maxSimpleSize = _volume.getPageSize() - Buffer.OVERHEAD
+                - maxStorableKeySize(_volume.getPageSize()) * 2;
+
+        //
+        // First insert the record in the data page
+        //
+        _exclusive = true;
+        Buffer buffer = null;
+
+        // long originalRootPageAddr = _tree.getRootPageAddr();
+        //
+        // The LONG_RECORD pointer that was present before the update, if
+        // there is a long record being replaced.
+        //
+        long oldLongRecordPointer = 0;
+        //
+        // The LONG_RECORD pointer for a new long record value, if the
+        // the new value is long.
+        //
+        long newLongRecordPointer = 0;
+
+        boolean overlength = value.getEncodedSize() > maxSimpleSize
+                && value.getEncodedSize() > maxUnitRecordSize();
+
+        try {
+            if (overlength) {
+                //
+                // This method may delay significantly for retries, and may
+                // throw a TimeoutException. It must be called when there are
+                // no other claimed resources.
+                //
+                newLongRecordPointer = storeOverlengthRecord(value, 0);
+            }
+
+            for (;;) {
+                if (Debug.ENABLED) {
+                    Debug.$assert(buffer == null);
+                }
+                _persistit.getLockManager().verifyLockedResourceCount(
+                        lockedResourceCount);
+                if (Debug.ENABLED) {
+                    Debug.suspend();
+                }
+
+                if (treeClaimRequired && !treeClaimAcquired) {
+                    if (!_tree.claim(treeWriterClaimRequired)) {
+                        if (Debug.ENABLED) {
+                            Debug.debug1(true);
+                        }
+                        throw new InUseException("Thread "
+                                + Thread.currentThread().getName()
+                                + " failed to get reader claim on " + _tree);
+                    }
+                    treeClaimAcquired = true;
+                    lockedResourceCount++;
+                }
+
+                checkLevelCache();
+
+                try {
+                    _persistit.getLockManager().verifyLockedResourceCount(
+                            lockedResourceCount);
+                    if (inTxn) {
+                        if (value.isAtomicIncrementArmed()) {
+                            long from = value.getLong();
+                            if (_transaction.fetch(this, value,
+                                    Integer.MAX_VALUE) == null) {
+                                fetch(value);
+                            }
+                            if (!value.isDefined()) {
+                                value.put(from);
+                            } else {
+                                value.performAtomicIncrement();
+                            }
+                            fetchFirst = false;
+                        } else if (fetchFirst) {
+                            if (_transaction.fetch(this, _spareValue,
+                                    Integer.MAX_VALUE) == null) {
+                                fetch(_spareValue);
+                            }
+                        }
+                        if (value.getEncodedSize() > maxSimpleSize) {
+                            newLongRecordPointer = storeOverlengthRecord(value,
+                                    0);
+                        }
+                        _transaction.store(this, key, value);
+                        committed = true;
+                        break;
+                    }
+
+                    if (level >= _cacheDepth) {
+                        if (Debug.ENABLED) {
+                            Debug.$assert(level == _cacheDepth);
+                        }
+                        //
+                        // Need to lock the tree because we may need to change
+                        // its root.
+                        //
+                        if (!treeClaimAcquired || !_tree.upgradeClaim()) {
+                            treeClaimRequired = true;
+                            treeWriterClaimRequired = true;
+                            throw RetryException.SINGLE;
+                        }
+
+                        if (Debug.ENABLED) {
+                            Debug.$assert(value.getPointerValue() > 0);
+                        }
+                        insertIndexLevel(key, value);
+                        break;
+                    }
+
+                    if (Debug.ENABLED) {
+                        Debug.$assert(buffer == null);
+                    }
+                    int foundAt = -1;
+                    LevelCache lc = _levelCache[level];
+                    buffer = reclaimQuickBuffer(lc);
+
+                    if (buffer != null) {
+                        //
+                        // Start by assuming cached value is okay
+                        //
+                        foundAt = findKey(buffer, key, lc);
+
+                        if (buffer.isBeforeLeftEdge(foundAt)
+                                || buffer.isAfterRightEdge(foundAt)) {
+                            _pool.release(buffer);
+                            buffer = null;
+                        }
+                    }
+
+                    if (buffer == null) {
+                        foundAt = searchTree(key, level);
+                        buffer = lc._buffer;
+                    }
+
+                    if (Debug.ENABLED) {
+                        Debug.$assert(buffer != null
+                                && (buffer._status & SharedResource.WRITER_MASK) != 0
+                                && (buffer._status & SharedResource.CLAIMED_MASK) != 0);
+                    }
+                    if ((foundAt & Buffer.EXACT_MASK) != 0) {
+                        oldLongRecordPointer = buffer
+                                .fetchLongRecordPointer(foundAt);
+                    }
+
+                    if (fetchFirst && buffer.isDataPage()) {
+                        buffer.fetch(foundAt, _spareValue);
+                        fetchFixupForLongRecords(_spareValue, Integer.MAX_VALUE);
+                    }
+
+                    if (value.getEncodedSize() > maxSimpleSize && !overlength) {
+                        newLongRecordPointer = storeLongRecord(value,
+                                oldLongRecordPointer, 0);
+                    } else {
+                        _longRecordPageAddress = 0;
+                    }
+                    final int lockedResourceCount2 = _persistit
+                            .getLockManager().getLockedResourceCount();
+                    //
+                    // Here we have a buffer with a writer claim and
+                    // a correct foundAt value
+                    //
+                    boolean splitPerformed = putLevel(lc, key, value, buffer,
+                            foundAt, treeClaimAcquired);
+
+                    _persistit.getLockManager().verifyLockedResourceCount(
+                            lockedResourceCount2);
+
+                    if (Debug.ENABLED) {
+                        Debug.$assert((buffer._status & SharedResource.WRITER_MASK) != 0
+                                && (buffer._status & SharedResource.CLAIMED_MASK) != 0);
+                    }
+                    //
+                    // If a split is required then putLevel did not change
+                    // anything. We need to repeat this after acquiring a
+                    // tree claim. Not that if treeClaimAcquired is false
+                    // then the putLevel method did not actually split the
+                    // page. It just backed out so we could repeat after
+                    // acquiring the claim.
+                    //
+                    if (splitPerformed && !treeClaimAcquired) {
+                        treeClaimRequired = true;
+                        _pool.release(buffer);
+                        buffer = null;
+                        continue;
+                    }
+                    //
+                    // The value has been written to the buffer and the
+                    // buffer is reserved and dirty. No backing out now.
+                    // If we made it to here, any LONG_RECORD value is
+                    // committed.
+                    //
+                    if (buffer.isDataPage()) {
+                        if ((foundAt & Buffer.EXACT_MASK) == 0) {
+                            _tree.bumpChangeCount();
+                        }
+                        committed = true;
+                    }
+
+                    _pool.release(buffer);
+                    buffer = null;
+
+                    if (!splitPerformed) {
+                        // No split means we're totally done.
+                        //
+                        break;
+                    } else {
+                        // Otherwise we need to index the new right
+                        // sibling at the next higher index level.
+                        if (Debug.ENABLED) {
+                            Debug.$assert(value.getPointerValue() > 0);
+                        }
+                        key = _spareKey1;
+                        key.bumpGeneration(); // because otherwise we may
+                        // use the wrong cached
+                        // foundAt value
+
+                        // // PDB 20050715
+                        // _spareKey2.copyTo(_spareKey1);
+                        // key.copyTo(_spareKey2);
+                        _spareKey1 = _spareKey2;
+                        _spareKey2 = key;
+                        level++;
+                        continue;
+                    }
+
+                } catch (RetryException re) {
+                    newLongRecordPointer = 0;
+                    oldLongRecordPointer = 0;
+                    if (buffer != null) {
+                        _pool.release(buffer);
+                        buffer = null;
+                    }
+
+                    if (treeClaimAcquired) {
+                        _tree.release();
+                        treeClaimAcquired = false;
+                        lockedResourceCount--;
+                    }
+                    treeClaimAcquired = _tree.claim(true, dontWait ? 0
+                            : Tree.DEFAULT_MAX_WAIT_TIME);
+                    if (treeClaimAcquired) {
+                        lockedResourceCount++;
+                    } else {
+                        if (dontWait) {
+                            throw re;
+                        } else {
+                            throw new InUseException("Thread "
+                                    + Thread.currentThread().getName()
+                                    + " failed to get reader claim on " + _tree);
+                        }
+                    }
+                } finally {
+                    if (buffer != null) {
+                        _pool.release(buffer);
+                        buffer = null;
+                    }
+                    _persistit.getLockManager().verifyLockedResourceCount(
+                            lockedResourceCount);
+                }
+            }
+        } finally {
+            _exclusive = false;
+
+            if (treeClaimAcquired) {
+                _tree.release();
+                treeClaimAcquired = false;
+                lockedResourceCount--;
+            }
+
+            value.changeLongRecordMode(false);
+            if (!committed) {
+                //
+                // We failed to write the new LONG_RECORD. If there was
+                // previously no LONG_RECORD, then deallocate the newly
+                // allocated LONG_RECORD chain if we had successfully
+                // allocated one.
+                //
+                if (newLongRecordPointer != oldLongRecordPointer
+                        && newLongRecordPointer != 0) {
+                    _volume.deallocateGarbageChainDeferred(
+                            newLongRecordPointer, 0);
+                    _hasDeferredDeallocations = true;
+                }
+            } else if (oldLongRecordPointer != newLongRecordPointer
+                    && oldLongRecordPointer != 0) {
+                _volume.deallocateGarbageChainDeferred(oldLongRecordPointer, 0);
+                _hasDeferredDeallocations = true;
+            }
+        }
+        if (_hasDeferredDeallocations || _hasDeferredTreeUpdate) {
+            commitAllDeferredUpdates();
+        }
+        // if (journalId != -1)
+        // journal().completed(journalId);
+        _volume.bumpStoreCounter();
+        if (fetchFirst)
+            _volume.bumpFetchCounter();
+    }
+
+    private void commitAllDeferredUpdates() throws PersistitException {
+
+        if (Debug.ENABLED) {
+            Debug.suspend();
+        }
+        final int lockedResourceCount = _persistit.getLockManager()
+                .getLockedResourceCount();
+        for (;;) {
+            if (_hasDeferredDeallocations) {
+                _volume.commitAllDeferredDeallocations();
+                _hasDeferredDeallocations = false;
+            }
+            if (_hasDeferredTreeUpdate) {
+                _tree.commit();
+                _volume.getDirectoryTree().commit();
+                _hasDeferredTreeUpdate = false;
+            }
+            break;
+        }
+        _persistit.getLockManager().verifyLockedResourceCount(
+                lockedResourceCount);
+    }
+
+    private void insertIndexLevel(Key key, Value value)
+            throws PersistitException {
+
+        Buffer buffer = null;
+        try {
+            buffer = _volume.allocPage();
+
+            buffer.init(Buffer.PAGE_TYPE_INDEX_MIN + _treeDepth - 1);
+
+            long newTopPage = buffer.getPageAddress();
+            long leftSiblingPointer = _rootPage;
+
+            if (Debug.ENABLED) {
+                Debug.$assert(leftSiblingPointer == _tree.getRootPageAddr());
+            }
+            long rightSiblingPointer = value.getPointerValue();
+            //
+            // Note: left and right sibling are of the same level and therefore
+            // it is not necessary to invoke value.setPointerPageType() here.
+            //
+            value.setPointerValue(leftSiblingPointer);
+            buffer.putValue(LEFT_GUARD_KEY, value);
+
+            value.setPointerValue(rightSiblingPointer);
+            buffer.putValue(key, value);
+
+            value.setPointerValue(-1);
+            buffer.putValue(RIGHT_GUARD_KEY, Value.EMPTY_VALUE);
+
+            buffer.setDirtyStructure();
+
+            if (_isDirectoryExchange) {
+                Tree tree = _volume.getDirectoryTree();
+                tree.changeRootPageAddr(newTopPage, 1);
+                tree.bumpGeneration();
+            } else {
+                _tree.changeRootPageAddr(newTopPage, 1);
+                _tree.bumpGeneration();
+            }
+
+            _hasDeferredTreeUpdate = true;
+
+        } finally {
+            if (buffer != null) {
+                _pool.release(buffer);
+            }
+        }
+    }
+
+    /**
+     * Inserts a data or pointer value into a level of the tree.
+     * 
+     * @param buffer
+     *            The buffer containing the insert location. The buffer must
+     *            have a writer claim on it, and must be reserved.
+     * @param foundAt
+     *            The encoded insert location.
+     * @return <tt>true</tt> if it necessary to insert a key into the ancestor
+     *         index page.
+     * @throws PMapException
+     */
+    private boolean putLevel(LevelCache lc, Key key, Value value,
+            Buffer buffer, int foundAt, boolean okToSplit)
+            throws PersistitException {
+        if (Debug.ENABLED) {
+            Debug.$assert(_exclusive);
+            Debug.$assert((buffer._status & SharedResource.WRITER_MASK) != 0
+                    && (buffer._status & SharedResource.CLAIMED_MASK) != 0);
+        }
+
+        int result = buffer.putValue(key, value, foundAt, false);
+        if (result != -1) {
+            buffer.setDirty();
+            // lc.update(buffer, key, exact ? foundAt : -1);
+            lc.update(buffer, key, result);
+            return false;
+        } else {
+            if (Debug.ENABLED) {
+                Debug.$assert(buffer.getPageAddress() != _volume
+                        .getGarbageRoot());
+            }
+            Buffer rightSibling = null;
+
+            try {
+                // We can't perform the split because we don't have a claim
+                // on the Tree. We will just return, and the caller will
+                // call again with that claim.
+                //
+                if (!okToSplit) {
+                    return true;
+                }
+                //
+                // Allocate a new page
+                //
+                rightSibling = _volume.allocPage();
+
+                if (Debug.ENABLED) {
+                    Debug.$assert(rightSibling.getPageAddress() != 0);
+                    Debug.$assert(rightSibling != buffer);
+                }
+
+                rightSibling.init(buffer.getPageType());
+                // debug
+                //
+                // Split the page. As a side-effect, this will bump the
+                // generation counters of both buffers, and therefore the
+                // level cache for this level will become
+                // (appropriately) invalid.
+                //
+                buffer.split(rightSibling, key, value, foundAt, _spareKey1,
+                        _splitPolicy);
+                lc.update(buffer, key, -1);
+
+                long oldRightSibling = buffer.getRightSibling();
+                long newRightSibling = rightSibling.getPageAddress();
+
+                if (Debug.ENABLED) {
+                    Debug.$assert(newRightSibling > 0
+                            && oldRightSibling != newRightSibling);
+                    Debug.$assert(rightSibling.getPageType() == buffer
+                            .getPageType());
+                }
+
+                rightSibling.setRightSibling(oldRightSibling);
+                buffer.setRightSibling(newRightSibling);
+
+                value.setPointerValue(newRightSibling);
+                value.setPointerPageType(rightSibling.getPageType());
+
+                rightSibling.setDirtyStructure();
+                buffer.setDirtyStructure();
+
+                return true;
+
+            } finally {
+                if (rightSibling != null) {
+                    _pool.release(rightSibling);
+                }
+            }
+        }
+    }
+
+    private Buffer reclaimQuickBuffer(LevelCache lc) throws PersistitException {
+        Buffer buffer = lc._buffer;
+        if (buffer == null)
+            return null;
+
+        boolean available = buffer.claim(_exclusive, 0);
+        if (available) {
+            // Have to retest all this now that we've gotten a claim
+            if (buffer.getPageAddress() == lc._page
+                    && buffer.getVolume() == _volume
+                    && _treeGeneration == _tree.getGeneration()
+                    && buffer.getGeneration() == lc._bufferGeneration
+                    && buffer.isValid()) {
+                return buffer;
+            } else {
+                buffer.release();
+            }
+        }
+        return null;
+    }
+
+    /**
+     * <p>
+     * Performs generalized tree traversal. The direction value indicates
+     * whether to traverse forward or backward in collation sequence, whether to
+     * descend to child nodes, and whether the key being sought must be strictly
+     * greater than or less then the supplied key.
+     * </p>
+     * <p>
+     * The direction value must be one of:
+     * <dl>
+     * <dt>Key.GT:</dt>
+     * <dd>Find the next key that is strictly greater than the supplied key. If
+     * there is none, return false.</dd>
+     * <dt>Key.GTEQ:</dt>
+     * <dd>If the supplied key exists in the database, return that key;
+     * otherwise find the next greater key and return it.</dd>
+     * <dt>Key.EQ:</dt>
+     * <dd>Return <tt>true</tt> iff the specified key exists in the database.
+     * Does not update the Key.</dd>
+     * <dt>Key.LT:</dt>
+     * <dd>Find the next key that is strictly less than the supplied key. If
+     * there is none, return false.</dd>
+     * <dt>Key.LTEQ:</dt>
+     * <dd>If the supplied key exists in the database, return that key;
+     * otherwise find the next smaller key and return it.</dd>
+     * </dl>
+     * </p>
+     * 
+     * @param direction
+     *            One of Key.GT, Key.GTEQ, Key.EQ, Key.LT or Key.LTEQ.
+     * 
+     * @param deep
+     *            Determines whether the result should represent the next (or
+     *            previous) physical key in the <tt>Tree</tt> or should be
+     *            restricted to just the logical siblings of the current key.
+     *            (See <a href="Key.html#_keyChildren">Logical Key Children and
+     *            Siblings</a>).
+     * @return <tt>true</tt> if there is a key to traverse to, else null.
+     * @throws PersistitException
+     */
+    public boolean traverse(Direction direction, boolean deep)
+            throws PersistitException {
+        return traverse(direction, deep, Integer.MAX_VALUE);
+    }
+
+    /**
+     * <p>
+     * Performs generalized tree traversal. The direction value indicates
+     * whether to traverse forward or backward in collation sequence and whether
+     * the key being sought must be strictly greater than or less than the
+     * supplied key.
+     * </p>
+     * <p>
+     * The direction value must be one of:
+     * <dl>
+     * <dt>Key.GT:</dt>
+     * <dd>Find the next key that is strictly greater than the supplied key. If
+     * there is none, return false.</dd>
+     * <dt>Key.GTEQ:</dt>
+     * <dd>If the supplied key exists in the database, return that key;
+     * otherwise find the next greater key and return it.</dd>
+     * <dt>Key.EQ:</dt>
+     * <dd>Return <tt>true</tt> iff the specified key exists in the database.
+     * Does not update the Key.</dd>
+     * <dt>Key.LT:</dt>
+     * <dd>Find the next key that is strictly less than the supplied key. If
+     * there is none, return false.</dd>
+     * <dt>Key.LTEQ:</dt>
+     * <dd>If the supplied key exists in the database, return that key;
+     * otherwise find the next smaller key and return it.</dd>
+     * </dl>
+     * </p>
+     * 
+     * @param direction
+     *            One of Key.GT, Key.GTEQ, Key.EQ, Key.LT or Key.LTEQ.
+     * 
+     * @param deep
+     *            Determines whether the result should represent the next (or
+     *            previous) physical key in the <tt>Tree</tt> or should be
+     *            restricted to just the logical siblings of the current key.
+     *            (See <a href="Key.html#_keyChildren">Logical Key Children and
+     *            Siblings</a>).
+     * 
+     * @param minBytes
+     *            The minimum number of bytes to fetch. See {@link #fetch(int)}.
+     *            If minBytes is less than or equal to 0 then this method does
+     *            not update the Key and Value fields of the Exchange.
+     * 
+     * @return <tt>true</tt> if there is a key to traverse to, else null.
+     * 
+     * @throws PersistitException
+     */
+    public boolean traverse(final Direction direction, final boolean deep,
+            final int minBytes) throws PersistitException {
+        _persistit.checkClosed();
+        final ResourceTracker resourceTracker = _persistit.getLockManager()
+                .getMyResourceTracker();
+
+        boolean doFetch = minBytes > 0;
+        boolean doModify = minBytes >= 0;
+        boolean result;
+        final int lockedResourceCount = resourceTracker
+                .getLockedResourceCount();
+
+        resourceTracker.verifyLockedResourceCount(lockedResourceCount);
+        boolean inTxn = _transaction.isActive() && !_ignoreTransactions;
+        _transaction.assignTimestamp();
+        Buffer buffer = null;
+
+        if (doFetch) {
+            _value.clear();
+        }
+
+        final boolean reverse = (direction == LT) || (direction == LTEQ);
+        if (_key.getEncodedSize() == 0) {
+            if (reverse) {
+                _key.appendAfter();
+            } else {
+                _key.appendBefore();
+            }
+        }
+
+        _key.testValidForTraverse();
+
+        boolean edge = direction == EQ || direction == GTEQ
+                || direction == LTEQ;
+        boolean nudged = false;
+
+        checkLevelCache();
+
+        try {
+            if (inTxn && edge && !_key.isSpecial()) {
+                Boolean txnResult = _transaction.fetch(this, this.getValue(),
+                        minBytes);
+                //
+                // A pending STORE transaction record overrides
+                // the base record.
+                //
+                if (txnResult == Boolean.TRUE) {
+                    return true;
+
+                } else if (txnResult == Boolean.FALSE) {
+                    //
+                    // A pending DELETE transaction record overrides the
+                    // base record.
+                    //
+                    if (direction == EQ) {
+                        return false;
+                    } else {
+                        edge = false;
+                    }
+                }
+            }
+
+            //
+            // Now we are committed to computing a new key value. Save the
+            // original key value for comparison.
+            //
+            _key.copyTo(_spareKey1);
+            int index = _key.getEncodedSize();
+
+            if (index == 0) {
+                if (reverse) {
+                    _key.appendAfter();
+                } else {
+                    _key.appendBefore();
+                }
+                nudged = true;
+            }
+
+            int foundAt = 0;
+            LevelCache lc;
+            boolean fetchFromPendingTxn = false;
+
+            for (;;) {
+
+                lc = _levelCache[0];
+                //
+                // Optimal path - pick up the buffer and location left
+                // by previous operation.
+                //
+                if (lc._keyGeneration == _key.getGeneration()) {
+                    buffer = reclaimQuickBuffer(lc);
+                    foundAt = lc._foundAt;
+                }
+                //
+                // But if direction is leftward and the position is at the left
+                // edge of the buffer, re-do with a key search - there is no
+                // other
+                // way to find the left sibling page.
+                //
+                if (reverse && buffer != null
+                        && foundAt <= buffer.getKeyBlockStart()) {
+                    // Going left from first record in the page requires a
+                    // key search.
+                    buffer.release();
+                    buffer = null;
+                }
+                //
+                // If the operations above failed to get the key, then
+                // look it up with search.
+                //
+                if (buffer == null) {
+                    if (!edge && !nudged) {
+                        if (reverse) {
+                            if (!_key.isSpecial()) {
+                                _key.nudgeLeft();
+                            }
+                        } else {
+                            if (!_key.isSpecial()) {
+                                if (deep) {
+                                    _key.nudgeDeeper();
+                                } else {
+                                    _key.nudgeRight();
+                                }
+                            }
+                        }
+                        nudged = true;
+                    }
+                    foundAt = search(_key);
+                    buffer = lc._buffer;
+                }
+
+                if (edge && (foundAt & Buffer.EXACT_MASK) != 0) {
+                    break;
+                } else {
+                    edge = false;
+                    foundAt = buffer.traverse(_key, direction, foundAt);
+                    if (buffer.isAfterRightEdge(foundAt)) {
+                        long rightSiblingPage = buffer.getRightSibling();
+
+                        if (Debug.ENABLED) {
+                            Debug.$assert(rightSiblingPage >= 0
+                                    && rightSiblingPage <= Buffer.MAX_VALID_PAGE_ADDR);
+                        }
+                        if (rightSiblingPage > 0) {
+                            Buffer rightSibling = _pool.get(_volume,
+                                    rightSiblingPage, _exclusive, true);
+                            if (inTxn) {
+                                _transaction.touchedPage(this, buffer);
+                            }
+                            resourceTracker.setOffset();
+                            _pool.release(buffer);
+                            //
+                            // Reset foundAtNext to point to the first key block
+                            // of the right sibling page.
+                            //
+                            buffer = rightSibling;
+                            checkPageType(buffer, Buffer.PAGE_TYPE_DATA);
+                            foundAt = buffer.traverse(_key, direction,
+                                    buffer.toKeyBlock(0));
+
+                        }
+                    }
+
+                    //
+                    // If (a) the key was not nudged, and (b) this is not a deep
+                    // traverse, and (c) the foundAtNext refers now to a child
+                    // of the original key, then it's the wrong result - the
+                    // optimistic assumption that the next key would be adjacent
+                    // to the preceding result is wrong. To resolve this,
+                    // invalidate the LevelCache entry and retry the loop. That
+                    // will nudge the key appropriately and do a standard
+                    // search.
+                    //
+
+                    if (!nudged
+                            && !deep
+                            && _key.compareKeyFragment(_spareKey1, 0,
+                                    _spareKey1.getEncodedSize()) == 0) {
+                        lc._keyGeneration = -1;
+                        buffer.release();
+                        buffer = null;
+                        continue;
+                    }
+                }
+
+                if (inTxn) {
+                    //
+                    // Here we need to test whether pending updates in a
+                    // transaction, if there is one, will modify the result.
+                    // The candidate key is in _key. This code
+                    // determines whether (a) that key has been deleted by
+                    // the pending transaction, or (b) there's a nearer key
+                    // that has been added by the pending transaction.
+                    // This is split into two calls. The first looks for
+                    // a pending remove operation that affects the result.
+                    //
+                    Boolean txnResult = _transaction.traverse(_tree,
+                            _spareKey1, _key, direction, deep, minBytes);
+
+                    if (txnResult != null) {
+                        _transaction.touchedPage(this, buffer);
+                        _pool.release(buffer);
+                        buffer = null;
+
+                        if (txnResult == Boolean.TRUE) {
+                            // There's a pending new record that
+                            // yields a closer key. The key
+                            // was updated to reflect its content, and
+                            // if the key is selected by criteria below
+                            // then the pending value is fetched.
+                            //
+                            fetchFromPendingTxn = true;
+                        } else {
+                            //
+                            // There's a pending remove operation that
+                            // covers the candidate key. The key has been
+                            // modified to the beginning or end, depending
+                            // on direction, of the remove range, and then
+                            // we must go back and traverse again.
+                            //
+                            if (direction == LTEQ && !_key.isSpecial()) {
+                                _key.nudgeLeft();
+                                nudged = true;
+                            }
+                            continue;
+                        }
+                    }
+                }
+                break;
+            }
+
+            boolean matches;
+
+            if (reverse && _key.isLeftEdge() || !reverse && _key.isRightEdge()) {
+                matches = false;
+            } else {
+                if (deep) {
+                    matches = true;
+                    index = _key.getEncodedSize();
+
+                    if (doFetch) {
+                        if (fetchFromPendingTxn) {
+                            _transaction.fetchFromLastTraverse(this, minBytes);
+                        } else {
+                            buffer.fetch(foundAt, _value);
+                            fetchFixupForLongRecords(_value, minBytes);
+                        }
+                    }
+                } else {
+                    int parentIndex = _spareKey1.previousElementIndex(index);
+                    if (parentIndex < 0)
+                        parentIndex = 0;
+
+                    matches = (_spareKey1.compareKeyFragment(_key, 0,
+                            parentIndex) == 0);
+
+                    if (matches) {
+                        index = _key.nextElementIndex(parentIndex);
+                        if (index > 0) {
+                            if (index == _key.getEncodedSize()) {
+                                if (doFetch) {
+                                    if (fetchFromPendingTxn) {
+                                        _transaction.fetchFromLastTraverse(
+                                                this, minBytes);
+                                    } else {
+                                        buffer.fetch(foundAt, _value);
+                                        fetchFixupForLongRecords(_value,
+                                                minBytes);
+                                    }
+                                }
+                            } else {
+                                //
+                                // The physical traversal went to a child
+                                // of the next sibling (i.e. a niece or
+                                // nephew), so therefore there must not be
+                                // a record associated with the key value
+                                // we are going to return. This makes
+                                // the Value for this Exchange undefined.
+                                //
+                                if (doFetch) {
+                                    _value.clear();
+                                }
+                                foundAt &= ~Buffer.EXACT_MASK;
+                            }
+                        } else
+                            matches = false;
+                    }
+                }
+            }
+
+            if (doModify) {
+                if (matches) {
+                    _key.setEncodedSize(index);
+                    if (!fetchFromPendingTxn) {
+                        lc.update(buffer, _key, foundAt);
+                    }
+                } else {
+                    if (deep) {
+                        _key.setEncodedSize(0);
+                    } else {
+                        _spareKey1.copyTo(_key);
+                    }
+                    _key.cut();
+                    if (reverse) {
+                        _key.appendAfter();
+                    } else {
+                        _key.appendBefore();
+                    }
+                }
+            } else {
+                // Restore original key
+                _spareKey1.copyTo(_key);
+            }
+            result = matches;
+
+        } finally {
+            if (buffer != null) {
+                if (inTxn)
+                    _transaction.touchedPage(this, buffer);
+                _pool.release(buffer);
+                buffer = null;
+            }
+            resourceTracker.verifyLockedResourceCount(lockedResourceCount);
+        }
+        _volume.bumpTraverseCounter();
+        return result;
+    }
+
+    /**
+     * <p>
+     * Performs generalized tree traversal constrained by a supplied
+     * {@link KeyFilter}. The direction value indicates whether to traverse
+     * forward or backward in collation sequence, and whether the key being
+     * sought must be strictly greater than or less than the supplied key.
+     * </p>
+     * <p>
+     * The direction value must be one of:
+     * <dl>
+     * <dt>Key.GT:</dt>
+     * <dd>Find the next key that is strictly greater than the supplied key. If
+     * there is none, return false.</dd>
+     * <dt>Key.GTEQ:</dt>
+     * <dd>If the supplied key exists in the database, return that key;
+     * otherwise find the next greater key and return it.</dd>
+     * <dt>Key.EQ:</dt>
+     * <dd>Return <tt>true</tt> iff the specified key exists in the database.
+     * Does not update the Key.</dd>
+     * <dt>Key.LT:</dt>
+     * <dd>Find the next key that is strictly less than the supplied key. If
+     * there is none, return false.</dd>
+     * <dt>Key.LTEQ:</dt>
+     * <dd>If the supplied key exists in the database, return that key;
+     * otherwise find the next smaller key and return it.</dd>
+     * </dl>
+     * </p>
+     * 
+     * @param direction
+     *            One of Key.GT, Key.GTEQ, Key.EQ, Key.LT or Key.LTEQ.
+     * 
+     * @param keyFilter
+     *            A KeyFilter that constrains the keys returned by this
+     *            operation.
+     * 
+     * @param minBytes
+     *            The minimum number of bytes to fetch. See {@link #fetch(int)}.
+     *            If minBytes is less than or equal to 0 then this method does
+     *            not update the Key and Value fields of the Exchange.
+     * 
+     * @return <tt>true</tt> if there is a key to traverse to, else null.
+     * 
+     * @throws PersistitException
+     */
+    public boolean traverse(final Direction direction,
+            final KeyFilter keyFilter, int minBytes) throws PersistitException {
+        if (keyFilter == null) {
+            return traverse(direction, true, minBytes);
+        }
+
+        if (direction == EQ) {
+            return keyFilter.selected(_key)
+                    && traverse(direction, true, minBytes);
+        }
+
+        if (_key.getEncodedSize() == 0) {
+            if (direction == GT || direction == GTEQ) {
+                _key.appendBefore();
+            } else {
+                _key.appendAfter();
+            }
+        }
+
+        for (;;) {
+            if (!keyFilter.next(_key, direction)) {
+                    _key.setEncodedSize(0);
+                if (direction == LT || direction == LTEQ) {
+                    _key.appendAfter();
+                } else {
+                    _key.appendBefore();
+                }
+                return false;
+            }
+            if (!traverse(direction, true, minBytes)) {
+                return false;
+            }
+            if (keyFilter.selected(_key)) {
+                return true;
+            }
+        }
+    }
+
+    /**
+     * Traverses to the next logical sibling key value. Equivalent to
+     * <tt>traverse(Key.GT, false)</tt>.
+     * 
+     * @return <tt>true</tt> if there is a key to traverse to, else null.
+     * @throws PersistitException
+     */
+    public boolean next() throws PersistitException {
+        return traverse(GT, false);
+    }
+
+    /**
+     * Traverses to the previous logical sibling key value. Equivalent to
+     * <tt>traverse(Key.LT, false)</tt>.
+     * 
+     * @return <tt>true</tt> if there is a key to traverse to, else null.
+     * @throws PersistitException
+     */
+    public boolean previous() throws PersistitException {
+        return traverse(LT, false);
+    }
+
+    /**
+     * Traverses to the next key with control over depth. Equivalent to
+     * <tt>traverse(Key.GT, deep)</tt>.
+     * 
+     * @param deep
+     *            Determines whether the result should represent the next (or
+     *            previous) physical key in the <tt>Tree</tt> or should be
+     *            restricted to just the logical siblings of the current key.
+     *            (See <a href="Key.html#_keyChildren">Logical Key Children and
+     *            Siblings</a>).
+     * 
+     * @return <tt>true</tt> if there is a key to traverse to, else null.
+     * @throws PersistitException
+     */
+    public boolean next(boolean deep) throws PersistitException {
+        return traverse(GT, deep);
+    }
+
+    /**
+     * Traverses to the previous key with control over depth. Equivalent to
+     * <tt>traverse(Key.LT, deep)</tt>.
+     * 
+     * @param deep
+     *            Determines whether the result should represent the next (or
+     *            previous) physical key in the <tt>Tree</tt> or should be
+     *            restricted to just the logical siblings of the current key.
+     *            (See <a href="Key.html#_keyChildren">Logical Key Children and
+     *            Siblings</a>).
+     * 
+     * @return <tt>true</tt> if there is a key to traverse to, else null.
+     * 
+     * @throws PersistitException
+     */
+    public boolean previous(boolean deep) throws PersistitException {
+        return traverse(LT, deep);
+    }
+
+    /**
+     * Traverses to the next key value within the subset of all keys defined by
+     * the supplied KeyFilter. Whether logical children of the current key value
+     * are included in the result is determined by the <tt>KeyFilter</tt>.
+     * 
+     * @return <tt>true</tt> if there is a key to traverse to, else null.
+     * @throws PersistitException
+     */
+    public boolean next(KeyFilter filter) throws PersistitException {
+        return traverse(GT, filter, Integer.MAX_VALUE);
+    }
+
+    /**
+     * Traverses to the previous key value within the subset of all keys defined
+     * by the supplied KeyFilter. Whether logical children of the current key
+     * value are included in the result is determined by the <tt>KeyFilter</tt>.
+     * 
+     * @return <tt>true</tt> if there is a key to traverse to, else null.
+     * @throws PersistitException
+     */
+    public boolean previous(KeyFilter filter) throws PersistitException {
+        return traverse(LT, filter, Integer.MAX_VALUE);
+    }
+
+    /**
+     * Determines whether the current key has a logical sibling successor,
+     * without changing the state of <tt>Key</tt> or <tt>Value</tt>. This method
+     * is equivalent to {@link #next()} except that no state is changed.
+     * 
+     * @return <tt>true</tt> if the key has a successor
+     * 
+     * @throws PersistitException
+     */
+    public boolean hasNext() throws PersistitException {
+        return traverse(GT, false, -1);
+    }
+
+    /**
+     * Determines whether the current key has a successor within the subset of
+     * all keys defined by a <tt>KeyFilter</tt>. This method does not change the
+     * state of <tt>Key</tt> or <tt>Value</tt>.
+     * 
+     * @return <tt>true</tt> if the key has a successor
+     * 
+     * @throws PersistitException
+     */
+    public boolean hasNext(KeyFilter filter) throws PersistitException {
+        if (filter == null)
+            return hasNext();
+        _key.copyTo(_spareKey2);
+        boolean result = traverse(GT, filter, 0);
+        _spareKey2.copyTo(_key);
+        return result;
+    }
+
+    /**
+     * Determines whether the current key has a logical sibling successor,
+     * without changing the state of <tt>Key</tt> or <tt>Value</tt>. This method
+     * is equivalent to {@link #next(boolean)} except that no state is changed.
+     * 
+     * @param deep
+     *            Determines whether the predecessor may be of any logical depth
+     *            (<tt>true</tt>, or must be a restricted logical siblings (
+     *            <tt>false</tt>) of the current key. (See <a
+     *            href="Key.html#_keyChildren">Logical Key Children and
+     *            Siblings</a>).
+     * 
+     * @return <tt>true</tt> if the key has a successor
+     * 
+     * @throws PersistitException
+     */
+    public boolean hasNext(boolean deep) throws PersistitException {
+        return traverse(GT, deep, -1);
+    }
+
+    /**
+     * Determines whether the current key has a logical sibling predecessor,
+     * without changing the state of <tt>Key</tt> or <tt>Value</tt>. This method
+     * is equivalent to {@link #previous()} except that no state is changed.
+     * 
+     * @return <tt>true</tt> if the key has a predecessor
+     * @throws PersistitException
+     */
+    public boolean hasPrevious() throws PersistitException {
+        return traverse(LT, false, -1);
+    }
+
+    /**
+     * Determines whether the current key has a logical sibling predecessor,
+     * without changing the state of <tt>Key</tt> or <tt>Value</tt>. This method
+     * is equivalent to {@link #previous(boolean)} except that no state is
+     * changed.
+     * 
+     * @param deep
+     *            Determines whether the predecessor may be of any logical depth
+     *            (<tt>true</tt>, or must be a restricted logical siblings (
+     *            <tt>false</tt>) of the current key. (See <a
+     *            href="Key.html#_keyChildren">Logical Key Children and
+     *            Siblings</a>).
+     * 
+     * @return <tt>true</tt> if the key has a predecessor
+     * 
+     * @throws PersistitException
+     */
+    public boolean hasPrevious(boolean deep) throws PersistitException {
+        return traverse(LT, deep, -1);
+    }
+
+    /**
+     * Determines whether the current key has a predecessor within the subset of
+     * all keys defined by a <tt>KeyFilter</tt>. This method does not change the
+     * state of <tt>Key</tt> or <tt>Value</tt>.
+     * 
+     * @return <tt>true</tt> if the key has a successor
+     * 
+     * @throws PersistitException
+     */
+    public boolean hasPrevious(KeyFilter filter) throws PersistitException {
+        if (filter == null)
+            return hasPrevious();
+        _key.copyTo(_spareKey2);
+        boolean result = traverse(GT, filter, 0);
+        _spareKey2.copyTo(_key);
+        return result;
+    }
+
+    /**
+     * Determines whether the current key has an associated value - that is,
+     * whether a {@link #fetch} operation would return a defined value - without
+     * actually changing the state of either the <tt>Key</tt> or the
+     * <tt>Value</tt>.
+     * 
+     * @return <tt>true</tt> if the key has an associated value
+     * 
+     * @throws PersistitException
+     */
+    public boolean isValueDefined() throws PersistitException {
+        return traverse(EQ, false, -1);
+    }
+
+    /**
+     * Insert the current <tt>Key</tt> and <tt>Value</tt> pair into this
+     * <tt>Exchange</tt>'s <tt>Tree</tt>. If there already is a value associated
+     * with the current key, then replace it.
+     * 
+     * @return This <tt>Exchange</tt> to permit method call chaining
+     * @throws PersistitException
+     */
+    public Exchange store() throws PersistitException {
+        return store(_key, _value);
+    }
+
+    /**
+     * Fetches the value associated with the <tt>Key</tt>, then inserts or
+     * updates the value. Effectively this swaps the content of <tt>Value</tt>
+     * with the database record associated with the current <tt>key</tt>. It is
+     * equivalent to the code: <blockquote>
+     * 
+     * <pre>
+     *  Value tempValue = new Value();
+     *  <i>exchange</i>.fetch(tempValue);
+     *  <i>exchange</i>.store();
+     *  tempValue.copyTo(exchange.getValue());
+     *  return <i>exchange</i>;
+     * </pre>
+     * 
+     * </blockquote> except that this operation is performed atomically, without
+     * need for external synchronization.
+     * 
+     * @return This <tt>Exchange</tt> to permit method call chaining
+     * @throws PersistitException
+     */
+    public Exchange fetchAndStore() throws PersistitException {
+        if (_volume.isReadOnly()) {
+            throw new ReadOnlyVolumeException(_volume.toString());
+        }
+        _persistit.checkClosed();
+        _persistit.checkSuspended();
+        _key.testValidForStoreAndFetch(_volume.getPageSize());
+        int lockedResourceCount = _persistit.getLockManager()
+                .getLockedResourceCount();
+        _transaction.assignTimestamp();
+        storeInternal(_key, _value, 0, true, false);
+        _persistit.getLockManager().verifyLockedResourceCount(
+                lockedResourceCount);
+        _spareValue.copyTo(_value);
+        return this;
+    }
+
+    /**
+     * Fetches the value associated with the current <tt>Key</tt> into the
+     * <tt>Exchange</tt>'s <tt>Value</tt>. The <tt>Value</tt> object reflects
+     * the fetched state. If there is no value associated with the key then
+     * {@link Value#isDefined} is false. Otherwise the value may be retrieved
+     * using {@link Value#get} and other methods of <tt>Value</tt>.
+     * 
+     * @return This <tt>Exchange</tt> to permit method call chaining
+     * @throws PersistitException
+     */
+    public Exchange fetch() throws PersistitException {
+        return fetch(_value, Integer.MAX_VALUE);
+    }
+
+    /**
+     * <p>
+     * Fetches or partially fetches the value associated with the current
+     * <tt>Key</tt> into the <tt>Exchange</tt>'s <tt>Value</tt>. The
+     * <tt>Value</tt> object reflects the fetched state. If there is no value
+     * associated with the key then {@link Value#isDefined} is false. Otherwise
+     * the value may be retrieved using {@link Value#get} and other methods of
+     * <tt>Value</tt>.
+     * </p>
+     * <p>
+     * This method sets a lower bound on the number of bytes to be fetched. In
+     * particular, it may be useful to retrieve only a small fraction of a very
+     * long record such as the serialization of an image. Upon successful
+     * completion of this method, at least <tt>minimumBytes</tt> of the
+     * <tt>Value</tt> object will accurately reflect the value stored in the
+     * database. This might allow an application to determine whether to
+     * retrieve the rest of the value.
+     * </p>
+     * 
+     * @return This <tt>Exchange</tt> to permit method call chaining
+     * @throws PersistitException
+     */
+    public Exchange fetch(int minimumBytes) throws PersistitException {
+        return fetch(_value, minimumBytes);
+    }
+
+    /**
+     * Fetches the value associated with the current <tt>Key</tt> into the
+     * supplied <tt>Value</tt> object (instead of the <tt>Exchange</tt>'s
+     * assigned <tt>Value</tt>). The <tt>Value</tt> object reflects the fetched
+     * state. If there is no value associated with the key then
+     * {@link Value#isDefined} is false. Otherwise the value may be retrieved
+     * using {@link Value#get} and other methods of <tt>Value</tt>.
+     * 
+     * @return This <tt>Exchange</tt> to permit method call chaining
+     * @throws PersistitException
+     */
+    public Exchange fetch(Value value) throws PersistitException {
+        return fetch(value, Integer.MAX_VALUE);
+    }
+
+    /**
+     * <p>
+     * Fetches or partially fetches the value associated with the current
+     * <tt>Key</tt> into the supplied <tt>Value</tt> object (instead of the
+     * <tt>Exchange</tt>'s assigned <tt>Value</tt>). The <tt>Value</tt> object
+     * reflects the fetched state. If there is no value associated with the key
+     * then {@link Value#isDefined} is false. Otherwise the value may be
+     * retrieved using {@link Value#get} and other methods of <tt>Value</tt>.
+     * </p>
+     * <p>
+     * This method sets a lower bound on the number of bytes to be fetched. In
+     * particular, it may be useful to retrieve only a small fraction of a very
+     * long record such as the serialization of an image. Upon successful
+     * completion of this method, at least <tt>minimumBytes</tt> of the
+     * <tt>Value</tt> object will accurately reflect the value stored in the
+     * database. This might allow an application to determine whether to
+     * retrieve the rest of the value.
+     * </p>
+     * 
+     * @return This <tt>Exchange</tt> to permit method call chaining
+     * @throws PersistitException
+     */
+    public Exchange fetch(Value value, int minimumBytes)
+            throws PersistitException {
+        _persistit.checkClosed();
+        _key.testValidForStoreAndFetch(_volume.getPageSize());
+        if (minimumBytes < 0)
+            minimumBytes = 0;
+        final int lockedResourceCount = _persistit.getLockManager()
+                .getLockedResourceCount();
+
+        _persistit.getLockManager().verifyLockedResourceCount(
+                lockedResourceCount);
+        boolean inTxn = _transaction.isActive() && !_ignoreTransactions;
+        _transaction.assignTimestamp();
+
+        if (inTxn && _transaction.fetch(this, value, minimumBytes) != null) {
+            return this;
+        }
+
+        Buffer buffer = null;
+        try {
+            int foundAt = search(_key);
+            LevelCache lc = _levelCache[0];
+            buffer = lc._buffer;
+            buffer.fetch(foundAt, value);
+            fetchFixupForLongRecords(value, minimumBytes);
+            _volume.bumpFetchCounter();
+            return this;
+        } finally {
+            if (buffer != null) {
+                if (inTxn) {
+                    _transaction.touchedPage(this, buffer);
+                }
+                _pool.release(buffer);
+            }
+            _persistit.getLockManager().verifyLockedResourceCount(
+                    lockedResourceCount);
+        }
+    }
+
+    void fetchFixupForLongRecords(Value value, int minimumBytes)
+            throws PersistitException {
+        if (value.isDefined()
+                && (value.getEncodedBytes()[0] & 0xFF) == Buffer.LONGREC_TYPE) {
+            //
+            // This will potential require numerous pages: the buffer
+            // claim is held for the duration to prevent a non-atomic
+            // update.
+            //
+            fetchLongRecord(value, minimumBytes);
+        }
+    }
+
+    /**
+     * Atomically increment a stored integer value and return the result. If the
+     * key currently has no associated value, then initialize the value to zero.
+     * Otherwise add 1 to whatever value is stored, store the result and return
+     * it.
+     * 
+     * @return The incremented value.
+     * @throws PersistitException
+     */
+    public long incrementValue() throws PersistitException {
+        return incrementValue(1);
+    }
+
+    /**
+     * Atomically increment a stored integer value and return the result. If the
+     * key currently has no associated value, then initialize the value to zero.
+     * Otherwise add <tt>by</tt> to whatever value is stored, store the result
+     * and return it.
+     * 
+     * @param by
+     *            The amount by which to increment the stored value
+     * @return The incremented value.
+     * @throws PersistitException
+     */
+    public long incrementValue(long by) throws PersistitException {
+        return incrementValue(by, 0);
+    }
+
+    /**
+     * Atomically increment a stored integer value and return the result. If the
+     * key currently has no associated value, then initialize the value to
+     * <tt>from</tt>. Otherwise add <tt>by</tt> to whatever value is stored,
+     * store the result and return it.
+     * 
+     * @param by
+     *            The amount by which to increment the stored value
+     * @return The incremented value.
+     * @throws PersistitException
+     */
+    public long incrementValue(long by, long from) throws PersistitException {
+        _persistit.checkClosed();
+        if (_volume.isReadOnly()) {
+            throw new ReadOnlyVolumeException(_volume.toString());
+        }
+        _value.put(from);
+        _value.armAtomicIncrement(by);
+        store();
+        return _value.getLong();
+    }
+
+    /**
+     * Return true if there is at least one key stored in this <tt>Exchange</tt>
+     * 's <tt>Tree</tt> that is a logical child of the current <tt>Key</tt>. A
+     * logical child is a key that can be formed by appending a value to the
+     * parent. (See <a href="Key.html#_keyChildren">Logical Key Children and
+     * Siblings</a>).
+     * 
+     * @return <tt>true</tt> if the current <tt>Key</tt> has logical children
+     * @throws PersistitException
+     */
+    public boolean hasChildren() throws PersistitException {
+        _key.copyTo(_spareKey1);
+        final int size = _key.getEncodedSize();
+        boolean result = traverse(GT, true, 0);
+        if (result && _key.getEncodedSize() < size
+                || _spareKey1.compareKeyFragment(_key, 0, size) != 0) {
+            result = false;
+        }
+        _spareKey1.copyTo(_key);
+        return result;
+    }
+
+    /**
+     * Remove a single key/value pair from this <tt>Exchange</tt>'s
+     * <tt>Tree</tt> and return the removed value in the <tt>Exchange</tt>'s
+     * <tt>Value</tt>. This method atomically fetches the former value then
+     * deletes it. If there was no value formerly associated with the key then
+     * <tt>Value</tt> becomes undefined - that is, the value of
+     * {@link Value#isDefined} becomes <tt>false</tt>.
+     * 
+     * @return <tt>true</tt> if there was a key/value pair to remove
+     * @throws PersistitException
+     */
+    public boolean fetchAndRemove() throws PersistitException {
+        _persistit.checkClosed();
+        _persistit.checkSuspended();
+        _spareValue.clear();
+        boolean result = remove(EQ, true);
+        _spareValue.copyTo(_value);
+        if (Debug.ENABLED) {
+            Debug.$assert(_value.isDefined() == result);
+        }
+        return result;
+    }
+
+    /**
+     * Remove the entire <tt>Tree</tt> that this <tt>Exchange</tt> is based on.
+     * Subsequent to successful completion of this method, the <tt>Exchange</tt>
+     * will no longer be usable. Attempts to perform operations on it will
+     * result in an <tt>IllegalStateException</tt>.
+     * 
+     * @throws PersistitException
+     */
+    public void removeTree() throws PersistitException {
+        _persistit.checkClosed();
+        _persistit.checkSuspended();
+        final int lockedResourceCount = _persistit.getLockManager()
+                .getLockedResourceCount();
+        boolean inTxn = _transaction.isActive() && !_ignoreTransactions;
+        _transaction.assignTimestamp();
+        clear();
+        _value.clear();
+        if (inTxn) {
+            _transaction.removeTree(this);
+        } else {
+            _volume.removeTree(_tree);
+        }
+        initCache();
+        _persistit.getLockManager().verifyLockedResourceCount(
+                lockedResourceCount);
+    }
+
+    /**
+     * Remove a single key/value pair from the this <tt>Exchange</tt>'s
+     * <tt>Tree</tt>.
+     * 
+     * @return <tt>true</tt> if there was a key/value pair to remove
+     * @throws PersistitException
+     */
+    public boolean remove() throws PersistitException {
+        return remove(EQ, false);
+    }
+
+    /**
+     * Remove all keys in this <tt>Exchange</tt>'s <tt>Tree</tt>.
+     * 
+     * @return <tt>true</tt> if there were key/value pairs removed
+     * @throws PersistitException
+     */
+    public boolean removeAll() throws PersistitException {
+        clear();
+        return remove(GTEQ);
+    }
+
+    /**
+     * <p>
+     * Depending on the value of the selection parameter, remove the record
+     * associated with the current key, its logical children, or both.
+     * </p>
+     * <p>
+     * Following are valid values for selection: <br />
+     * <dl>
+     * <dt>Key.EQ</dt>
+     * <dd>Remove the record associated with the current key if it exists.</dd>
+     * <dt>Key.GT</dt>
+     * <dd>Remove the records associated with logical children of the current
+     * key.</dd>
+     * <dt>Key.GTEQ</dt>
+     * <dd>Remove the record associated with the current key AND its logical
+     * children.</dd>
+     * </dl>
+     * 
+     * @param direction
+     *            One of Key.EQ, Key.GT, Key.GTEQ
+     * @return <tt>true</tt> if one or more records were actually removed, else
+     *         </i>false</i>.
+     * @throws PersistitException
+     */
+    public boolean remove(Direction direction) throws PersistitException {
+        return remove(direction, false);
+    }
+
+    private boolean remove(Direction selection, boolean fetchFirst)
+            throws PersistitException {
+        _persistit.checkClosed();
+
+        if (selection != EQ && selection != GTEQ && selection != GT) {
+            throw new IllegalArgumentException("Invalid mode " + selection);
+        }
+
+        int keySize = _key.getEncodedSize();
+
+        _key.copyTo(_spareKey1);
+        _key.copyTo(_spareKey2);
+
+        // Special case for empty key
+        if (keySize == 0) {
+            if (selection == EQ) {
+                return false;
+            }
+            _spareKey1.append(BEFORE);
+            _spareKey2.append(AFTER);
+        } else {
+            if (selection == EQ || selection == GTEQ) {
+                _spareKey1.nudgeLeft();
+            } else {
+                _spareKey1.nudgeDeeper();
+            }
+
+            if (selection == GTEQ || selection == GT) {
+                _spareKey2.nudgeRight();
+            }
+        }
+
+        return removeKeyRangeInternal(_spareKey1, _spareKey2, fetchFirst);
+    }
+
+    /**
+     * Removes record(s) for a range of keys. The keys to be removed are all
+     * those in the Tree that are Greater Than or Equal to key1 and less than
+     * key2.
+     * 
+     * @param key1
+     *            Start of the deletion range. No record with a key smaller than
+     *            key1 will be removed. key1 may be empty, in which case all
+     *            records having keys less than key2 will be removed.
+     * 
+     * @param key2
+     *            End of the deletion range. No record with a key greater than
+     *            or equal to key2 will be removed. key2 may be empty, in which
+     *            case all records having keys equal to or greater than key1
+     *            will be removed.
+     * 
+     * @return <tt>true</tt> if one or more records were actually removed, else
+     *         </i>false</i>.
+     * 
+     * @throws PersistitException
+     * @throws IllegalArgymentException
+     *             if key1 is equal to or greater than key2
+     */
+    public boolean removeKeyRange(Key key1, Key key2) throws PersistitException {
+        key1.copyTo(_spareKey1);
+        key2.copyTo(_spareKey2);
+
+        // Special case for empty key
+        if (key1.getEncodedSize() == 0) {
+            _spareKey1.append(BEFORE);
+        } else
+            _spareKey1.nudgeLeft();
+
+        if (key2.getEncodedSize() == 0) {
+            _spareKey2.append(AFTER);
+        } else {
+            _spareKey2.nudgeLeft();
+        }
+
+        if (_spareKey1.compareTo(_spareKey2) >= 0) {
+            throw new IllegalArgumentException(
+                    "Second key must be larger than first");
+        }
+        return removeKeyRangeInternal(_spareKey1, _spareKey2, false);
+    }
+
+    /**
+     * Removes all records with keys falling between key1 and key2, exclusive.
+     * Validity checks and Key value adjustments have been done by wrapper
+     * methods - this method does the work.
+     * 
+     * @param key1
+     *            Key that is less than the leftmost to be removed
+     * @param key2
+     *            Key that is greater than the rightmost to be removed
+     * @return <tt>true</tt> if any records were removed.
+     * @throws PersistitException
+     */
+    boolean removeKeyRangeInternal(Key key1, Key key2, boolean fetchFirst)
+            throws PersistitException {
+        if (_volume.isReadOnly()) {
+            throw new ReadOnlyVolumeException(_volume.toString());
+        }
+        _persistit.checkClosed();
+        _persistit.checkSuspended();
+
+        if (Debug.ENABLED) {
+            Debug.suspend();
+        }
+        boolean inTxn = _transaction.isActive() && !_ignoreTransactions;
+        _transaction.assignTimestamp();
+        boolean treeClaimAcquired = false;
+        boolean treeWriterClaimRequired = false;
+        boolean result = false;
+        _exclusive = true;
+
+        boolean deallocationRequired = true; // assume until proven false
+        boolean deferredReindexRequired = false;
+        boolean tryQuickDelete = true;
+        int lockedResourceCount = _persistit.getLockManager()
+                .getLockedResourceCount();
+
+        // long journalId = -1;
+        // if (!inTxn) {
+        // journalId = journal().beginRemove(_tree, key1, key2, fetchFirst);
+        // }
+
+        try {
+            //
+            // This is the main retry loop. If any attempt to reserve a page
+            // in the inner logic fails, we will iterate across all this logic
+            // again until the expiration time.
+            //
+            for (;;) {
+                _persistit.getLockManager().verifyLockedResourceCount(
+                        lockedResourceCount);
+
+                checkLevelCache();
+                int depth = _cacheDepth; // The depth to which we have
+                // populated the level cache.
+
+                try {
+                    if (inTxn) {
+                        result = _transaction.remove(this, key1, key2,
+                                fetchFirst);
+                        break;
+                    }
+                    //
+                    // First try for a quick delete from a single data page.
+                    //
+                    if (tryQuickDelete) {
+                        Buffer buffer = null;
+                        try {
+                            int foundAt1 = search(key1) & Buffer.P_MASK;
+                            buffer = _levelCache[0]._buffer;
+
+                            if (!buffer.isBeforeLeftEdge(foundAt1)
+                                    && !buffer.isAfterRightEdge(foundAt1)) {
+                                int foundAt2 = buffer.findKey(key2);
+                                if (!buffer.isBeforeLeftEdge(foundAt2)
+                                        && !buffer.isAfterRightEdge(foundAt2)) {
+                                    if ((foundAt2 & Buffer.EXACT_MASK) != 0) {
+                                        foundAt2 = buffer
+                                                .nextKeyBlock(foundAt2);
+                                    }
+                                    foundAt2 &= Buffer.P_MASK;
+
+                                    if (Debug.ENABLED) {
+                                        Debug.$assert(foundAt2 >= foundAt1);
+                                    }
+                                    if (fetchFirst) {
+                                        removeFetchFirst(buffer, foundAt1,
+                                                buffer, foundAt2);
+                                    }
+                                    final boolean anyLongRecords = _volume
+                                            .harvestLongRecords(buffer,
+                                                    foundAt1, foundAt2);
+
+                                    boolean removed = buffer.removeKeys(
+                                            foundAt1, foundAt2, _spareKey1);
+                                    if (removed) {
+                                        _tree.bumpChangeCount();
+                                    }
+
+                                    buffer.setDirty();
+                                    if (anyLongRecords) {
+                                        buffer.setDirtyStructure();
+                                    }
+                                    result = foundAt2 > foundAt1;
+                                    break;
+                                }
+                            }
+                            // If we didn't meet the criteria for quick delete,
+                            // then don't try it again on a RetryException.
+                            tryQuickDelete = false;
+                        } finally {
+                            if (buffer != null)
+                                _pool.release(buffer);
+                            buffer = null;
+                        }
+                    }
+
+                    if (!treeClaimAcquired) {
+                        if (!_tree.claim(treeWriterClaimRequired)) {
+                            if (Debug.ENABLED) {
+                                Debug.debug1(true);
+                            }
+                            throw new InUseException("Thread "
+                                    + Thread.currentThread().getName()
+                                    + " failed to get writer claim on " + _tree);
+                        }
+                        treeClaimAcquired = true;
+                        lockedResourceCount++;
+                        _tree.bumpGeneration();
+                        // Because we actually haven't changed anything yet.
+                        _treeGeneration++;
+                    }
+                    //
+                    // Need to redo this check now that we have a
+                    // claim on the Tree.
+                    //
+                    checkLevelCache();
+
+                    long pageAddr1 = _rootPage;
+                    long pageAddr2 = pageAddr1;
+
+                    for (int level = _cacheDepth; --level >= 0;) {
+                        LevelCache lc = _levelCache[level];
+                        lc.initRemoveFields();
+                        depth = level;
+
+                        int foundAt1 = searchLevel(key1, pageAddr1, level)
+                                & Buffer.P_MASK;
+
+                        int foundAt2 = -1;
+                        //
+                        // Note: this buffer now has a writer claim on it.
+                        //
+                        Buffer buffer = lc._buffer;
+                        lc._flags |= LEFT_CLAIMED;
+
+                        lc._leftBuffer = buffer;
+                        lc._leftFoundAt = foundAt1;
+                        boolean samePage = pageAddr2 == pageAddr1;
+
+                        if (samePage) {
+                            foundAt2 = buffer.findKey(key2);
+                            if ((foundAt2 & Buffer.EXACT_MASK) != 0) {
+                                foundAt2 = buffer.nextKeyBlock(foundAt2);
+                            }
+                            foundAt2 &= Buffer.P_MASK;
+
+                            if (!buffer.isAfterRightEdge(foundAt2)) {
+                                lc._rightBuffer = buffer;
+                                lc._rightFoundAt = foundAt2;
+                            } else {
+                                //
+                                // Since we are spanning pages we need an
+                                // exclusive claim on the tree to prevent
+                                // an insertion from propagating upward through
+                                // the deletion range.
+                                //
+                                pageAddr2 = buffer.getRightSibling();
+                                samePage = false;
+                            }
+                        }
+                        if (!samePage) {
+                            //
+                            // Since we are spanning pages we need an
+                            // exclusive claim on the tree to prevent
+                            // an insertion from propagating upward through
+                            // the deletion range.
+                            //
+                            if (!treeWriterClaimRequired) {
+                                treeWriterClaimRequired = true;
+                                if (!_tree.upgradeClaim()) {
+                                    throw RetryException.SINGLE;
+                                }
+                            }
+
+                            foundAt2 = searchLevel(key2, pageAddr2, level);
+                            if ((foundAt2 & Buffer.EXACT_MASK) != 0) {
+                                foundAt2 = buffer.nextKeyBlock(foundAt2);
+                                if (Debug.ENABLED) {
+                                    Debug.$assert(foundAt2 != -1);
+                                }
+                            }
+                            foundAt2 &= Buffer.P_MASK;
+
+                            if (Debug.ENABLED) {
+                                Debug.$assert(foundAt2 != Buffer.INITIAL_KEY_BLOCK_START_VALUE);
+                            }
+                            buffer = lc._buffer;
+                            lc._flags |= RIGHT_CLAIMED;
+                            lc._rightBuffer = buffer;
+                            lc._rightFoundAt = foundAt2;
+                            pageAddr2 = buffer.getPageAddress();
+                        }
+
+                        if (lc._leftBuffer.isIndexPage()) {
+                            if (Debug.ENABLED) {
+                                Debug.$assert(lc._rightBuffer.isIndexPage()
+                                        && depth > 0);
+                            }
+                            int p1 = lc._leftBuffer.previousKeyBlock(foundAt1);
+                            int p2 = lc._rightBuffer.previousKeyBlock(foundAt2);
+
+                            if (Debug.ENABLED) {
+                                Debug.$assert(p1 != -1 && p2 != -1);
+                            }
+                            pageAddr1 = lc._leftBuffer.getPointer(p1);
+                            pageAddr2 = lc._rightBuffer.getPointer(p2);
+                        } else {
+                            if (Debug.ENABLED) {
+                                Debug.$assert(depth == 0);
+                            }
+                            break;
+                        }
+                    }
+
+                    if (fetchFirst) {
+                        LevelCache lc = _levelCache[0];
+                        removeFetchFirst(lc._leftBuffer, lc._leftFoundAt,
+                                lc._rightBuffer, lc._rightFoundAt);
+                    }
+                    //
+                    // We have fully delineated the subtree that
+                    // needs to be removed. Now walk down the tree,
+                    // stitching together the pages where necessary.
+                    //
+                    for (int level = _cacheDepth; --level >= 0;) {
+                        LevelCache lc = _levelCache[level];
+                        Buffer buffer1 = lc._leftBuffer;
+                        Buffer buffer2 = lc._rightBuffer;
+                        int foundAt1 = lc._leftFoundAt;
+                        int foundAt2 = lc._rightFoundAt;
+                        boolean needsReindex = false;
+
+                        if (buffer1 != buffer2) {
+                            //
+                            // Deletion spans multiple pages at this level.
+                            // We will need to join or rebalance the pages.
+                            //
+                            long leftGarbagePage = buffer1.getRightSibling();
+                            _key.copyTo(_spareKey1);
+
+                            // Before we remove the records in this range, we
+                            // need to recover any LONG_RECORD pointers that
+                            // are associated with keys in this range.
+                            _volume.harvestLongRecords(buffer1, foundAt1,
+                                    Integer.MAX_VALUE);
+
+                            _volume.harvestLongRecords(buffer2, 0, foundAt2);
+
+                            boolean rebalanced = buffer1.join(buffer2,
+                                    foundAt1, foundAt2, _spareKey1, _spareKey2,
+                                    _joinPolicy);
+                            if (buffer1.isDataPage()) {
+                                _tree.bumpChangeCount();
+                            }
+                            buffer1.setDirtyStructure();
+                            buffer2.setDirtyStructure();
+
+                            long rightGarbagePage = buffer1.getRightSibling();
+
+                            if (rightGarbagePage != leftGarbagePage) {
+                                // here we just remember the page boundaries
+                                // that will need to be deallocated.
+                                lc._deallocLeftPage = leftGarbagePage;
+                                lc._deallocRightPage = rightGarbagePage;
+                                deallocationRequired = true;
+                            }
+
+                            if (rebalanced) {
+                                //
+                                // If the join operation was not able to
+                                // coalesce the two pages into one, then we need
+                                // to re-index the new first key of the second
+                                // page.
+                                //
+                                // We have either a quick way to do this or a
+                                // more complex way. If there is a single parent
+                                // page in the index for the two re-balanced
+                                // pages, and if the key to be reinserted fits
+                                // in that parent page, then all we need to do
+                                // is insert it. Otherwise, we will need to
+                                // split the page above us, and that will
+                                // potentially result in additional buffer
+                                // reservations. Because that could force a
+                                // retry at a bad time, in that case we defer
+                                // the re-insertion of the index key until
+                                // after all the current claims are released.
+                                //
+                                needsReindex = true;
+                                if (level < _cacheDepth - 1) {
+                                    LevelCache parentLc = _levelCache[level + 1];
+                                    Buffer buffer = parentLc._leftBuffer;
+
+                                    if (Debug.ENABLED) {
+                                        Debug.$assert(buffer != null);
+                                    }
+                                    if (parentLc._rightBuffer == buffer) {
+                                        int foundAt = buffer
+                                                .findKey(_spareKey1);
+                                        if (Debug.ENABLED) {
+                                            Debug.$assert((foundAt & Buffer.EXACT_MASK) == 0);
+                                        }
+                                        // Try it the simple way
+                                        _value.setPointerValue(buffer2
+                                                .getPageAddress());
+                                        _value.setPointerPageType(buffer2
+                                                .getPageType());
+                                        int fit = buffer.putValue(_spareKey1,
+                                                _value, foundAt, false);
+
+                                        // If it worked then we're done.
+                                        if (fit != -1) {
+                                            needsReindex = false;
+                                            buffer.setDirtyStructure();
+                                        }
+                                    }
+                                }
+                                if (needsReindex) {
+                                    lc._deferredReindexPage = buffer2
+                                            .getPageAddress();
+                                    lc._deferredReindexChangeCount = buffer2
+                                            .getGeneration();
+                                    deferredReindexRequired = true;
+                                    needsReindex = false;
+                                }
+                            }
+
+                            result = true;
+                        } else if (foundAt1 != foundAt2) {
+                            if (Debug.ENABLED) {
+                                Debug.$assert(foundAt2 >= foundAt1);
+                            }
+                            _key.copyTo(_spareKey1);
+                            //
+                            // Before we remove these records, we need to
+                            // recover any LONG_RECORD pointers that may be
+                            // associated with keys in this range.
+                            //
+                            final boolean anyLongRecords = _volume
+                                    .harvestLongRecords(buffer1, foundAt1,
+                                            foundAt2);
+
+                            result |= buffer1.removeKeys(foundAt1, foundAt2,
+                                    _spareKey1);
+
+                            if (buffer1.isDataPage() && result) {
+                                _tree.bumpChangeCount();
+                            }
+                            buffer1.setDirty();
+                            if (anyLongRecords) {
+                                buffer1.setDirtyStructure();
+                            }
+                        }
+
+                        if (level < _cacheDepth - 1) {
+                            removeKeyRangeReleaseLevel(level + 1);
+                        }
+                    }
+                    break;
+                } catch (RetryException re) {
+                    // handled below
+                } finally {
+                    //
+                    // Release all buffers.
+                    //
+                    for (int level = _cacheDepth; --level >= depth;) {
+                        removeKeyRangeReleaseLevel(level);
+                    }
+
+                    if (treeClaimAcquired) {
+                        _tree.release();
+                        treeClaimAcquired = false;
+                        lockedResourceCount--;
+                    }
+                }
+                if (treeWriterClaimRequired) {
+                    if (!_tree.claim(true)) {
+                        if (Debug.ENABLED) {
+                            Debug.debug1(true);
+                        }
+                        throw new InUseException("Thread "
+                                + Thread.currentThread().getName()
+                                + " failed to get reader claim on " + _tree);
+                    }
+                    treeClaimAcquired = true;
+                    lockedResourceCount++;
+                }
+            }
+            while (deallocationRequired) {
+                long left = -1;
+                long right = -1;
+                for (int level = _cacheDepth; --level >= 0;) {
+                    LevelCache lc = _levelCache[level];
+                    left = lc._deallocLeftPage;
+                    right = lc._deallocRightPage;
+                    if (left != 0) {
+                        _volume.deallocateGarbageChain(left, right);
+                        lc._deallocLeftPage = 0;
+                        lc._deallocRightPage = 0;
+                    }
+                }
+                _volume.commitAllDeferredDeallocations();
+                // If we successfully finish the loop then we're done
+                deallocationRequired = false;
+                break;
+            }
+            while (deferredReindexRequired) {
+                Buffer buffer = null;
+                try {
+                    for (int level = _cacheDepth; --level >= 0;) {
+                        LevelCache lc = _levelCache[level];
+                        if (lc._deferredReindexPage != 0) {
+                            if (!treeClaimAcquired) {
+                                if (!_tree.claim(treeWriterClaimRequired)) {
+                                    if (Debug.ENABLED) {
+                                        Debug.debug1(true);
+                                    }
+                                    throw new InUseException("Thread "
+                                            + Thread.currentThread().getName()
+                                            + " failed to get writer claim on "
+                                            + _tree);
+                                }
+                                treeClaimAcquired = true;
+                                lockedResourceCount++;
+                            }
+
+                            long deferredPage = lc._deferredReindexPage;
+                            buffer = _pool.get(_volume, deferredPage, false,
+                                    true);
+                            if (buffer.getGeneration() == lc._deferredReindexChangeCount) {
+                                checkPageType(buffer, level
+                                        + Buffer.PAGE_TYPE_DATA);
+                                buffer.nextKey(_spareKey2, buffer.toKeyBlock(0));
+                                _value.setPointerValue(buffer.getPageAddress());
+                                _value.setPointerPageType(buffer.getPageType());
+                                storeInternal(_spareKey2, _value, level + 1,
+                                        false, true);
+                            } else {
+                                if (_persistit.getLogBase().isLoggable(
+                                        LogBase.LOG_UNINDEXED_PAGE)) {
+                                    _persistit.getLogBase().log(
+                                            LogBase.LOG_UNINDEXED_PAGE,
+                                            deferredPage, 0, 0, 0, 0,
+                                            _tree.getName(), _volume.getPath());
+                                }
+                            }
+                            lc._deferredReindexPage = 0;
+                            _pool.release(buffer);
+                            buffer = null;
+                        }
+                    }
+                    deferredReindexRequired = false;
+                } catch (RetryException re) {
+                    if (buffer != null) {
+                        _pool.release(buffer);
+                        buffer = null;
+                    }
+                    waitForTreeExclusive();
+                } finally {
+                    if (buffer != null) {
+                        _pool.release(buffer);
+                        buffer = null;
+                    }
+                }
+            }
+        } finally {
+            if (treeClaimAcquired) {
+                _tree.bumpGeneration();
+                _tree.release();
+                lockedResourceCount--;
+                treeClaimAcquired = false;
+            }
+            _exclusive = false;
+            _persistit.getLockManager().verifyLockedResourceCount(
+                    lockedResourceCount);
+        }
+        // if (journalId != -1)
+        // journal().completed(journalId);
+        _volume.bumpRemoveCounter();
+        if (fetchFirst)
+            _volume.bumpFetchCounter();
+        return result;
+    }
+
+    private void removeKeyRangeReleaseLevel(final int level) {
+
+        int offset = 0;
+        for (int lvl = 0; lvl < level; lvl++) {
+            final LevelCache lc = _levelCache[lvl];
+            Buffer buffer1 = lc._leftBuffer;
+            Buffer buffer2 = lc._rightBuffer;
+            if (buffer2 != null && (lc._flags & RIGHT_CLAIMED) != 0) {
+                offset++;
+            }
+            if (buffer1 != null && (lc._flags & LEFT_CLAIMED) != 0) {
+                offset++;
+            }
+        }
+
+        final LevelCache lc = _levelCache[level];
+        Buffer buffer1 = lc._leftBuffer;
+        Buffer buffer2 = lc._rightBuffer;
+
+        if (buffer2 != null && (lc._flags & RIGHT_CLAIMED) != 0) {
+            _persistit.getLockManager().setOffset(offset);
+            _pool.release(buffer2);
+        }
+        if (buffer1 != null && (lc._flags & LEFT_CLAIMED) != 0) {
+            _persistit.getLockManager().setOffset(offset);
+            _pool.release(buffer1);
+        }
+
+        lc._leftBuffer = null;
+        lc._rightBuffer = null;
+        lc._flags = 0;
+    }
+
+    private void removeFetchFirst(Buffer buffer1, int foundAt1, Buffer buffer2,
+            int foundAt2) throws PersistitException {
+        if (buffer1 == buffer2) {
+            if (buffer1.nextKeyBlock(foundAt1) == foundAt2) {
+                buffer1.fetch(foundAt1 | Buffer.EXACT_MASK, _spareValue);
+            }
+        } else {
+            if (buffer1.getRightSibling() == buffer2.getPageAddress()
+                    && buffer1.nextKeyBlock(foundAt1) == -1) {
+                foundAt1 = buffer2.toKeyBlock(0);
+                if (buffer2.nextKeyBlock(foundAt1) == foundAt2) {
+                    buffer2.fetch(foundAt1 | Buffer.EXACT_MASK, _spareValue);
+                }
+            }
+        }
+        if (_spareValue.isDefined()) {
+            fetchFixupForLongRecords(_spareValue, Integer.MAX_VALUE);
+        }
+    }
+
+    void removeAntiValue(AntiValue av) throws PersistitException {
+        _key.copyTo(_spareKey1);
+        _key.copyTo(_spareKey2);
+        byte[] bytes = av.getBytes();
+        int elisionCount = av.getElisionCount();
+        System.arraycopy(bytes, 0, _spareKey2.getEncodedBytes(), elisionCount,
+                bytes.length);
+        _spareKey2.setEncodedSize(elisionCount + bytes.length);
+        removeKeyRangeInternal(_spareKey1, _spareKey2, false);
+    }
+
+    /**
+     * Decodes the LONG_RECORD pointer that has previously been fetched into the
+     * Value. This will replace the byte array in that value with the actual
+     * long value. Note that this is all done with a reader claim being held on
+     * the data page containing the LONG_RECORD reference.
+     * 
+     * @param value
+     * @throws PersistitException
+     */
+    private void fetchLongRecord(Value value, int minimumBytesFetched)
+            throws PersistitException {
+
+        Buffer buffer = null;
+        boolean inTxn = _transaction.isActive() && !_ignoreTransactions;
+        _transaction.assignTimestamp();
+
+        try {
+            byte[] rawBytes = value.getEncodedBytes();
+            int rawSize = value.getEncodedSize();
+            if (rawSize != Buffer.LONGREC_SIZE) {
+                if (Debug.ENABLED) {
+                    Debug.debug1(true);
+                }
+                throw new CorruptVolumeException(
+                        "Invalid LONG_RECORD value size=" + rawSize
+                                + " but should be " + Buffer.LONGREC_SIZE);
+            }
+            if ((rawBytes[0] & 0xFF) != Buffer.LONGREC_TYPE) {
+                if (Debug.ENABLED) {
+                    Debug.debug1(true);
+                }
+                throw new CorruptVolumeException(
+                        "Invalid LONG_RECORD value type="
+                                + (rawBytes[0] & 0xFF) + " but should be "
+                                + Buffer.LONGREC_TYPE);
+            }
+            int longSize = Buffer.decodeLongRecordDescriptorSize(rawBytes, 0);
+            long startAtPage = Buffer.decodeLongRecordDescriptorPointer(
+                    rawBytes, 0);
+
+            int remainingSize = Math.min(longSize, minimumBytesFetched);
+
+            value.ensureFit(remainingSize);
+            value.setEncodedSize(remainingSize);
+
+            int offset = 0;
+            //
+            // This is a workaround for an egregious bug in the AIX JRE 1.4.0
+            // and JRE 1.4.2 System.arraycopy implementation. Without this, the
+            // arraycopy method corrupts the array.
+            //
+            Util.arraycopy(rawBytes, Buffer.LONGREC_PREFIX_OFFSET,
+                    value.getEncodedBytes(), offset, Buffer.LONGREC_PREFIX_SIZE);
+
+            offset += Buffer.LONGREC_PREFIX_SIZE;
+            remainingSize -= Buffer.LONGREC_PREFIX_SIZE;
+            long page = startAtPage;
+
+            for (int count = 0; page != 0 && offset < minimumBytesFetched; count++) {
+                if (remainingSize <= 0) {
+                    if (Debug.ENABLED) {
+                        Debug.debug1(true);
+                    }
+                    throw new CorruptVolumeException(
+                            "Invalid LONG_RECORD remaining size="
+                                    + remainingSize + " of " + rawSize
+                                    + " in page " + page);
+                }
+                buffer = _pool.get(_volume, page, false, true);
+                if (buffer.getPageType() != Buffer.PAGE_TYPE_LONG_RECORD) {
+                    if (Debug.ENABLED) {
+                        Debug.debug1(true);
+                    }
+                    throw new CorruptVolumeException(
+                            "LONG_RECORD chain is invalid at page " + page
+                                    + " - invalid page type: " + buffer);
+                }
+                int segmentSize = buffer.getBufferSize() - Buffer.HEADER_SIZE;
+                if (segmentSize > remainingSize)
+                    segmentSize = remainingSize;
+
+                System.arraycopy(buffer.getBytes(), Buffer.HEADER_SIZE,
+                        value.getEncodedBytes(), offset, segmentSize);
+
+                offset += segmentSize;
+                remainingSize -= segmentSize;
+                // previousPage = page;
+                page = buffer.getRightSibling();
+                if (inTxn) {
+                    _transaction.touchedPage(this, buffer);
+                }
+                _pool.release(buffer);
+                buffer = null;
+
+                if (count > MAX_LONG_RECORD_CHAIN) {
+                    if (count > Exchange.MAX_LONG_RECORD_CHAIN) {
+                        throw new CorruptVolumeException(
+                                "LONG_RECORD chain starting at " + startAtPage
+                                        + " is too long");
+                    }
+
+                }
+            }
+            value.setLongSize(rawSize);
+            value.setEncodedSize(offset);
+        } finally {
+            if (buffer != null)
+                _pool.release(buffer);
+        }
+    }
+
+    /**
+     * Maximum record size that will be attempted to be stored within a single
+     * generation. If the record is longer than this, Persistit uses the
+     * storeOverlengthRecord method.
+     * 
+     * @return
+     */
+    int maxUnitRecordSize() {
+        int max = _pool.getBufferCount() * _pool.getBufferSize();
+        return max / 2;
+    }
+
+    /**
+     * <p>
+     * Stores the raw bytes of a long record in Value into a LONG_RECORD chain,
+     * then replaces the content of the raw bytes of the Value with a
+     * LONG_RECORD descriptor.
+     * </p>
+     * <p>
+     * If a non-zero page address is supplied, this is the address of the long
+     * record chain that was previously associated with this record. In this
+     * case, storeLongRecord will attempt to reuse those pages rather than
+     * allocating new pages to hold the long record.
+     * </p>
+     * <p>
+     * Called with a writer claim on the data page that will contain the
+     * LONG_RECORD value, and that page is reserved. This method will claim and
+     * reserve an indefinite number of additional pages. Upon completion, All of
+     * those claims will be released, and if no change was made they will be
+     * unreserved. Throws a RetryException if it was not possible to reserve all
+     * the necessary pages.
+     * </p>
+     * 
+     * @param value
+     *            The Value object containing the long record. The Value must be
+     *            in "long record mode".
+     * 
+     * @param page
+     *            Address of first page of LONG_RECORD chain being overwritten,
+     *            or 0 if there is none.
+     * 
+     * @returns the page address of the first page of the LONG_RECORD chain
+     * @throws PersistitException
+     */
+    long storeLongRecord(Value value, long oldChain, long newChain)
+            throws PersistitException {
+        // Calculate how many LONG_RECORD pages we will need.
+        //
+        boolean completed = false;
+        value.changeLongRecordMode(true);
+
+        long page = oldChain;
+        int longSize = value.getLongSize();
+        int remainingSize = longSize;
+        byte[] longBytes = value.getLongBytes();
+        byte[] rawBytes = value.getEncodedBytes();
+        int loosePageIndex = -1;
+        int index = 0;
+        long looseChain = 0;
+        Buffer[] bufferArray = null;
+
+        if (Debug.ENABLED) {
+            Debug.$assert(value.isLongRecordMode());
+            Debug.$assert(rawBytes.length == Buffer.LONGREC_SIZE);
+            Debug.$assert(longSize < maxUnitRecordSize());
+        }
+
+        System.arraycopy(longBytes, 0, rawBytes, Buffer.LONGREC_PREFIX_OFFSET,
+                Buffer.LONGREC_PREFIX_SIZE);
+
+        remainingSize -= Buffer.LONGREC_PREFIX_SIZE;
+        int maxSegmentSize = _pool.getBufferSize() - Buffer.HEADER_SIZE;
+        int count = (remainingSize + (maxSegmentSize - 1)) / maxSegmentSize;
+
+        try {
+            bufferArray = new Buffer[count];
+            for (; index < count && page != 0; index++) {
+                Buffer buffer = _pool.get(_volume, page, true, true);
+                if (Debug.ENABLED) {
+                    Debug.$assert(buffer.isLongRecordPage());
+                }
+                bufferArray[index] = buffer;
+                page = buffer.getRightSibling();
+
+                // verify that there's no cycle
+                for (int i = 0; i < index; i++) {
+                    if (bufferArray[i].getPageAddress() == page) {
+                        if (Debug.ENABLED) {
+                            Debug.debug1(true);
+                        }
+
+                        throw new CorruptVolumeException(
+                                "LONG_RECORD chain cycle at " + bufferArray[0]);
+                    }
+                }
+            }
+
+            if (index == count) {
+                looseChain = page;
+                loosePageIndex = index;
+            }
+
+            for (; index < count; index++) {
+                Buffer buffer = _volume.allocPage();
+                bufferArray[index] = buffer;
+            }
+            //
+            // Now we're committed - the just-allocated pages are no longer
+            // subject to being deallocated by a retry.
+            //
+            page = newChain;
+            for (index = count; --index >= 0;) {
+                int offset = Buffer.LONGREC_PREFIX_SIZE
+                        + (index * maxSegmentSize);
+                int segmentSize = longSize - offset;
+                if (segmentSize > maxSegmentSize)
+                    segmentSize = maxSegmentSize;
+                Buffer buffer = bufferArray[index];
+                buffer.init(Buffer.PAGE_TYPE_LONG_RECORD);
+                buffer.setRightSibling(page);
+
+                System.arraycopy(longBytes, offset, buffer.getBytes(),
+                        Buffer.HEADER_SIZE, segmentSize);
+
+                int end = Buffer.HEADER_SIZE + segmentSize;
+                if (end < buffer.getBufferSize()) {
+                    buffer.clearBytes(end, buffer.getBufferSize());
+                }
+                buffer.setDirtyStructure();
+                bufferArray[index] = null;
+                page = buffer.getPageAddress(); // current head of the chain
+                _pool.release(buffer);
+            }
+            completed = true;
+            Buffer.writeLongRecordDescriptor(value.getEncodedBytes(), longSize,
+                    page);
+            _longRecordPageAddress = page;
+            return page;
+        } finally {
+            if (!completed) {
+                if (bufferArray != null) {
+                    for (index = count; --index >= 0;) {
+                        Buffer buffer = bufferArray[index];
+                        if (buffer != null) {
+                            _pool.release(buffer);
+                            if (loosePageIndex >= 0 && index >= loosePageIndex) {
+                                _volume.deallocateGarbageChainDeferred(
+                                        buffer.getPageAddress(), -1);
+                                _hasDeferredDeallocations = true;
+                            }
+                        }
+                    }
+                }
+                value.changeLongRecordMode(false);
+            } else {
+                if (looseChain != 0) {
+                    _volume.deallocateGarbageChainDeferred(looseChain, 0);
+                    _hasDeferredDeallocations = true;
+                }
+            }
+        }
+    }
+
+    /**
+     * Creates a new LONG_RECORD chain and stores the supplied byte array in the
+     * pages of this chain. This method catches and retries on RetryExceptions,
+     * therefore it should only be called with no resource claims.
+     * 
+     * @param value
+     *            The value. Must be in "long record mode"
+     * 
+     * @param from
+     *            Offset to first byte of the long record.
+     * 
+     * @return Page address of the beginning of the chain
+     * 
+     * @throws PersistitException
+     */
+    private long storeOverlengthRecord(Value value, int from)
+            throws PersistitException {
+        value.changeLongRecordMode(true);
+
+        // Calculate how many LONG_RECORD pages we will need.
+        //
+        boolean completed = false;
+        int longSize = value.getLongSize();
+        byte[] longBytes = value.getLongBytes();
+        byte[] rawBytes = value.getEncodedBytes();
+        int maxSegmentSize = _pool.getBufferSize() - Buffer.HEADER_SIZE;
+
+        if (Debug.ENABLED) {
+            Debug.$assert(value.isLongRecordMode());
+            Debug.$assert(rawBytes.length == Buffer.LONGREC_SIZE);
+        }
+
+        System.arraycopy(longBytes, 0, rawBytes, Buffer.LONGREC_PREFIX_OFFSET,
+                Buffer.LONGREC_PREFIX_SIZE);
+
+        long looseChain = 0;
+        if (from < Buffer.LONGREC_PREFIX_SIZE)
+            from = Buffer.LONGREC_PREFIX_SIZE;
+
+        Buffer buffer = null;
+        int offset = from
+                + (((longSize - from - 1) / maxSegmentSize) * maxSegmentSize);
+
+        try {
+            for (;;) {
+                while (offset >= from) {
+                    buffer = _volume.allocPage();
+                    buffer.init(Buffer.PAGE_TYPE_LONG_RECORD);
+
+                    int segmentSize = longSize - offset;
+                    if (segmentSize > maxSegmentSize)
+                        segmentSize = maxSegmentSize;
+
+                    if (Debug.ENABLED) {
+                        Debug.$assert(segmentSize >= 0
+                                && offset >= 0
+                                && offset + segmentSize < longBytes.length
+                                && Buffer.HEADER_SIZE + segmentSize <= buffer
+                                        .getBytes().length);
+                    }
+
+                    System.arraycopy(longBytes, offset, buffer.getBytes(),
+                            Buffer.HEADER_SIZE, segmentSize);
+
+                    int end = Buffer.HEADER_SIZE + segmentSize;
+                    if (end < buffer.getBufferSize()) {
+                        buffer.clearBytes(end, buffer.getBufferSize());
+                    }
+                    buffer.setRightSibling(looseChain);
+                    looseChain = buffer.getPageAddress();
+                    buffer.setDirtyStructure();
+                    _pool.release(buffer);
+                    offset -= maxSegmentSize;
+                    buffer = null;
+                }
+
+                long page = looseChain;
+                looseChain = 0;
+                Buffer.writeLongRecordDescriptor(value.getEncodedBytes(),
+                        longSize, page);
+                completed = true;
+                _longRecordPageAddress = page;
+                return page;
+            }
+        } finally {
+            if (buffer != null)
+                _pool.release(buffer);
+            if (looseChain != 0) {
+                _volume.deallocateGarbageChainDeferred(looseChain, 0);
+                _hasDeferredDeallocations = true;
+            }
+            if (!completed)
+                value.changeLongRecordMode(false);
+        }
+    }
+
+    void writeLongRecordPagesToJournal() throws PersistitException {
+        Buffer buffer = null;
+        long page = _longRecordPageAddress;
+        if (page == 0) {
+            return;
+        }
+        try {
+            for (int count = 0; page != 0; count++) {
+                buffer = _volume.getPool().get(_volume, page, false, true);
+                if (buffer.getPageType() != Buffer.PAGE_TYPE_LONG_RECORD) {
+                    if (Debug.ENABLED) {
+                        Debug.debug1(true);
+                    }
+                    throw new CorruptVolumeException(
+                            "LONG_RECORD chain  starting at "
+                                    + _longRecordPageAddress
+                                    + " is invalid at page " + page
+                                    + " - invalid page type: " + buffer);
+                }
+                if (buffer.isDirty()) {
+                    buffer.writePage();
+                }
+                page = buffer.getRightSibling();
+                _volume.getPool().release(buffer);
+                buffer = null;
+                if (count > Exchange.MAX_LONG_RECORD_CHAIN) {
+                    throw new CorruptVolumeException(
+                            "LONG_RECORD chain starting at "
+                                    + _longRecordPageAddress + " is too long");
+                }
+            }
+        } finally {
+            if (buffer != null) {
+                _volume.getPool().release(buffer);
+            }
+        }
+    }
+
+    private void checkPageType(Buffer buffer, int expectedType)
+            throws PersistitException {
+        int type = buffer.getPageType();
+        if (type != expectedType) {
+            if (Debug.ENABLED) {
+                Debug.$assert(false);
+            }
+            throw new CorruptVolumeException("Volume " + _volume + " page "
+                    + buffer.getPageAddress() + " invalid page type " + type
+                    + ": should be " + expectedType);
+        }
+    }
+
+    /**
+     * The transaction context for this Exchange. By default, this is the
+     * transaction context of the current thread, and by default, all
+     * <tt>Exchange</tt>s created by a thread share the same transaction
+     * context.
+     * 
+     * @return The <tt>Transaction</tt> context for this thread.
+     */
+    public Transaction getTransaction() {
+        return _transaction;
+    }
+
+    void ignoreTransactions() {
+        _ignoreTransactions = true;
+    }
+
+    /**
+     * Called by Transaction to set up a context for committing updates.
+     * 
+     * @param volume
+     * @param _treeName
+     */
+    void setTree(Tree tree) throws PersistitException {
+        _persistit.checkClosed();
+        if (tree.getVolume() != _volume) {
+            _volume = tree.getVolume();
+            _pool = _persistit.getBufferPool(_volume.getPageSize());
+        }
+        if (_tree != tree) {
+            _tree = tree;
+            _treeGeneration = -1;
+            checkLevelCache();
+        }
+    }
+
+    /**
+     * Package-private method indicates whether this <tt>Exchange</tt> refers to
+     * the directory tree.
+     * 
+     * @return <tt>true</tt> if this is a directory exchange, else
+     *         <tt>false</tt>.
+     */
+    boolean isDirectoryExchange() {
+        return _isDirectoryExchange;
+    }
+
+    public void setSplitPolicy(SplitPolicy policy) {
+        _splitPolicy = policy;
+    }
+
+    public void setJoinPolicy(JoinPolicy policy) {
+        _joinPolicy = policy;
+    }
+
+    /**
+     * Called after RetryException due to an operation discovering too late it
+     * needs exclusive access to a Tree
+     */
+    private void waitForTreeExclusive() throws PersistitException {
+        _tree.claim(true);
+        _tree.release();
+    }
+
+    public KeyHistogram computeHistogram(final Key start, final Key end,
+            final int sampleSize, final int keyDepth,
+            final KeyFilter keyFilter, final int requestedTreeDepth)
+            throws PersistitException {
+
+        _persistit.checkClosed();
+        checkLevelCache();
+        final int treeDepth = requestedTreeDepth > _treeDepth ? _treeDepth
+                : requestedTreeDepth;
+        if (treeDepth < 0) {
+            throw new IllegalArgumentException("treeDepth out of bounds: "
+                    + treeDepth);
+        }
+        final KeyHistogram histogram = new KeyHistogram(getTree(), start, end,
+                sampleSize, keyDepth, treeDepth);
+        _transaction.assignTimestamp();
+        final int lockedResourceCount = _persistit.getLockManager()
+                .getLockedResourceCount();
+        Buffer previousBuffer = null;
+        LevelCache lc = null;
+        Buffer buffer = null;
+        Direction direction = GTEQ;
+        if (start != null) {
+            start.copyTo(_key);
+        } else {
+            LEFT_GUARD_KEY.copyTo(_key);
+            direction = GT;
+        }
+
+        int foundAt = searchTree(_key, treeDepth);
+        try {
+            lc = _levelCache[treeDepth];
+            buffer = lc._buffer;
+            if (buffer != null) {
+                checkPageType(buffer, treeDepth + 1);
+            }
+
+            while (foundAt != -1) {
+                foundAt = buffer.traverse(_key, direction, foundAt);
+                direction = GT;
+                if (buffer.isAfterRightEdge(foundAt)) {
+                    long rightSiblingPage = buffer.getRightSibling();
+                    if (rightSiblingPage > 0) {
+                        Buffer rightSibling = _pool.get(_volume,
+                                rightSiblingPage, _exclusive, true);
+                        _persistit.getLockManager().setOffset();
+                        _pool.release(buffer);
+                        //
+                        // Reset foundAtNext to point to the first key block
+                        // of the right sibling page.
+                        //
+                        buffer = rightSibling;
+                        checkPageType(buffer, treeDepth + 1);
+                        foundAt = buffer.traverse(_key, GT,
+                                buffer.toKeyBlock(0));
+                    } else {
+                        foundAt = -1;
+                        break;
+                    }
+                }
+                if (end != null && end.compareTo(_key) < 0) {
+                    break;
+                }
+                if (!_key.isLeftEdge()) {
+                    if (buffer != previousBuffer) {
+                        histogram.addPage(
+                                buffer.getBufferSize(),
+                                buffer.getBufferSize()
+                                        - buffer.getAvailableSize());
+                        previousBuffer = buffer;
+                    }
+                    if (keyFilter == null || keyFilter.selected(_key)) {
+                        histogram.addKeyCopy(_key);
+                    }
+                }
+            }
+        } finally {
+            if (buffer != null) {
+                _pool.release(buffer);
+            }
+        }
+        _persistit.getLockManager().verifyLockedResourceCount(
+                lockedResourceCount);
+
+        histogram.cull();
+        return histogram;
+    }
+}