/**
 * Copyright (C) 2011 Akiban Technologies Inc.
 * This program is free software: you can redistribute it and/or modify
 * it under the terms of the GNU Affero General Public License, version 3,
 * as published by the Free Software Foundation.
 *
 * This program is distributed in the hope that it will be useful,
 * but WITHOUT ANY WARRANTY; without even the implied warranty of
 * MERCHANTABILITY or FITNESS FOR A PARTICULAR PURPOSE.  See the
 * GNU Affero General Public License for more details.
 *
 * You should have received a copy of the GNU Affero General Public License
 * along with this program.  If not, see http://www.gnu.org/licenses.
 */

package com.persistit;

import static com.persistit.Buffer.EXACT_MASK;
import static com.persistit.Buffer.HEADER_SIZE;
import static com.persistit.Buffer.KEYBLOCK_LENGTH;
import static com.persistit.Buffer.LONGREC_PREFIX_OFFSET;
import static com.persistit.Buffer.LONGREC_PREFIX_SIZE;
import static com.persistit.Buffer.LONGREC_SIZE;
import static com.persistit.Buffer.LONGREC_TYPE;
import static com.persistit.Buffer.MAX_VALID_PAGE_ADDR;
import static com.persistit.Buffer.PAGE_TYPE_DATA;
import static com.persistit.Buffer.PAGE_TYPE_INDEX_MIN;
import static com.persistit.Buffer.PAGE_TYPE_LONG_RECORD;
import static com.persistit.Buffer.P_MASK;
import static com.persistit.Buffer.TAILBLOCK_HDR_SIZE_INDEX;
import static com.persistit.Key.AFTER;
import static com.persistit.Key.BEFORE;
import static com.persistit.Key.EQ;
import static com.persistit.Key.GT;
import static com.persistit.Key.GTEQ;
import static com.persistit.Key.LEFT_GUARD_KEY;
import static com.persistit.Key.LT;
import static com.persistit.Key.LTEQ;
import static com.persistit.Key.RIGHT_GUARD_KEY;
import static com.persistit.Key.maxStorableKeySize;

import com.persistit.Key.Direction;
import com.persistit.exception.CorruptVolumeException;
import com.persistit.exception.InUseException;
import com.persistit.exception.PersistitException;
import com.persistit.exception.PersistitInterruptedException;
import com.persistit.exception.ReadOnlyVolumeException;
import com.persistit.exception.RetryException;
import com.persistit.exception.RollbackException;
import com.persistit.exception.TreeNotFoundException;
import com.persistit.policy.JoinPolicy;
import com.persistit.policy.SplitPolicy;
import com.persistit.util.Debug;
import com.persistit.util.Util;

import java.util.ArrayList;

/**
 * <p>
 * The main facade for fetching, storing and removing records from a
 * Persistit&trade; database.
 * </p>
 * <p>
 * Applications interact with Persistit through instances of this class. A
 * <code>Exchange</code> has two important associated member objects, a
 * {@link com.persistit.Key} and a {@link com.persistit.Value}. A
 * <code>Key</code> is a mutable representation of a key, and a
 * <code>Value</code> is a mutable representation of a value. Applications
 * manipulate these objects and interact with the database through one of the
 * following four general patterns:
 * <ol>
 * <li>
 * Modify the <code>Key</code>, perform a {@link com.persistit.Exchange#fetch
 * fetch} operation, and query the <code>Value</code>.</li>
 * <li>
 * Modify the <code>Key</code>, modify the <code>Value</code>, and then perform
 * a {@link com.persistit.Exchange#store store} operation to insert or replace
 * data in the database.</li>
 * <li>
 * Modify the <code>Key</code>, and then perform a
 * {@link com.persistit.Exchange#remove remove} to remove one or more key/value
 * pairs.</li>
 * <li>
 * Optionally modify the <code>Key</code>, perform a
 * {@link com.persistit.Exchange#traverse traverse} operation, then query the
 * resulting state of <code>Key</code> and/or <code>Value</code> to enumerate
 * key/value pairs currently stored in the database.</li>
 * </ol>
 * <p>
 * Additional methods of <code>Exchange</code> include {@link #fetchAndStore
 * fetchAndStore} and {@link #fetchAndRemove fetchAndRemove} which atomically
 * modify the database and return the former value associated with the current
 * <code>Key</code>, and {@link #incrementValue} which atomically increments an
 * integer value associated with the current <code>Key</code>.
 * </p>
 * <p>
 * <h3>Exchange is Not Threadsafe</h3>
 * <em>Important:</em> an <code>Exchange</code> and its associated
 * <code>Key</code> and <code>Value</code> instances are <i>not</i> thread-safe.
 * Generally each <code>Thread</code> should allocate and use its own
 * <code>Exchange</code> instances. Were it to occur, modification of the
 * <code>Key</code> or <code>Value</code> objects associated with an
 * <code>Exchange</code> by another thread could cause severe and unpredictable
 * errors, including possible corruption of the underlying data storage. While
 * the methods of one <code>Exchange</code> instance are not threadsafe,
 * Persistit is designed to allow multiple threads, using <em>multiple</em>
 * <code>Exchange</code> instances, to access and update the underlying database
 * in a highly concurrent fashion.
 * </p>
 * <p>
 * <h3>Exchange Pools</h3>
 * Normally each thread should allocate its own <code>Exchange</code> instances.
 * However, depending on the garbage collection performance characteristics of a
 * particular JVM it may be desirable to maintain a pool of
 * <code>Exchange</code>s available for reuse, thereby reducing the frequency
 * with which <code>Exchange</code>s need to be constructed and then garbage
 * collected. An application may get an Exchange using
 * {@link Persistit#getExchange(String, String, boolean)} or
 * {@link Persistit#getExchange(Volume, String, boolean)}. These methods reuse a
 * previously constructed <code>Exchange</code> if one is available in a pool;
 * otherwise they construct methods construct a new one. Applications using the
 * Exchange pool should call
 * {@link Persistit#releaseExchange(Exchange, boolean)} to relinquish an
 * <code>Exchange</code> once it is no longer needed, thereby placing it in the
 * pool for subsequent reuse.
 * </p>
 * 
 * @version 1.0
 */
public class Exchange {
    /**
     * Maximum number of levels in one tree. (This count represents a highly
     * pathological case: most trees, even large ones, are no more than four or
     * five levels deep.)
     */
    final static int MAX_TREE_DEPTH = 20;
    /**
     * Upper bound on horizontal page searches.
     */
    final static int MAX_WALK_RIGHT = 50;

    /**
     * Upper bound on long record chains.
     */
    final static int MAX_LONG_RECORD_CHAIN = 5000;

    private final static int LEFT_CLAIMED = 1;

    private final static int RIGHT_CLAIMED = 2;

    private Persistit _persistit;

    private final Key _key;
    private final Value _value;

    private final LevelCache[] _levelCache = new LevelCache[MAX_TREE_DEPTH];

    private BufferPool _pool;
    private Volume _volume;
    private Tree _tree;

    private volatile long _cachedTreeGeneration = -1;
    private volatile int _cacheDepth = 0;

    private Key _spareKey1;
    private Key _spareKey2;
    private Key _spareKey3;
    private Key _spareKey4;

    private Value _spareValue;

    private SplitPolicy _splitPolicy;
    private JoinPolicy _joinPolicy;

    private boolean _isDirectoryExchange = false;

    private Transaction _transaction;

    private boolean _ignoreTransactions;
    private boolean _ignoreMVCCFetch;
    private boolean _storeCausedSplit;

    private Object _appCache;

    private ReentrantResourceHolder _treeHolder;

    public enum Sequence {
        NONE, FORWARD, REVERSE
    }

    private static class MvvVisitor implements MVV.VersionVisitor {
        enum Usage {
            FETCH, STORE
        }

        private final static long READ_COMMITTED_TS = TransactionStatus.UNCOMMITTED - 1;

        private TransactionIndex _ti;
        private TransactionStatus _status;
        private int _step;
        private int _offset;
        private long _maxVersion;
        private Usage _usage;

        private MvvVisitor(TransactionIndex ti) {
            _ti = ti;
        }

        /**
         * @param status
         *            Status to inspect the versions as. <code>null</code> is
         *            allowed iff <code>usage</code> is {@link Usage#FETCH},
         *            which signifies 'read committed' mode.
         * @param step
         *            Current step value associated with <code>status</code>.
         * @param usage
         *            What reason this visit is being done for.
         */
        public void initInternal(TransactionStatus status, int step, Usage usage) {
            Debug.$assert0.t(status != null || usage != Usage.STORE);
            _status = status;
            _step = step;
            _usage = usage;
        }

        public int getOffset() {
            return _offset;
        }

        public boolean foundVersion() {
            return _maxVersion != MVV.VERSION_NOT_FOUND;
        }

        @Override
        public void init() {
            _maxVersion = MVV.VERSION_NOT_FOUND;
            _offset = -1;
        }

        @Override
        public void sawVersion(long version, int valueLength, int offset) throws PersistitException {
            try {
                switch (_usage) {
                case FETCH:
                    long ts = _status != null ? _status.getTs() : READ_COMMITTED_TS;
                    long status = _ti.commitStatus(version, ts, _step);
                    if (status >= 0 && status != TransactionStatus.UNCOMMITTED && status > _maxVersion) {
                        _offset = offset;
                        _maxVersion = status;
                    }
                    break;

                case STORE:
                    long depends = _ti.wwDependency(version, _status, Persistit.SHORT_DELAY);
                    if (depends != 0 && depends != TransactionStatus.ABORTED) {
                        // version is from concurrent txn that already committed
                        // or timed out waiting to see. Either
                        // way, must abort.
                        throw new RollbackException();
                    }
                    if (version > _maxVersion) {
                        _maxVersion = version;
                    }
                    break;
                }
            } catch (InterruptedException ie) {
                throw new PersistitInterruptedException(ie);
            }
        }
    }

    private final MvvVisitor _mvvVisitor;
<<<<<<< HEAD
    private final PruneVisitor _pruneVisitor;
    
=======
>>>>>>> e5046c22

    private Exchange(final Persistit persistit) {
        _persistit = persistit;
        _key = new Key(_persistit);
        _spareKey1 = new Key(_persistit);
        _spareKey2 = new Key(_persistit);
        _spareKey3 = new Key(_persistit);
        _spareKey4 = new Key(_persistit);
        _value = new Value(_persistit);
        _spareValue = new Value(_persistit);
        _mvvVisitor = new MvvVisitor(_persistit.getTransactionIndex());
        _pruneVisitor = new PruneVisitor(_persistit.getTransactionIndex());
    }

    /**
     * <p>
     * Construct a new <code>Exchange</code> object to create and/or access the
     * {@link Tree} specified by treeName within the {@link Volume} specified by
     * <code>volumeName</code>. This constructor optionally creates a new
     * <code>Tree</code>. If the <code>create</code> parameter is false and a
     * <code>Tree</code> by the specified name does not exist, this constructor
     * throws a {@link com.persistit.exception.TreeNotFoundException}.
     * </p>
     * <p>
     * The <code>volumeName</tt< you supply must match exactly one open 
     * <code>Volume</code>. The name matches if either (a) the
     * <code>Volume</code> has an optional alias that is equal to the supplied
     * name, or (b) if the supplied name matches a substring of the
     * <code>Volume</code>'s pathname. If there is not unique match for the name
     * you supply, this method throws a
     * {@link com.persistit.exception.VolumeNotFoundException}.
     * </p>
     * 
     * @param volumeName
     *            The volume name that either matches the alias or a partially
     *            matches the pathname of exactly one open <code>Volume</code>.
     * 
     * @param treeName
     *            The tree name
     * 
     * @param create
     *            <code>true</code> to create a new Tree if one by the specified
     *            name does not already exist.
     * 
     * @throws PersistitException
     */
    public Exchange(Persistit persistit, String volumeName, String treeName, boolean create) throws PersistitException {
        this(persistit, persistit.getVolume(volumeName), treeName, create);
    }

    /**
     * <p>
     * Construct a new <code>Exchange</code> object to create and/or access the
     * {@link Tree} specified by treeName within the specified {@link Volume}.
     * This constructor optionally creates a new <code>Tree</code>. If the
     * <code>create</code> parameter is false and a <code>Tree</code> by the
     * specified name does not exist, this constructor throws a
     * {@link com.persistit.exception.TreeNotFoundException}.
     * </p>
     * 
     * @param volume
     *            The Volume
     * @param treeName
     *            The tree name
     * @param create
     *            <code>true</code> to create a new Tree if one by the specified
     *            name does not already exist.
     * @throws PersistitException
     */
    public Exchange(Persistit persistit, Volume volume, String treeName, boolean create) throws PersistitException {
        this(persistit);
        if (volume == null) {
            throw new NullPointerException();
        }
        init(volume, treeName, create);
    }

    /**
     * Construct a new <code>Exchange</code> to access the same {@link Volume}
     * and {@link Tree} as the supplied <code>Exchange</code>. The states of the
     * supplied <code>Exchange</code>'s {@link Key} and {@link Value} objects
     * are copied to new the <code>Key</code> and new <code>Value</code>
     * associated with this <code>Exchange</code> so that operations on the two
     * <code>Exchange</code>s initially behave identically.
     * 
     * @param exchange
     *            The <code>Exchange</code> to copy from.
     */
    public Exchange(Exchange exchange) {
        this(exchange._persistit);
        init(exchange);
    }

    /**
     * Construct a new <code>Exchange</code> to access the specified
     * {@link Tree}.
     * 
     * @param tree
     *            The <code>Tree</code> to access.
     */
    public Exchange(Tree tree) {
        this(tree._persistit);
        init(tree);
        _volume = tree.getVolume();
        _isDirectoryExchange = tree == _volume.getDirectoryTree();
        initCache();
    }

    void init(Volume volume, String treeName, boolean create) throws PersistitException {
        if (volume == null) {
            throw new NullPointerException();
        }

        Tree tree = volume.getTree(treeName, create);
        if (tree == null) {
            throw new TreeNotFoundException(treeName);
        }
        init(tree);
    }

    void init(final Tree tree) {
        final Volume volume = tree.getVolume();
        _ignoreTransactions = volume.isTemporary();
        _pool = _persistit.getBufferPool(volume.getPageSize());
        _transaction = _persistit.getTransaction();
        _key.clear();
        _value.clear();

        if (_volume != volume || _tree != tree) {
            _volume = volume;
            _tree = tree;
            _treeHolder = new ReentrantResourceHolder(_tree);
            _cachedTreeGeneration = -1;
            initCache();
        }
        _splitPolicy = _persistit.getDefaultSplitPolicy();
        _joinPolicy = _persistit.getDefaultJoinPolicy();

    }

    void init(Exchange exchange) {
        _persistit = exchange._persistit;
        _volume = exchange._volume;
        _ignoreTransactions = _volume.isTemporary();
        _tree = exchange._tree;
        _treeHolder = new ReentrantResourceHolder(_tree);
        _pool = exchange._pool;

        _cachedTreeGeneration = -1;
        _transaction = _persistit.getTransaction();
        _cacheDepth = exchange._cacheDepth;

        initCache();

        for (int index = 0; index < _cacheDepth; index++) {
            exchange._levelCache[index].copyTo(_levelCache[index]);
        }

        exchange._key.copyTo(_key);
        exchange._value.copyTo(_value);
        _splitPolicy = exchange._splitPolicy;
        _joinPolicy = exchange._joinPolicy;
    }

    void removeState(boolean secure) {
        _key.clear(secure);
        _value.clear(secure);
        _spareKey1.clear(secure);
        _spareKey2.clear(secure);
        _spareValue.clear(secure);
        _transaction = null;
        _ignoreTransactions = _volume.isTemporary();
        _splitPolicy = _persistit.getDefaultSplitPolicy();
        _joinPolicy = _persistit.getDefaultJoinPolicy();
        _treeHolder.verifyReleased();
    }

    void initCache() {
        for (int level = 0; level < MAX_TREE_DEPTH; level++) {
            if (_levelCache[level] != null)
                _levelCache[level].invalidate();
            else
                _levelCache[level] = new LevelCache(level);
        }
    }

    private void checkLevelCache() throws PersistitException {
        if (!_tree.isValid()) {
            if (_tree.getVolume().isTemporary()) {
                _tree = _tree.getVolume().getTree(_tree.getName(), true);
                _treeHolder = new ReentrantResourceHolder(_tree);
                _cachedTreeGeneration = -1;
            } else {
                throw new TreeNotFoundException();
            }
        }
        if (_cachedTreeGeneration != _tree.getGeneration()) {
            _cachedTreeGeneration = _tree.getGeneration();
            _cacheDepth = _tree.getDepth();
            for (int index = 0; index < MAX_TREE_DEPTH; index++) {
                LevelCache lc = _levelCache[index];
                lc.invalidate();
            }
        }
    }

    private class LevelCache {
        int _level;
        Buffer _buffer;
        long _page;
        long _bufferGeneration;
        long _keyGeneration;
        int _foundAt;
        int _lastInsertAt;
        //
        // The remaining fields are used only by raw_removeKeyRangeInternal and
        // its helpers.
        //
        Buffer _leftBuffer;
        Buffer _rightBuffer;
        int _leftFoundAt;
        int _rightFoundAt;
        int _flags;
        long _deallocLeftPage;
        long _deallocRightPage;
        long _deferredReindexPage;
        long _deferredReindexChangeCount;

        private LevelCache(int level) {
            _level = level;
        }

        @Override
        public String toString() {
            if (_buffer == null)
                return "<empty>";

            return "Buffer=<" + _buffer + ">" + ", keyGeneration=" + _keyGeneration + ", bufferGeneration="
                    + _bufferGeneration + ", foundAt=" + _buffer.foundAtString(_foundAt) + ">";
        }

        private void copyTo(LevelCache to) {
            Debug.$assert0.t(to._level == _level || to._level == -1);
            to._buffer = _buffer;
            to._page = _page;
            to._foundAt = _foundAt;
            to._keyGeneration = _keyGeneration;
            to._bufferGeneration = _bufferGeneration;
        }

        private void invalidate() {
            _buffer = null;
            _bufferGeneration = -1;
        }

        private void updateInsert(Buffer buffer, Key key, int foundAt) {
            update(buffer, key, foundAt);
            _lastInsertAt = foundAt;
        }

        private void update(Buffer buffer, Key key, int foundAt) {
            Debug.$assert0.t(_level + PAGE_TYPE_DATA == buffer.getPageType());
            // Debug.$assert0.t(foundAt == -1 || (foundAt & EXACT_MASK) == 0
            // || Buffer.decodeDepth(foundAt) == key.getEncodedSize());

            _page = buffer.getPageAddress();
            _buffer = buffer;
            _bufferGeneration = buffer.getGeneration();

            if (key == _key && foundAt > 0 && !buffer.isAfterRightEdge(foundAt)) {
                _keyGeneration = key.getGeneration();
                _foundAt = foundAt;
            } else {
                _keyGeneration = -1;
                _foundAt = -1;
            }
        }

        /**
         * Re-save the current buffer generation. Can only be used when
         * all other data (key gens, foundAt, etc) is still valid.
         */
        private void updateBufferGeneration() {
            _bufferGeneration = _buffer.getGeneration();
        }

        private Sequence sequence(final int foundAt) {
            int delta = ((foundAt & P_MASK) - (_lastInsertAt & P_MASK));
            if ((foundAt & EXACT_MASK) == 0 && delta == KEYBLOCK_LENGTH) {
                return Sequence.FORWARD;
            }
            if ((foundAt & EXACT_MASK) == 0 && delta == 0) {
                return Sequence.REVERSE;
            }
            return Sequence.NONE;
        }

        private void initRemoveFields() {
            _leftBuffer = null;
            _rightBuffer = null;
            _leftFoundAt = -1;
            _rightFoundAt = -1;
            _flags = 0;
        }
    }
    
    private class PruneVisitor implements MVV.VersionVisitor {
        private class OffsetAndLength {
            public int offset, length;
            OffsetAndLength(int offset, int length) {
                this.offset = offset;
                this.length = length;
            }
        }
        
        private long _maxVersion;
        private int _maxOffset;
        private int _maxLength;
        private int _versionCount;
        private int _removeCount;
        private ArrayList<OffsetAndLength> _toRemove = new ArrayList<OffsetAndLength>();
        private final TransactionIndex _ti;

        PruneVisitor(TransactionIndex ti) {
            _ti = ti;
        }

        @Override
        public void init() {
            _maxVersion = MVV.VERSION_NOT_FOUND;
            _maxOffset = _maxLength = -1;
            _versionCount = _removeCount = 0;
            _toRemove.clear();
        }

        @Override
        public void sawVersion(long version, int valueLength, int offset) throws PersistitException {
            final long tc;
            try {
                tc = _ti.commitStatus(version, MvvVisitor.READ_COMMITTED_TS, 0);
            }
            catch (InterruptedException ie) {
                throw new PersistitInterruptedException(ie);
            }

            _versionCount++;
            if (tc == TransactionStatus.ABORTED) {
                addRemoved(offset, valueLength);
            }
            else if(tc != TransactionStatus.UNCOMMITTED && !_ti.hasConcurrentTransaction(0, tc)) {
                if (version > _maxVersion) {
                    if (_maxVersion != MVV.VERSION_NOT_FOUND) {
                        addRemoved(_maxOffset, _maxLength);
                    }
                    _maxVersion = version;
                    _maxOffset = offset;
                    _maxLength = valueLength;
                }
                else {
                    addRemoved(offset, valueLength);
                }
            }
        }

        private void addRemoved(int offset, int length) {
            _removeCount++;
            if (!_toRemove.isEmpty()) {
                OffsetAndLength last = _toRemove.get(_toRemove.size()-1);
                if ((last.offset + last.length + MVV.LENGTH_PER_VERSION) == offset) {
                    last.length += MVV.LENGTH_PER_VERSION + length;
                    return;
                }
            }
            _toRemove.add(new OffsetAndLength(offset, length));
        }

        int getRemainingCount() {
            return _versionCount - _removeCount;
        }

        long getMaxVersion() {
            return _maxVersion;
        }

        int getMaxOffset() {
            return _maxOffset;
        }

        ArrayList<OffsetAndLength> getRemoveList() {
            return _toRemove;
        }
    }

    /**
     * Bit flags that are passed to {@link #storeInternal(Key, Value, int, int)}
     * to control various behavior. See each member for specifics.
     */
    static class StoreOptions {
        /** The default, implies none of the further options **/
        public static final int NONE = 0;

        /** Fetch the current value before replacing **/
        public static final int FETCH = 1 << 1;

        /** Use MVCC (store as version or fetch restricted version) **/
        public static final int MVCC = 1 << 2;

        /** Block and use for any acquire operation **/
        public static final int WAIT = 1 << 3;

        /** Perform the store only if key is currently visible **/
        public static final int ONLY_IF_VISIBLE = 1 << 4;

        /**
         * Don't write the store operation to the journal - used when storing
         * AntiValues
         **/
        public static final int DONT_JOURNAL = 1 << 5;
    }

    /**
     * Delegate to {@link Key#reset} on the associated <code>Key</code> object.
     * 
     * @return This <code>Exchange</code> to permit method call chaining.
     */
    public Exchange reset() {
        getKey().reset();
        return this;
    }

    /**
     * Delegate to {@link Key#clear} on the associated <code>Key</code> object.
     * 
     * @return This <code>Exchange</code> to permit method call chaining.
     */
    public Exchange clear() {
        getKey().clear();
        return this;
    }

    /**
     * Delegate to {@link Key#setDepth} on the associated <code>Key</code>
     * object.
     * 
     * @return This <code>Exchange</code> to permit method call chaining.
     */
    public Exchange setDepth(int depth) {
        getKey().setDepth(depth);
        return this;
    }

    /**
     * Delegate to {@link Key#cut(int)} on the associated <code>Key</code>
     * object.
     * 
     * @return This <code>Exchange</code> to permit method call chaining.
     */
    public Exchange cut(int level) {
        getKey().cut(level);
        return this;
    }

    /**
     * Delegate to {@link Key#cut()} on the associated <code>Key</code> object.
     * 
     * @return This <code>Exchange</code> to permit method call chaining.
     */
    public Exchange cut() {
        getKey().cut();
        return this;
    }

    /**
     * Delegate to {@link Key#append(boolean)} on the associated
     * <code>Key</code> object.
     * 
     * @return This <code>Exchange</code> to permit method call chaining.
     */
    public Exchange append(boolean item) {
        getKey().append(item);
        return this;
    }

    /**
     * Delegate to {@link Key#append(byte)} on the associated <code>Key</code>
     * object.
     * 
     * @return This <code>Exchange</code> to permit method call chaining.
     */
    public Exchange append(byte item) {
        getKey().append(item);
        return this;
    }

    /**
     * Delegate to {@link Key#append(short)} on the associated <code>Key</code>
     * object.
     * 
     * @return This <code>Exchange</code> to permit method call chaining.
     */
    public Exchange append(short item) {
        getKey().append(item);
        return this;
    }

    /**
     * Delegate to {@link Key#append(char)} on the associated <code>Key</code>
     * object.
     * 
     * @return This <code>Exchange</code> to permit method call chaining.
     */
    public Exchange append(char item) {
        getKey().append(item);
        return this;
    }

    /**
     * Delegate to {@link Key#append(int)} on the associated <code>Key</code>
     * object.
     * 
     * @return This <code>Exchange</code> to permit method call chaining.
     */
    public Exchange append(int item) {
        getKey().append(item);
        return this;
    }

    /**
     * Delegate to {@link Key#append(long)} on the associated <code>Key</code>
     * object.
     * 
     * @return This <code>Exchange</code> to permit method call chaining.
     */
    public Exchange append(long item) {
        getKey().append(item);
        return this;
    }

    /**
     * Delegate to {@link Key#append(float)} on the associated <code>Key</code>
     * object.
     * 
     * @return This <code>Exchange</code> to permit method call chaining.
     */
    public Exchange append(float item) {
        getKey().append(item);
        return this;
    }

    /**
     * Delegate to {@link Key#append(double)} on the associated <code>Key</code>
     * object.
     * 
     * @return This <code>Exchange</code> to permit method call chaining.
     */
    public Exchange append(double item) {
        getKey().append(item);
        return this;
    }

    /**
     * Delegate to {@link Key#append(Object)} on the associated <code>Key</code>
     * object.
     * 
     * @return This <code>Exchange</code> to permit method call chaining.
     */
    public Exchange append(Object item) {
        getKey().append(item);
        return this;
    }

    /**
     * Delegate to {@link Key#to(boolean)} on the associated <code>Key</code>
     * object.
     * 
     * @return This <code>Exchange</code> to permit method call chaining.
     */
    public Exchange to(boolean item) {
        getKey().to(item);
        return this;
    }

    /**
     * Delegate to {@link Key#to(byte)} on the associated <code>Key</code>
     * object.
     * 
     * @return This <code>Exchange</code> to permit method call chaining.
     */
    public Exchange to(byte item) {
        getKey().to(item);
        return this;
    }

    /**
     * Delegate to {@link Key#to(short)} on the associated <code>Key</code>
     * object.
     * 
     * @return This <code>Exchange</code> to permit method call chaining.
     */
    public Exchange to(short item) {
        getKey().to(item);
        return this;
    }

    /**
     * Delegate to {@link Key#to(char)} on the associated <code>Key</code>
     * object.
     * 
     * @return This <code>Exchange</code> to permit method call chaining.
     */
    public Exchange to(char item) {
        getKey().to(item);
        return this;
    }

    /**
     * Delegate to {@link Key#to(int)} on the associated <code>Key</code>
     * object.
     * 
     * @return This <code>Exchange</code> to permit method call chaining.
     */
    public Exchange to(int item) {
        getKey().to(item);
        return this;
    }

    /**
     * Delegate to {@link Key#to(long)} on the associated <code>Key</code>
     * object.
     * 
     * @return This <code>Exchange</code> to permit method call chaining.
     */
    public Exchange to(long item) {
        getKey().to(item);
        return this;
    }

    /**
     * Delegate to {@link Key#to(float)} on the associated <code>Key</code>
     * object.
     * 
     * @return This <code>Exchange</code> to permit method call chaining.
     */
    public Exchange to(float item) {
        getKey().to(item);
        return this;
    }

    /**
     * Delegate to {@link Key#to(double)} on the associated <code>Key</code>
     * object.
     * 
     * @return This <code>Exchange</code> to permit method call chaining.
     */
    public Exchange to(double item) {
        getKey().to(item);
        return this;
    }

    /**
     * Delegate to {@link Key#to(Object)} on the associated <code>Key</code>
     * object.
     * 
     * @return This <code>Exchange</code> to permit method call chaining.
     */
    public Exchange to(Object item) {
        getKey().to(item);
        return this;
    }

    /**
     * Return the {@link Key} associated with this <code>Exchange</code>.
     * 
     * @return This <code>Key</code>.
     */
    public Key getKey() {
        return _key;
    }

    /**
     * Return the {@link Value} associated with this <code>Exchange</code>.
     * 
     * @return The <code>Value</code>.
     */
    public Value getValue() {
        return _value;
    }

    BufferPool getBufferPool() {
        return _pool;
    }

    /**
     * Return the {@link Volume} containing the data accessed by this
     * <code>Exchange</code>.
     * 
     * @return The <code>Volume</code>.
     */
    public Volume getVolume() {
        return _volume;
    }

    /**
     * Return the {@link Tree} on which this <code>Exchange</code> operates.
     * 
     * @return The <code>Tree</code>
     */
    public Tree getTree() {
        return _tree;
    }

    /**
     * Return the Persistit instance from which this Exchange was created.
     * 
     * @return The <code>Persistit<code> instance.
     */
    public Persistit getPersistitInstance() {
        return _persistit;
    }

    /**
     * Return the count of structural changes committed to the {@link Tree} on
     * which this <code>Exchange</code> operates. This count includes changes
     * committed by all Threads, including the current one. A structural change
     * is one in which at least one key is inserted or deleted. Replacement of
     * an existing value is not counted.
     * 
     * @return The change count
     */
    public long getChangeCount() {
        return _tree.getChangeCount();
    }

    /**
     * An additional <code>Key</code> maintained for the convenience of
     * {@link Transaction}, {@link PersistitMap} and {@link JournalManager}.
     * 
     * @return spareKey1
     */
    Key getAuxiliaryKey1() {
        return _spareKey1;
    }

    /**
     * An additional <code>Key</code> maintained for the convenience of
     * {@link Transaction}, {@link PersistitMap} and {@link JournalManager}.
     * 
     * @return spareKey2
     */
    Key getAuxiliaryKey2() {
        return _spareKey2;
    }

    /**
     * An additional <code>Value</code> maintained for the convenience of
     * {@link Transaction}.
     * 
     * @return spareValue
     */
    Value getAuxiliaryValue() {
        return _spareValue;
    }

    /**
     * Internal value that, if <code>true</code>, indicates the last store
     * operation caused a page split. Reset on every call to a store method.
     *
     * @return storeCausedSplit
     */
    boolean getStoreCausedSplit() {
        return _storeCausedSplit;
    }

    /**
     * Return a displayable String containing the volume name, tree name and
     * current key state for this <code>Exchange</code>.
     * 
     * @return The displayable String
     */
    @Override
    public String toString() {
        return "Exchange(Volume=" + _volume.getPath() + ",Tree=" + _tree.getName() + "," + ",Key=<" + _key.toString()
                + ">)";

    }

    /**
     * Search for a data record by key. Uses and maintains level cache. This
     * method returns a foundAt location within a Buffer.
     * <p />
     * As a side effect, this method populates the root LevelCache instance
     * (_levelCache[0]) and establishes a claim on a Buffer at that level to
     * which the foundAt value refers. The caller of this method MUST release
     * that Buffer when finished with it.
     * 
     * @return Encoded key location within the data page. The page itself is
     *         made valid in the level cache.
     * @throws PMapException
     */
    private int search(Key key, boolean writer) throws PersistitException {
        Buffer buffer = null;
        checkLevelCache();
        LevelCache lc = _levelCache[0];
        buffer = reclaimQuickBuffer(lc, writer);

        if (buffer == null) {
            return searchTree(key, 0, writer);
        }

        checkPageType(buffer, PAGE_TYPE_DATA);

        int foundAt = findKey(buffer, key, lc);

        if (buffer.isBeforeLeftEdge(foundAt) || buffer.isAfterRightEdge(foundAt)) {
            // TODO - should this be touched?
            buffer.releaseTouched();
            return searchTree(key, 0, writer);
        }
        return foundAt;
    }

    /**
     * Helper method to return the result of the {@link Buffer#findKey(Key)}
     * method given a Buffer, a Key and a LevelCache instance. The caller must
     * establish a claim on the Buffer before calling this method. This method
     * determines whether information cached in the LevelCache is still valid;
     * if so the previous result is still valid.
     * 
     * @param buffer
     * @param key
     * @param lc
     * @return
     * @throws PersistitInterruptedException
     */
    private int findKey(Buffer buffer, Key key, LevelCache lc) throws PersistitInterruptedException {
        //
        // Possibly we can accelerate.
        //
        // TODO - metrics on hits vs. misses
        //
        int foundAt = lc._foundAt;
        if (foundAt != -1 && buffer.getGeneration() == lc._bufferGeneration && key == _key
                && key.getGeneration() == lc._keyGeneration) {
            Debug.$assert0.t(buffer.findKey(key) == foundAt);
            return foundAt;
        }
        //
        // Otherwise look it up again.
        //
        foundAt = buffer.findKey(key);
        // TODO - why do this if key != _key
        lc.update(buffer, key, foundAt);
        return foundAt;
    }

    /**
     * Searches for the current key from top down and populates the level cache
     * while doing so.
     * <p />
     * As a side effect, this method populates the root LevelCache instance
     * (_levelCache[0]) and establishes a claim on a Buffer at that level to
     * which the foundAt value refers. The caller of this method MUST release
     * that Buffer when finished with it.
     * 
     * @return Encoded key location within the level. The page itself is valid
     *         within the level cache.
     * @throws PMapException
     */
    private int searchTree(Key key, int toLevel, boolean writer) throws PersistitException {
        Buffer oldBuffer = null;
        int currentLevel;
        int foundAt = -1;

        if (!_treeHolder.claim(false)) {
            Debug.$assert0.t(false);
            throw new InUseException("Thread " + Thread.currentThread().getName() + " failed to get reader claim on "
                    + _tree);
        }
        checkLevelCache();

        long pageAddress = _tree.getRootPageAddr();
        long oldPageAddress = pageAddress;
        Debug.$assert0.t(pageAddress != 0);

        try {
            for (currentLevel = _cacheDepth; --currentLevel >= toLevel;) {
                if (pageAddress <= 0) {
                    corrupt("Volume " + _volume + " level=" + currentLevel + " page=" + pageAddress + " oldPage="
                            + oldPageAddress + " key=<" + key.toString() + "> " + " invalid page address");
                }

                foundAt = searchLevel(key, false, pageAddress, currentLevel, writer && currentLevel == toLevel);
                if (oldBuffer != null) {
                    oldBuffer.releaseTouched();
                    oldBuffer = null;
                }

                LevelCache lc = _levelCache[currentLevel];
                Buffer buffer = lc._buffer;

                if (buffer == null || buffer.isBeforeLeftEdge(foundAt)) {
                    oldBuffer = buffer; // So it will be released
                    corrupt("Volume " + _volume + " level=" + currentLevel + " page=" + pageAddress + " key=<"
                            + key.toString() + "> " + " is before left edge");
                }

                checkPageType(buffer, currentLevel + PAGE_TYPE_DATA);

                if (currentLevel == toLevel) {
                    for (int level = currentLevel; --level > 0;) {
                        _levelCache[level].invalidate();
                    }
                    return foundAt;
                } else if (buffer.isIndexPage()) {
                    int p = foundAt & P_MASK;
                    if ((foundAt & EXACT_MASK) == 0) {
                        p -= KEYBLOCK_LENGTH;
                    }
                    oldBuffer = buffer; // So it will be released
                    oldPageAddress = pageAddress;
                    pageAddress = buffer.getPointer(p);

                    Debug.$assert0.t(pageAddress > 0 && pageAddress < MAX_VALID_PAGE_ADDR);
                }/** TODO -- dead code **/
                else {
                    oldBuffer = buffer; // So it will be released
                    corrupt("Volume " + _volume + " level=" + currentLevel + " page=" + pageAddress + " key=<"
                            + key.toString() + ">" + " page type=" + buffer.getPageType() + " is invalid");
                }
            }
            // Should never get here.
            return -1;

        } finally {
            if (oldBuffer != null) {
                oldBuffer.releaseTouched();
                oldBuffer = null;
            }
            _treeHolder.release();
        }
    }

    /**
     * Search for the key in the specified page (data or index). This method
     * gets and claims the identified page. If the key is found to be after the
     * right key of that page, this method "walks" right by getting and claiming
     * the right sibling page and then releasing the original page. This pattern
     * implements the B-link-tree semantic that allows searches to proceed while
     * inserts are adjusting the index structure.
     * <p />
     * As a side effect, this method populates the LevelCache instance for the
     * specified <code>currentLevel</code> and establishes a claim on a Buffer
     * at that level. The caller of this method MUST release that Buffer when
     * finished with it.
     * 
     * @param key
     *            Key to search for
     * @param edge
     *            if <code>true</code> select the right-edge key of the left
     *            page, otherwise select the left key of the right page.
     * @param pageAddress
     *            The address of the page to search
     * @param currentLevel
     *            current level in the tree
     * @return Encoded key location within the page.
     * @throws PMapException
     */
    private int searchLevel(Key key, boolean edge, long pageAddress, int currentLevel, boolean writer)
            throws PersistitException {
        Buffer oldBuffer = null;
        try {
            long initialPageAddress = pageAddress; // DEBUG - debugging only
            long oldPageAddress = pageAddress;
            for (int rightWalk = MAX_WALK_RIGHT; rightWalk-- > 0;) {
                Buffer buffer = null;
                if (pageAddress <= 0 || pageAddress >= _volume.getStorage().getNextAvailablePage()) {
                    corrupt("Volume " + _volume + " level=" + currentLevel + " page=" + pageAddress + " previousPage="
                            + oldPageAddress + " initialPage=" + initialPageAddress + " key=<" + key.toString() + ">"
                            + " oldBuffer=<" + oldBuffer + ">" + " invalid page address");
                }
                LevelCache lc = _levelCache[currentLevel];

                if (lc._page == pageAddress) {
                    buffer = reclaimQuickBuffer(lc, writer);
                }

                if (buffer == null) {
                    buffer = _pool.get(_volume, pageAddress, writer, true);
                }
                checkPageType(buffer, currentLevel + PAGE_TYPE_DATA);

                //
                // Release previous buffer after claiming this one. This
                // prevents another Thread from inserting pages to the left
                // of our new buffer.
                //
                if (oldBuffer != null) {
                    oldBuffer.releaseTouched();
                    oldBuffer = null;
                }

                if (pageAddress != lc._page) {
                    lc.invalidate();
                }

                int foundAt = findKey(buffer, key, lc);
                if (!buffer.isAfterRightEdge(foundAt) || edge & (foundAt & EXACT_MASK) != 0) {
                    lc.update(buffer, key, foundAt);
                    return foundAt;
                }

                oldPageAddress = pageAddress;
                pageAddress = buffer.getRightSibling();

                Debug.$assert0.t(pageAddress > 0 && pageAddress < MAX_VALID_PAGE_ADDR);
                oldBuffer = buffer;
            }
            corrupt("Volume " + _volume + " level=" + currentLevel + " page=" + oldPageAddress + " initialPage="
                    + initialPageAddress + " key=<" + key.toString() + ">" + " walked right more than "
                    + MAX_WALK_RIGHT + " pages" + " last page visited=" + pageAddress);
            // won't happen - here to make compiler happy.
            return -1;
        } finally {
            if (oldBuffer != null) {
                oldBuffer.releaseTouched();
            }
        }
    }

    int maxValueSize(final int keySize) {
        final int pageSize = _volume.getPageSize();
        final int reserveForKeys = (KEYBLOCK_LENGTH + TAILBLOCK_HDR_SIZE_INDEX) * 3 + maxStorableKeySize(pageSize) * 2
                + keySize;
        return (pageSize - HEADER_SIZE - reserveForKeys) / 2;
    }

    /**
     * Inserts or replaces a data value in the database.
     * 
     * @param key
     *            The key to store.
     * @param value
     *            The value to store.
     * @return This <code>Exchange</code> to permit method call chaining.
     * @throws PersistitException
     *             Upon error
     */
    Exchange store(Key key, Value value) throws PersistitException {
        if (_volume.isReadOnly()) {
            throw new ReadOnlyVolumeException(_volume.toString());
        }
        key.testValidForStoreAndFetch(_volume.getPageSize());
        _persistit.checkClosed();
        _persistit.checkSuspended();

        // TODO: directoryExchange, and lots of tests, don't use transactions.
        // Skip MVCC for now.
        int options = StoreOptions.WAIT;
        options |= (!_ignoreTransactions && _transaction.isActive()) ? StoreOptions.MVCC : 0;
        storeInternal(key, value, 0, options);
        _treeHolder.verifyReleased();

        return this;
    }

    /**
     * Inserts or replaces a data value in the database starting at a specified
     * level and working up toward the root of the tree.
     * 
     * <p>
     * <b>Note: Fetch and MVCC are exclusive options.</b>
     * </p>
     * 
     * @param key
     *            The key to store.
     * @param value
     *            The value to store.
     * @param level
     *            The level of the backing tree to start the insert at.
     * @param options
     *            Bit flag integer controlling various internal behavior. See
     *            members of {@link StoreOptions} for details.
     * @return <code>true</code> if <b>any version</b> of the key already
     *         existed
     * @throws PersistitException
     *             uponError
     */
    boolean storeInternal(Key key, Value value, int level, int options) throws PersistitException {
        if ((options & StoreOptions.FETCH) > 0 && (options & StoreOptions.MVCC) > 0) {
            throw new IllegalArgumentException("Both fetch and MVCC not supported");
        }

        final boolean doMVCC = (options & StoreOptions.MVCC) > 0;
        final boolean doAnyFetch = (options & StoreOptions.FETCH) > 0 || doMVCC;

        Debug.$assert0.t(!doAnyFetch || value != _spareValue); // spare used for
                                                               // fetch
        Debug.$assert0.t(key != _spareKey1 && key != _spareKey2); // spares used
                                                                  // for new
                                                                  // splits/levels

        _storeCausedSplit = false;
        boolean treeClaimRequired = false;
        boolean treeClaimAcquired = false;
        boolean treeWriterClaimRequired = false;
        boolean committed = false;

        final int maxSimpleValueSize = maxValueSize(key.getEncodedSize());

        //
        // First insert the record in the data page
        //
        Buffer buffer = null;

        //
        // The LONG_RECORD pointer that was present before the update, if
        // there is a long record being replaced.
        //
        long oldLongRecordPointer = 0;
        //
        // The LONG_RECORD pointer for a new long record value, if the
        // the new value is long.
        //
        long newLongRecordPointer = 0;
        long newLongRecordPointerMVV = 0;

        boolean isLongRecord = value.getEncodedSize() > maxSimpleValueSize;

        boolean keyExisted = false;

        try {
            if (isLongRecord) {
                //
                // This method may delay significantly for I/O and must
                // be called when there are no other claimed resources.
                //
                newLongRecordPointer = storeOverlengthRecord(value, 0);
            }

            if (!_ignoreTransactions && ((options & StoreOptions.DONT_JOURNAL) == 0)) {
                _transaction.store(this, key, value);
            }

            Value valueToStore = value;
            OUTER:
            for (;;) {
                Debug.$assert0.t(buffer == null);
                if (Debug.ENABLED) {
                    Debug.suspend();
                }

                if (treeClaimRequired && !treeClaimAcquired) {
                    if (!_treeHolder.claim(treeWriterClaimRequired)) {
                        Debug.$assert0.t(false);
                        throw new InUseException("Thread " + Thread.currentThread().getName() + " failed to get "
                                + (treeWriterClaimRequired ? "writer" : "reader") + " claim on " + _tree);
                    }
                    treeClaimAcquired = true;
                }

                checkLevelCache();

                try {
                    if (level >= _cacheDepth) {
                        Debug.$assert0.t(level == _cacheDepth);
                        //
                        // Need to lock the tree because we may need to change
                        // its root.
                        //
                        if (!treeClaimAcquired || !_treeHolder.upgradeClaim()) {
                            treeClaimRequired = true;
                            treeWriterClaimRequired = true;
                            throw new RetryException();
                        }

                        Debug.$assert0.t(valueToStore.getPointerValue() > 0);
                        insertIndexLevel(key, valueToStore);
                        break;
                    }

                    Debug.$assert0.t(buffer == null);
                    int foundAt = -1;
                    LevelCache lc = _levelCache[level];
                    buffer = reclaimQuickBuffer(lc, true);

                    if (buffer != null) {
                        //
                        // Start by assuming cached value is okay
                        //
                        foundAt = findKey(buffer, key, lc);

                        if (buffer.isBeforeLeftEdge(foundAt) || buffer.isAfterRightEdge(foundAt)) {
                            // TODO -maybe not touched
                            buffer.releaseTouched();
                            buffer = null;
                        }
                    }

                    if (buffer == null) {
                        foundAt = searchTree(key, level, true);
                        buffer = lc._buffer;
                    }

                    Debug.$assert0.t(buffer != null && (buffer.getStatus() & SharedResource.WRITER_MASK) != 0
                            && (buffer.getStatus() & SharedResource.CLAIMED_MASK) != 0);

<<<<<<< HEAD
                    boolean splitRequired = true;
                    for (int pruneCount = 0; pruneCount < 2 && splitRequired; ++pruneCount) {
                        if (buffer.isDataPage()) {
                            keyExisted = (foundAt & EXACT_MASK) != 0;
                            if (keyExisted) {
                                oldLongRecordPointer = buffer.fetchLongRecordPointer(foundAt);
                            }
                            if (doAnyFetch) {
                                buffer.fetch(foundAt, _spareValue);
                                fetchFixupForLongRecords(_spareValue, Integer.MAX_VALUE);
=======
                    if (buffer.isDataPage()) {
                        keyExisted = (foundAt & EXACT_MASK) != 0;
                        if (keyExisted) {
                            oldLongRecordPointer = buffer.fetchLongRecordPointer(foundAt);
                        }
                        if (doAnyFetch) {
                            buffer.fetch(foundAt, _spareValue);
                            fetchFixupForLongRecords(_spareValue, Integer.MAX_VALUE);
                        }
                        if ((options & StoreOptions.MVCC) != 0) {
                            valueToStore = _spareValue;
                            int valueSize = value.getEncodedSize();

                            // If key didn't exist the value is truly
                            // non-existent
                            // and not just undefined/zero length
                            byte[] spareBytes = _spareValue.getEncodedBytes();
                            int spareSize = keyExisted ? _spareValue.getEncodedSize() : -1;
                            TransactionStatus tStatus = _transaction.getTransactionStatus();

                            if ((options & StoreOptions.ONLY_IF_VISIBLE) != 0) {
                                // Could be streamlined as a single visit of all
                                // versions, but current TI interface would
                                // still
                                // require calls to both commitStatus() and
                                // wwDependency() (which are the costly parts)
                                _mvvVisitor.initInternal(tStatus, 0, MvvVisitor.Usage.FETCH);
                                MVV.visitAllVersions(_mvvVisitor, spareBytes, spareSize);
                                if (!_mvvVisitor.foundVersion()) {
                                    break;
                                }
>>>>>>> e5046c22
                            }
                            if (doMVCC) {
                                valueToStore = _spareValue;
                                int valueSize = value.getEncodedSize();

                                // If key didn't exist the value is truly non-existent
                                // and not just undefined/zero length
                                byte[] spareBytes = _spareValue.getEncodedBytes();
                                int spareSize = keyExisted ? _spareValue.getEncodedSize() : -1;
                                TransactionStatus tStatus = _transaction.getTransactionStatus();

                                if (pruneCount == 0 && (options & StoreOptions.ONLY_IF_VISIBLE) != 0) {
                                    // Could be streamlined as a single visit of all
                                    // versions, but current TI interface would still
                                    // require calls to both commitStatus() and
                                    // wwDependency() (which are the costly parts)
                                    _mvvVisitor.initInternal(tStatus, 0, MvvVisitor.Usage.FETCH);
                                    MVV.visitAllVersions(_mvvVisitor, spareBytes, spareSize);
                                    if (!_mvvVisitor.foundVersion()) {
                                        break OUTER;
                                    }
                                }

                                // Visit all versions for ww detection
                                _mvvVisitor.initInternal(tStatus, 0, MvvVisitor.Usage.STORE);
                                MVV.visitAllVersions(_mvvVisitor, spareBytes, spareSize);

                                int mvvSize = MVV.estimateRequiredLength(spareBytes, spareSize, valueSize);
                                _spareValue.ensureFit(mvvSize);

<<<<<<< HEAD
                                long versionHandle = TransactionIndex.ts2vh(_transaction.getStartTimestamp());
                                int storedLength = MVV.storeVersion(_spareValue.getEncodedBytes(), spareSize,
                                                                    versionHandle, value.getEncodedBytes(), valueSize);
=======
                            long versionHandle = TransactionIndex.ts2vh(_transaction.getStartTimestamp());
                            int storedLength = MVV.storeVersion(_spareValue.getEncodedBytes(), spareSize,
                                    versionHandle, value.getEncodedBytes(), valueSize);
>>>>>>> e5046c22

                                if ((storedLength & MVV.STORE_EXISTED_MASK) == 0) {
                                    tStatus.incrementMvvCount();
                                }
                                storedLength &= MVV.STORE_LENGTH_MASK;
                                _spareValue.setEncodedSize(storedLength);

                                if (_spareValue.getEncodedSize() > maxSimpleValueSize) {
                                    newLongRecordPointerMVV = storeOverlengthRecord(_spareValue, 0);
                                }
                            }
                        }

                        Debug.$assert0.t(valueToStore.getEncodedSize() <= maxSimpleValueSize);

                        splitRequired = putLevel(lc, key, valueToStore, buffer, foundAt, treeClaimAcquired);
                        if (treeClaimAcquired) {
                            break;
                        }
                        if (splitRequired && pruneCount == 0 && buffer.isDataPage() && doMVCC) {
                            prune(buffer, _spareKey1, _spareValue);
                            lc.updateBufferGeneration();
                        }
                    }

                    Debug.$assert0.t((buffer.getStatus() & SharedResource.WRITER_MASK) != 0
                            && (buffer.getStatus() & SharedResource.CLAIMED_MASK) != 0);
                    //
                    // If a split is required but treeClaimAcquired is false
                    // then putLevel did not change anything. It just backed out
                    // so we can repeat after acquiring the claim. We need to
                    // repeat this after acquiring a tree claim.
                    //
                    if (splitRequired && !treeClaimAcquired) {
                        //
                        // TODO - is it worth it to try an instantaneous claim
                        // and retry?
                        //
                        treeClaimRequired = true;
                        buffer.releaseTouched();
                        buffer = null;
                        //
                        // Must come back through and fetch buffer again. Could
                        // reuse these reserved pages(?) but not their contents.
                        //
                        if (newLongRecordPointerMVV != 0) {
                            _volume.getStructure().deallocateGarbageChain(newLongRecordPointerMVV, 0);
                            newLongRecordPointerMVV = 0;
                            _spareValue.changeLongRecordMode(false);
                        }
                        continue;
                    }
                    //
                    // The value has been written to the buffer and the
                    // buffer is reserved and dirty. No backing out now.
                    // If we made it to here, any LONG_RECORD value is
                    // committed.
                    //
                    if (buffer.isDataPage()) {
                        if (!keyExisted) {
                            _tree.bumpChangeCount();
                        }
                        committed = true;
                        if ((options & StoreOptions.MVCC) != 0) {
                            _transaction.getTransactionStatus().incrementMvvCount();
                        }
                    }

                    buffer.releaseTouched();
                    buffer = null;

                    if (!splitRequired) {
                        //
                        // No split means we're totally done.
                        //
                        break;
                    } else {
                        // Otherwise we need to index the new right
                        // sibling at the next higher index level.
                        Debug.$assert0.t(valueToStore.getPointerValue() > 0);
                        //
                        // This maneuver sets key to the key value of
                        // the first record in the newly inserted page.
                        //
                        key = _spareKey1;
                        _spareKey1 = _spareKey2;
                        _spareKey2 = key;
                        //
                        // Bump key generation because it no longer matches
                        // what's in the LevelCache
                        //
                        key.bumpGeneration();
                        //
                        // And now cycle back to insert the key/pointer pair
                        // into the next higher index level.
                        //
                        level++;
                        //
                        // Just inserted index level, should not have had long
                        // MVV
                        //
                        Debug.$assert0.t(newLongRecordPointerMVV == 0);
                        continue;
                    }

                } catch (RetryException re) {
                    newLongRecordPointer = 0;
                    newLongRecordPointerMVV = 0;
                    oldLongRecordPointer = 0;
                    if (buffer != null) {
                        buffer.releaseTouched();
                        buffer = null;
                    }

                    if (treeClaimAcquired) {
                        _treeHolder.release();
                        treeClaimAcquired = false;
                    }
                    boolean doWait = (options & StoreOptions.WAIT) != 0;
                    treeClaimAcquired = _treeHolder.claim(true, doWait ? SharedResource.DEFAULT_MAX_WAIT_TIME : 0);
                    if (!treeClaimAcquired) {
                        if (!doWait) {
                            throw re;
                        } else {
                            throw new InUseException("Thread " + Thread.currentThread().getName()
                                    + " failed to get reader claim on " + _tree);
                        }
                    }
                } finally {
                    if (buffer != null) {
                        buffer.releaseTouched();
                        buffer = null;
                    }
                }
            }
        } finally {
            if (treeClaimAcquired) {
                _treeHolder.release();
                treeClaimAcquired = false;
            }

            value.changeLongRecordMode(false);
            _spareValue.changeLongRecordMode(false);
            if (!committed) {
                //
                // We failed to write the new LONG_RECORD. If there was
                // previously no LONG_RECORD, then deallocate the newly
                // allocated LONG_RECORD chain if we had successfully
                // allocated one.
                //
                if (newLongRecordPointer != oldLongRecordPointer && newLongRecordPointer != 0) {
                    _volume.getStructure().deallocateGarbageChain(newLongRecordPointer, 0);
                }
                if (newLongRecordPointerMVV != 0) {
                    _volume.getStructure().deallocateGarbageChain(newLongRecordPointerMVV, 0);
                }
            } else if (oldLongRecordPointer != newLongRecordPointer && oldLongRecordPointer != 0) {
                _volume.getStructure().deallocateGarbageChain(oldLongRecordPointer, 0);
            }
        }
        _volume.getStatistics().bumpStoreCounter();
        _tree.getStatistics().bumpStoreCounter();
        if (doAnyFetch) {
            _volume.getStatistics().bumpFetchCounter();
            _tree.getStatistics().bumpFetchCounter();
        }
        return keyExisted;
    }

    private long timestamp() {
        return _persistit.getTimestampAllocator().updateTimestamp();
    }

    private void insertIndexLevel(Key key, Value value) throws PersistitException {

        Buffer buffer = null;
        try {
            buffer = _volume.getStructure().allocPage();
            final long timestamp = timestamp();
            buffer.writePageOnCheckpoint(timestamp);

            buffer.init(PAGE_TYPE_INDEX_MIN + _tree.getDepth() - 1);

            long newTopPage = buffer.getPageAddress();
            long leftSiblingPointer = _tree.getRootPageAddr();

            Debug.$assert0.t(leftSiblingPointer == _tree.getRootPageAddr());
            long rightSiblingPointer = value.getPointerValue();
            //
            // Note: left and right sibling are of the same level and therefore
            // it is not necessary to invoke value.setPointerPageType() here.
            //
            value.setPointerValue(leftSiblingPointer);
            buffer.putValue(LEFT_GUARD_KEY, value);

            value.setPointerValue(rightSiblingPointer);
            buffer.putValue(key, value);

            value.setPointerValue(-1);
            buffer.putValue(RIGHT_GUARD_KEY, Value.EMPTY_VALUE);

            buffer.setDirtyAtTimestamp(timestamp);

            _tree.changeRootPageAddr(newTopPage, 1);
            _tree.bumpGeneration();
            _volume.getStructure().updateDirectoryTree(_tree);

        } finally {
            if (buffer != null) {
                buffer.releaseTouched();
            }
        }
    }

    /**
     * Inserts a data or pointer value into a level of the tree.
     * 
     * @param buffer
     *            The buffer containing the insert location. The buffer must
     *            have a writer claim on it, and must be reserved.
     * @param foundAt
     *            The encoded insert location.
     * @return <code>true</code> if it necessary to insert a key into the
     *         ancestor index page.
     * @throws PMapException
     */
    // TODO - Check insertIndexLevel timestamps
    private boolean putLevel(LevelCache lc, Key key, Value value, Buffer buffer, int foundAt, boolean okToSplit)
            throws PersistitException {
        Debug.$assert0.t((buffer.getStatus() & SharedResource.WRITER_MASK) != 0
                && (buffer.getStatus() & SharedResource.CLAIMED_MASK) != 0);
        final Sequence sequence = lc.sequence(foundAt);

        long timestamp = timestamp();
        buffer.writePageOnCheckpoint(timestamp);

        int result = buffer.putValue(key, value, foundAt, false);
        if (result != -1) {
            buffer.setDirtyAtTimestamp(timestamp);
            lc.updateInsert(buffer, key, result);
            return false;
        } else {
            Debug.$assert0.t(buffer.getPageAddress() != _volume.getStructure().getGarbageRoot());
            Buffer rightSibling = null;

            try {
                // We can't perform the split because we don't have a claim
                // on the Tree. We will just return, and the caller will
                // call again with that claim.
                //
                if (!okToSplit) {
                    return true;
                }
                _storeCausedSplit = true;
                //
                // Allocate a new page
                //
                rightSibling = _volume.getStructure().allocPage();

                timestamp = timestamp();
                buffer.writePageOnCheckpoint(timestamp);
                rightSibling.writePageOnCheckpoint(timestamp);

                Debug.$assert0.t(rightSibling.getPageAddress() != 0);
                Debug.$assert0.t(rightSibling != buffer);

                rightSibling.init(buffer.getPageType());
                // debug
                //
                // Split the page. As a side-effect, this will bump the
                // generation counters of both buffers, and therefore the
                // level cache for this level will become
                // (appropriately) invalid.
                //
                int at = buffer.split(rightSibling, key, value, foundAt, _spareKey1, sequence, _splitPolicy);
                if (at < 0) {
                    lc.updateInsert(rightSibling, key, -at);
                } else {
                    lc.updateInsert(buffer, key, at);
                }

                long oldRightSibling = buffer.getRightSibling();
                long newRightSibling = rightSibling.getPageAddress();

                Debug.$assert0.t(newRightSibling > 0 && oldRightSibling != newRightSibling);
                Debug.$assert0.t(rightSibling.getPageType() == buffer.getPageType());

                rightSibling.setRightSibling(oldRightSibling);
                buffer.setRightSibling(newRightSibling);

                value.setPointerValue(newRightSibling);
                value.setPointerPageType(rightSibling.getPageType());

                rightSibling.setDirtyAtTimestamp(timestamp);
                buffer.setDirtyAtTimestamp(timestamp);

                return true;

            } finally {
                if (rightSibling != null) {
                    rightSibling.releaseTouched();
                }
            }
        }
    }

    private Buffer reclaimQuickBuffer(LevelCache lc, boolean writer) throws PersistitException {
        Buffer buffer = lc._buffer;
        if (buffer == null)
            return null;

        boolean available = buffer.claim(writer, 0);
        if (available) {
            if (buffer.getPageAddress() == lc._page && buffer.getVolume() == _volume
                    && _cachedTreeGeneration == _tree.getGeneration() && buffer.getGeneration() == lc._bufferGeneration
                    && buffer.isValid()) {
                return buffer;
            } else {
                buffer.release();
            }
        }
        return null;
    }

    /**
     * <p>
     * Performs generalized tree traversal. The direction value indicates
     * whether to traverse forward or backward in collation sequence, whether to
     * descend to child nodes, and whether the key being sought must be strictly
     * greater than or less then the supplied key.
     * </p>
     * <p>
     * The <code>direction</code> value must be one of:
     * <dl>
     * <dt>Key.GT:</dt>
     * <dd>Find the next key that is strictly greater than the supplied key. If
     * there is none, return false.</dd>
     * <dt>Key.GTEQ:</dt>
     * <dd>If the supplied key exists in the database, return that key;
     * otherwise find the next greater key and return it.</dd>
     * <dt>Key.EQ:</dt>
     * <dd>Return <code>true</code> iff the specified key exists in the
     * database. Does not update the Key.</dd>
     * <dt>Key.LT:</dt>
     * <dd>Find the next key that is strictly less than the supplied key. If
     * there is none, return false.</dd>
     * <dt>Key.LTEQ:</dt>
     * <dd>If the supplied key exists in the database, return that key;
     * otherwise find the next smaller key and return it.</dd>
     * </dl>
     * </p>
     * 
     * @param direction
     *            One of Key.GT, Key.GTEQ, Key.EQ, Key.LT or Key.LTEQ.
     * 
     * @param deep
     *            Determines whether the result should represent the next (or
     *            previous) physical key in the <code>Tree</code> or should be
     *            restricted to just the logical siblings of the current key.
     *            (See <a href="Key.html#_keyChildren">Logical Key Children and
     *            Siblings</a>).
     * @return <code>true</code> if there is a key to traverse to, else
     *         <code>false</code>.
     * @throws PersistitException
     */
    public boolean traverse(Direction direction, boolean deep) throws PersistitException {
        return traverse(direction, deep, Integer.MAX_VALUE);
    }

    /**
     * <p>
     * Performs generalized tree traversal. The direction value indicates
     * whether to traverse forward or backward in collation sequence and whether
     * the key being sought must be strictly greater than or less than the
     * supplied key.
     * </p>
     * <p>
     * This method normally modifies both the <code>Key</code> and
     * <code>Value</code> fields of this <code>Exchange</code>: the
     * <code>Key</code> is modified to reflect the key found through traversal,
     * and the <code>Value</code> field is modified to contain the value
     * associated with that key. However, this behavior can be modified by the
     * <code>minimumBytes</code> parameter. If <code>minimumBytes</code> is less
     * than 0 then this method modifies neither the <code>Key</code> nor the
     * <code>Value</code> field. If it is equal to zero then only the
     * <code>Key</code> is modified.
     * </p>
     * <p>
     * The <code>direction</code> value must be one of:
     * <dl>
     * <dt>Key.GT:</dt>
     * <dd>Find the next key that is strictly greater than the supplied key. If
     * there is none, return false.</dd>
     * <dt>Key.GTEQ:</dt>
     * <dd>If the supplied key exists in the database, return that key;
     * otherwise find the next greater key and return it.</dd>
     * <dt>Key.EQ:</dt>
     * <dd>Return <code>true</code> iff the specified key exists in the
     * database. Does not update the Key.</dd>
     * <dt>Key.LT:</dt>
     * <dd>Find the next key that is strictly less than the supplied key. If
     * there is none, return false.</dd>
     * <dt>Key.LTEQ:</dt>
     * <dd>If the supplied key exists in the database, return that key;
     * otherwise find the next smaller key and return it.</dd>
     * </dl>
     * </p>
     * 
     * @param direction
     *            One of Key.GT, Key.GTEQ, Key.EQ, Key.LT or Key.LTEQ.
     * 
     * @param deep
     *            Determines whether the result should represent the next (or
     *            previous) physical key in the <code>Tree</code> or should be
     *            restricted to just the logical siblings of the current key.
     *            (See <a href="Key.html#_keyChildren">Logical Key Children and
     *            Siblings</a>).
     * 
     * @param minimumBytes
     *            The minimum number of bytes to fetch. See {@link #fetch(int)}.
     * 
     * @return <code>true</code> if there is a key to traverse to, else
     *         <code>false</code>.
     * 
     * @throws PersistitException
     */
    public boolean traverse(final Direction direction, final boolean deep, final int minimumBytes)
            throws PersistitException {
        _persistit.checkClosed();

        final boolean doFetch = minimumBytes > 0;
        final boolean doModify = minimumBytes >= 0;
        final boolean reverse = (direction == LT) || (direction == LTEQ);
        final Value outValue = doFetch ? _value : _spareValue;
        outValue.clear();

        Buffer buffer = null;
        boolean edge = direction == EQ || direction == GTEQ || direction == LTEQ;
        boolean nudged = false;

        if (_key.getEncodedSize() == 0) {
            if (reverse) {
                _key.appendAfter();
            } else {
                _key.appendBefore();
            }
            nudged = true;
        }

        _key.testValidForTraverse();

        checkLevelCache();

        try {
            //
            // Now we are committed to computing a new key value. Save the
            // original key value for comparison.
            //
            _key.copyTo(_spareKey1);
            int index = _key.getEncodedSize();

            int foundAt = 0;
            boolean nudgeForMVCC = false;

            for (;;) {
                LevelCache lc = _levelCache[0];
                boolean matches = false;
                //
                // Optimal path - pick up the buffer and location left
                // by previous operation.
                //
                if (buffer == null && lc._keyGeneration == _key.getGeneration()) {
                    buffer = reclaimQuickBuffer(lc, false);
                    foundAt = lc._foundAt;
                }
                //
                // But if direction is leftward and the position is at the left
                // edge of the buffer, re-do with a key search - there is no
                // other way to find the left sibling page.
                //
                if (buffer != null && (nudgeForMVCC || (reverse && (foundAt & P_MASK) <= buffer.getKeyBlockStart()))) {
                    // Going left from first record in the page requires a
                    // key search.
                    buffer.releaseTouched();
                    buffer = null;
                }
                //
                // If the operations above failed to get the key, then
                // look it up with search.
                //
                if (buffer == null) {
                    if (nudgeForMVCC || (!edge && !nudged)) {
                        if (reverse) {
                            if (!_key.isSpecial()) {
                                _key.nudgeLeft();
                            }
                        } else {
                            if (!_key.isSpecial()) {
                                if (deep) {
                                    _key.nudgeDeeper();
                                } else {
                                    _key.nudgeRight();
                                }
                            }
                        }
                        nudged = true;
                        nudgeForMVCC = false;
                    }
                    foundAt = search(_key, false);
                    buffer = lc._buffer;
                }

                if (edge && (foundAt & EXACT_MASK) != 0) {
                    matches = true;
                } else if (edge && !deep && Buffer.decodeDepth(foundAt) == index) {
                    // None
                } else if (direction == EQ) {
                    // None
                } else {
                    edge = false;
                    foundAt = buffer.traverse(_key, direction, foundAt);
                    if (buffer.isAfterRightEdge(foundAt)) {
                        long rightSiblingPage = buffer.getRightSibling();

                        Debug.$assert0.t(rightSiblingPage >= 0 && rightSiblingPage <= MAX_VALID_PAGE_ADDR);
                        if (rightSiblingPage > 0) {
                            Buffer rightSibling = _pool.get(_volume, rightSiblingPage, false, true);
                            buffer.releaseTouched();
                            //
                            // Reset foundAtNext to point to the first key block
                            // of the right sibling page.
                            //
                            buffer = rightSibling;
                            checkPageType(buffer, PAGE_TYPE_DATA);
                            foundAt = buffer.traverse(_key, direction, buffer.toKeyBlock(0));
                        }
                    }

                    //
                    // If (a) the key was not nudged, and (b) this is not a deep
                    // traverse, and (c) the foundAtNext refers now to a child
                    // of the original key, then it's the wrong result - the
                    // optimistic assumption that the next key would be adjacent
                    // to the preceding result is wrong. To resolve this,
                    // invalidate the LevelCache entry and retry the loop. That
                    // will nudge the key appropriately and do a standard
                    // search.
                    //

                    if (!nudged && !deep && _key.compareKeyFragment(_spareKey1, 0, _spareKey1.getEncodedSize()) == 0) {
                        _key.setEncodedSize(_spareKey1.getEncodedSize());
                        lc._keyGeneration = -1;
                        buffer.release();
                        buffer = null;
                        continue;
                    }
                }

                // Original search loop end, MVCC must also inspect value before
                // finishing

                if (reverse && _key.isLeftEdge() || !reverse && _key.isRightEdge()) {
                    // None
                } else {
                    if (deep) {
                        matches |= direction != EQ;
                        index = _key.getEncodedSize();

                        if (matches) {
                            matches = mvccFetch(buffer, outValue, foundAt, minimumBytes);
                            if (!matches && direction != EQ) {
                                nudged = false;
                                _key.copyTo(_spareKey1);
                                index = _key.getEncodedSize();
                                nudgeForMVCC = (direction == GTEQ || direction == LTEQ);
                                continue;
                            }
                        }
                    } else {
                        int parentIndex = _spareKey1.previousElementIndex(index);
                        if (parentIndex < 0) {
                            parentIndex = 0;
                        }

                        matches = (_spareKey1.compareKeyFragment(_key, 0, parentIndex) == 0);

                        if (matches) {
                            index = _key.nextElementIndex(parentIndex);
                            if (index > 0) {
                                boolean isVisibleMatch = mvccFetch(buffer, outValue, foundAt, minimumBytes);
                                //
                                // In any case (matching sibling, child or
                                // niece/nephew) we need to ignore this
                                // particular key and continue search if not
                                // visible to current transaction
                                //
                                if (!isVisibleMatch) {
                                    nudged = false;
                                    _key.copyTo(_spareKey1);
                                    nudgeForMVCC = (direction == GTEQ || direction == LTEQ);
                                    continue;
                                }
                                //
                                // It was a niece or nephew, record non-exact
                                // match
                                //
                                if (index != _key.getEncodedSize()) {
                                    foundAt &= ~EXACT_MASK;
                                }
                            } else {
                                matches = false;
                            }
                        }
                    }
                }

                if (doModify) {
                    if (matches) {
                        if (_key.getEncodedSize() == index) {
                            lc.update(buffer, _key, foundAt);
                        } else {
                            //
                            // Parent key determined from seeing a child or
                            // niece/nephew, need to fetch the actual
                            // value of this key before returning
                            //
                            _key.setEncodedSize(index);
                            fetch(minimumBytes);
                        }
                    } else {
                        if (deep) {
                            _key.setEncodedSize(0);
                        } else {
                            _spareKey1.copyTo(_key);
                        }
                        _key.cut();
                        if (reverse) {
                            _key.appendAfter();
                        } else {
                            _key.appendBefore();
                        }
                    }
                } else {
                    // Restore original key
                    _spareKey1.copyTo(_key);
                }

                // Done
                _volume.getStatistics().bumpTraverseCounter();
                _tree.getStatistics().bumpTraverseCounter();
                return matches;
            }
        } finally {
            if (buffer != null) {
                buffer.releaseTouched();
                buffer = null;
            }
        }
    }

    /**
     * <p>
     * Performs generalized tree traversal constrained by a supplied
     * {@link KeyFilter}. The direction value indicates whether to traverse
     * forward or backward in collation sequence, and whether the key being
     * sought must be strictly greater than or less than the supplied key.
     * </p>
     * <p>
     * The direction value must be one of:
     * <dl>
     * <dt>Key.GT:</dt>
     * <dd>Find the next key that is strictly greater than the supplied key. If
     * there is none, return false.</dd>
     * <dt>Key.GTEQ:</dt>
     * <dd>If the supplied key exists in the database, return that key;
     * otherwise find the next greater key and return it.</dd>
     * <dt>Key.EQ:</dt>
     * <dd>Return <code>true</code> if the specified key exists in the database.
     * Does not update the Key.</dd>
     * <dt>Key.LT:</dt>
     * <dd>Find the next key that is strictly less than the supplied key. If
     * there is none, return false.</dd>
     * <dt>Key.LTEQ:</dt>
     * <dd>If the supplied key exists in the database, return that key;
     * otherwise find the next smaller key and return it.</dd>
     * </dl>
     * </p>
     * 
     * @param direction
     *            One of Key.GT, Key.GTEQ, Key.EQ, Key.LT or Key.LTEQ.
     * 
     * @param keyFilter
     *            A KeyFilter that constrains the keys returned by this
     *            operation.
     * 
     * @param minBytes
     *            The minimum number of bytes to fetch. See {@link #fetch(int)}.
     *            If minBytes is less than or equal to 0 then this method does
     *            not update the Key and Value fields of the Exchange.
     * 
     * @return <code>true</code> if there is a key to traverse to, else null.
     * 
     * @throws PersistitException
     */
    public boolean traverse(final Direction direction, final KeyFilter keyFilter, int minBytes)
            throws PersistitException {
        if (keyFilter == null) {
            return traverse(direction, true, minBytes);
        }

        if (direction == EQ) {
            return keyFilter.selected(_key) && traverse(direction, true, minBytes);
        }

        if (_key.getEncodedSize() == 0) {
            if (direction == GT || direction == GTEQ) {
                _key.appendBefore();
            } else {
                _key.appendAfter();
            }
        }

        for (;;) {
            if (!keyFilter.next(_key, direction)) {
                _key.setEncodedSize(0);
                if (direction == LT || direction == LTEQ) {
                    _key.appendAfter();
                } else {
                    _key.appendBefore();
                }
                return false;
            }
            if (!traverse(direction, true, minBytes)) {
                return false;
            }
            if (keyFilter.selected(_key)) {
                return true;
            }
        }
    }

    /**
     * Traverses to the next logical sibling key value. Equivalent to
     * <code>traverse(Key.GT, false)</code>.
     * 
     * @return <code>true</code> if there is a key to traverse to, else null.
     * @throws PersistitException
     */
    public boolean next() throws PersistitException {
        return traverse(GT, false);
    }

    /**
     * Traverses to the previous logical sibling key value. Equivalent to
     * <code>traverse(Key.LT, false)</code>.
     * 
     * @return <code>true</code> if there is a key to traverse to, else null.
     * @throws PersistitException
     */
    public boolean previous() throws PersistitException {
        return traverse(LT, false);
    }

    /**
     * Traverses to the next key with control over depth. Equivalent to
     * <code>traverse(Key.GT, deep)</code>.
     * 
     * @param deep
     *            Determines whether the result should represent the next (or
     *            previous) physical key in the <code>Tree</code> or should be
     *            restricted to just the logical siblings of the current key.
     *            (See <a href="Key.html#_keyChildren">Logical Key Children and
     *            Siblings</a>).
     * 
     * @return <code>true</code> if there is a key to traverse to, else null.
     * @throws PersistitException
     */
    public boolean next(boolean deep) throws PersistitException {
        return traverse(GT, deep);
    }

    /**
     * Traverses to the previous key with control over depth. Equivalent to
     * <code>traverse(Key.LT, deep)</code>.
     * 
     * @param deep
     *            Determines whether the result should represent the next (or
     *            previous) physical key in the <code>Tree</code> or should be
     *            restricted to just the logical siblings of the current key.
     *            (See <a href="Key.html#_keyChildren">Logical Key Children and
     *            Siblings</a>).
     * 
     * @return <code>true</code> if there is a key to traverse to, else null.
     * 
     * @throws PersistitException
     */
    public boolean previous(boolean deep) throws PersistitException {
        return traverse(LT, deep);
    }

    /**
     * Traverses to the next key value within the subset of all keys defined by
     * the supplied KeyFilter. Whether logical children of the current key value
     * are included in the result is determined by the <code>KeyFilter</code>.
     * 
     * @return <code>true</code> if there is a key to traverse to, else null.
     * @throws PersistitException
     */
    public boolean next(KeyFilter filter) throws PersistitException {
        return traverse(GT, filter, Integer.MAX_VALUE);
    }

    /**
     * Traverses to the previous key value within the subset of all keys defined
     * by the supplied KeyFilter. Whether logical children of the current key
     * value are included in the result is determined by the
     * <code>KeyFilter</code>.
     * 
     * @return <code>true</code> if there is a key to traverse to, else null.
     * @throws PersistitException
     */
    public boolean previous(KeyFilter filter) throws PersistitException {
        return traverse(LT, filter, Integer.MAX_VALUE);
    }

    /**
     * Determines whether the current key has a logical sibling successor,
     * without changing the state of <code>Key</code> or <code>Value</code>.
     * This method is equivalent to {@link #next()} except that no state is
     * changed.
     * 
     * @return <code>true</code> if the key has a successor
     * 
     * @throws PersistitException
     */
    public boolean hasNext() throws PersistitException {
        return traverse(GT, false, -1);
    }

    /**
     * Determines whether the current key has a successor within the subset of
     * all keys defined by a <code>KeyFilter</code>. This method does not change
     * the state of <code>Key</code> or <code>Value</code>.
     * 
     * @return <code>true</code> if the key has a successor
     * 
     * @throws PersistitException
     */
    public boolean hasNext(KeyFilter filter) throws PersistitException {
        if (filter == null)
            return hasNext();
        _key.copyTo(_spareKey2);
        boolean result = traverse(GT, filter, 0);
        _spareKey2.copyTo(_key);
        return result;
    }

    /**
     * Determines whether the current key has a logical sibling successor,
     * without changing the state of <code>Key</code> or <code>Value</code>.
     * This method is equivalent to {@link #next(boolean)} except that no state
     * is changed.
     * 
     * @param deep
     *            Determines whether the predecessor may be of any logical depth
     *            (<code>true</code>, or must be a restricted logical siblings (
     *            <code>false</code>) of the current key. (See <a
     *            href="Key.html#_keyChildren">Logical Key Children and
     *            Siblings</a>).
     * 
     * @return <code>true</code> if the key has a successor
     * 
     * @throws PersistitException
     */
    public boolean hasNext(boolean deep) throws PersistitException {
        return traverse(GT, deep, -1);
    }

    /**
     * Determines whether the current key has a logical sibling predecessor,
     * without changing the state of <code>Key</code> or <code>Value</code>.
     * This method is equivalent to {@link #previous()} except that no state is
     * changed.
     * 
     * @return <code>true</code> if the key has a predecessor
     * @throws PersistitException
     */
    public boolean hasPrevious() throws PersistitException {
        return traverse(LT, false, -1);
    }

    /**
     * Determines whether the current key has a logical sibling predecessor,
     * without changing the state of <code>Key</code> or <code>Value</code>.
     * This method is equivalent to {@link #previous(boolean)} except that no
     * state is changed.
     * 
     * @param deep
     *            Determines whether the predecessor may be of any logical depth
     *            (<code>true</code>, or must be a restricted logical siblings (
     *            <code>false</code>) of the current key. (See <a
     *            href="Key.html#_keyChildren">Logical Key Children and
     *            Siblings</a>).
     * 
     * @return <code>true</code> if the key has a predecessor
     * 
     * @throws PersistitException
     */
    public boolean hasPrevious(boolean deep) throws PersistitException {
        return traverse(LT, deep, -1);
    }

    /**
     * Determines whether the current key has a predecessor within the subset of
     * all keys defined by a <code>KeyFilter</code>. This method does not change
     * the state of <code>Key</code> or <code>Value</code>.
     * 
     * @return <code>true</code> if the key has a successor
     * 
     * @throws PersistitException
     */
    public boolean hasPrevious(KeyFilter filter) throws PersistitException {
        if (filter == null)
            return hasPrevious();
        _key.copyTo(_spareKey2);
        boolean result = traverse(GT, filter, 0);
        _spareKey2.copyTo(_key);
        return result;
    }

    /**
     * Determines whether the current key has an associated value - that is,
     * whether a {@link #fetch} operation would return a defined value - without
     * actually changing the state of either the <code>Key</code> or the
     * <code>Value</code>.
     * 
     * @return <code>true</code> if the key has an associated value
     * 
     * @throws PersistitException
     */
    public boolean isValueDefined() throws PersistitException {
        return traverse(EQ, true, -1);
    }

    /**
     * Insert the current <code>Key</code> and <code>Value</code> pair into this
     * <code>Exchange</code>'s <code>Tree</code>. If there already is a value
     * associated with the current key, then replace it.
     * 
     * @return This <code>Exchange</code> to permit method call chaining
     * @throws PersistitException
     */
    public Exchange store() throws PersistitException {
        return store(_key, _value);
    }

    /**
     * Fetches the value associated with the <code>Key</code>, then inserts or
     * updates the value. Effectively this swaps the content of
     * <code>Value</code> with the database record associated with the current
     * <code>key</code>. It is equivalent to the code: <blockquote>
     * 
     * <pre>
     *  Value tempValue = new Value();
     *  <i>exchange</i>.fetch(tempValue);
     *  <i>exchange</i>.store();
     *  tempValue.copyTo(exchange.getValue());
     *  return <i>exchange</i>;
     * </pre>
     * 
     * </blockquote> except that this operation is performed atomically, without
     * need for external synchronization.
     * 
     * @return This <code>Exchange</code> to permit method call chaining
     * @throws PersistitException
     */
    public Exchange fetchAndStore() throws PersistitException {
        if (_volume.isReadOnly()) {
            throw new ReadOnlyVolumeException(_volume.toString());
        }
        _persistit.checkClosed();
        _persistit.checkSuspended();
        _key.testValidForStoreAndFetch(_volume.getPageSize());
        storeInternal(_key, _value, 0, StoreOptions.FETCH | StoreOptions.WAIT);
        _spareValue.copyTo(_value);
        return this;
    }

    /**
     * Fetches the value associated with the current <code>Key</code> into the
     * <code>Exchange</code>'s <code>Value</code>. The <code>Value</code> object
     * reflects the fetched state. If there is no value associated with the key
     * then {@link Value#isDefined} is false. Otherwise the value may be
     * retrieved using {@link Value#get} and other methods of <code>Value</code>
     * .
     * 
     * @return This <code>Exchange</code> to permit method call chaining
     * @throws PersistitException
     */
    public Exchange fetch() throws PersistitException {
        return fetch(_value, Integer.MAX_VALUE);
    }

    /**
     * <p>
     * Fetches or partially fetches the value associated with the current
     * <code>Key</code> into the <code>Exchange</code>'s <code>Value</code>. The
     * <code>Value</code> object reflects the fetched state. If there is no
     * value associated with the key then {@link Value#isDefined} is false.
     * Otherwise the value may be retrieved using {@link Value#get} and other
     * methods of <code>Value</code>.
     * </p>
     * <p>
     * This method sets a lower bound on the number of bytes to be fetched. In
     * particular, it may be useful to retrieve only a small fraction of a very
     * long record such as the serialization of an image. Upon successful
     * completion of this method, at least <code>minimumBytes</code> of the
     * <code>Value</code> object will accurately reflect the value stored in the
     * database. This might allow an application to determine whether to
     * retrieve the rest of the value.
     * </p>
     * 
     * @param minimumBytes
     *            specifies a length at which Persistit will truncate the
     *            returned value.
     * 
     * @return This <code>Exchange</code> to permit method call chaining
     * @throws PersistitException
     */
    public Exchange fetch(int minimumBytes) throws PersistitException {
        return fetch(_value, minimumBytes);
    }

    /**
     * Fetches the value associated with the current <code>Key</code> into the
     * supplied <code>Value</code> object (instead of the <code>Exchange</code>
     * 's assigned <code>Value</code>). The <code>Value</code> object reflects
     * the fetched state. If there is no value associated with the key then
     * {@link Value#isDefined} is false. Otherwise the value may be retrieved
     * using {@link Value#get} and other methods of <code>Value</code>.
     * 
     * @param value
     *            the <code>Value</code> into which the database value should be
     *            fetched.
     * 
     * @return This <code>Exchange</code> to permit method call chaining
     * @throws PersistitException
     */
    public Exchange fetch(Value value) throws PersistitException {
        return fetch(value, Integer.MAX_VALUE);
    }

    /**
     * Fetch a single version of a value from a <code>Buffer</code> that is
     * assumed, but not required, to be an MVV. The correct version is
     * determined by the current transactions start timestamp. If no transaction
     * is active, the highest committed version is returned.
     * 
     * @param buffer
     *            The <code>Buffer</code> where the value is stored in.
     * @param value
     *            The <code>Value</code> into which the value should be fetched.
     * @param foundAt
     *            The full foundAt value where the key was located. As returned
     *            by, for example, {@link Buffer#findKey(Key)}.
     * @param minimumBytes
     *            The minimum number of bytes to copy into <code>value</code>.
     *            Note this only affects the final contents, not the amount of
     *            the internal MVV that was copied.
     * @return <code>true</code> if a version was visible, <code>false</code>
     *         otherwise.
     * @throws PersistitException
     *             for any internal error
     */
    private boolean mvccFetch(Buffer buffer, Value value, int foundAt, int minimumBytes) throws PersistitException {
        buffer.fetch(foundAt, value);

        if (_ignoreMVCCFetch) {
            fetchFixupForLongRecords(value, minimumBytes);
            return true;
        } else {
            fetchFixupForLongRecords(value, Integer.MAX_VALUE);
        }

        TransactionStatus status = _transaction.isActive() ? _transaction.getTransactionStatus() : null;
        _mvvVisitor.initInternal(status, 0, MvvVisitor.Usage.FETCH);

        int valueSize = value.getEncodedSize();
        byte[] valueBytes = value.getEncodedBytes();
        MVV.visitAllVersions(_mvvVisitor, valueBytes, valueSize);

        if (_mvvVisitor.foundVersion()) {
            int finalSize = MVV.fetchVersionByOffset(valueBytes, valueSize, _mvvVisitor.getOffset(), valueBytes);
            value.setEncodedSize(finalSize);
            fetchFixupForLongRecords(value, Integer.MAX_VALUE);
            if (value.isDefined() && value.isAntiValue()) {
                value.clear();
                return false;
            }
            return true;
        } else {
            if (minimumBytes > 0) {
                value.clear();
            }
            return false;
        }
    }

    /**
     * <p>
     * Fetches or partially fetches the value associated with the current
     * <code>Key</code> into the supplied <code>Value</code> object (instead of
     * the <code>Exchange</code>'s assigned <code>Value</code>). The
     * <code>Value</code> object reflects the fetched state. If there is no
     * value associated with the key then {@link Value#isDefined} is false.
     * Otherwise the value may be retrieved using {@link Value#get} and other
     * methods of <code>Value</code>.
     * </p>
     * <p>
     * This method sets an lower bound on the number of bytes to be fetched. In
     * particular, it may be useful to retrieve only a small fraction of a very
     * long record such as the serialization of an image. Upon successful
     * completion of this method, at least <code>minimumBytes</code> of the
     * <code>Value</code> object will accurately reflect the value stored in the
     * database. This might allow an application to determine whether to
     * retrieve the rest of the value using the {@link #fetch()} operation.
     * </p>
     * 
     * @param value
     *            the <code>Value</code> into which the database value should be
     *            fetched.
     * @param minimumBytes
     *            specifies a length at which Persistit will truncate the
     *            returned value.
     * 
     * 
     * @return This <code>Exchange</code> to permit method call chaining
     * @throws PersistitException
     */
    public Exchange fetch(Value value, int minimumBytes) throws PersistitException {
        _persistit.checkClosed();
        _key.testValidForStoreAndFetch(_volume.getPageSize());
        if (minimumBytes < 0)
            minimumBytes = 0;

        Buffer buffer = null;
        try {
            int foundAt = search(_key, false);
            LevelCache lc = _levelCache[0];
            buffer = lc._buffer;
            mvccFetch(buffer, value, foundAt, minimumBytes);
            _volume.getStatistics().bumpFetchCounter();
            _tree.getStatistics().bumpFetchCounter();
            return this;
        } finally {
            if (buffer != null) {
                buffer.releaseTouched();
            }
            _treeHolder.verifyReleased();
        }
    }

    boolean isLongRecord(Value value) {
        return value.isDefined() && (value.getEncodedBytes()[0] & 0xFF) == LONGREC_TYPE;
    }

    void fetchFixupForLongRecords(Value value, int minimumBytes) throws PersistitException {
        if (isLongRecord(value)) {
            //
            // This will potential require numerous pages: the buffer
            // claim is held for the duration to prevent a non-atomic
            // update.
            //
            fetchLongRecord(value, minimumBytes);
        }
    }

    /**
     * Return true if there is at least one key stored in this
     * <code>Exchange</code> 's <code>Tree</code> that is a logical child of the
     * current <code>Key</code>. A logical child is a key that can be formed by
     * appending a value to the parent. (See <a
     * href="Key.html#_keyChildren">Logical Key Children and Siblings</a>).
     * 
     * @return <code>true</code> if the current <code>Key</code> has logical
     *         children
     * @throws PersistitException
     */
    public boolean hasChildren() throws PersistitException {
        _key.copyTo(_spareKey1);
        final int size = _key.getEncodedSize();
        boolean result = traverse(GT, true, 0);
        if (result && _key.getEncodedSize() < size || _spareKey1.compareKeyFragment(_key, 0, size) != 0) {
            result = false;
        }
        _spareKey1.copyTo(_key);
        return result;
    }

    /**
     * Remove a single key/value pair from this <code>Exchange</code>'s
     * <code>Tree</code> and return the removed value in the
     * <code>Exchange</code>'s <code>Value</code>. This method atomically
     * fetches the former value then deletes it. If there was no value formerly
     * associated with the key then <code>Value</code> becomes undefined - that
     * is, the value of {@link Value#isDefined} becomes <code>false</code>.
     * 
     * @return <code>true</code> if there was a key/value pair to remove
     * @throws PersistitException
     */
    public boolean fetchAndRemove() throws PersistitException {
        _persistit.checkClosed();
        _persistit.checkSuspended();
        _spareValue.clear();
        boolean result = removeInternal(EQ, true);
        _spareValue.copyTo(_value);
        Debug.$assert0.t(_value.isDefined() == result);
        return result;
    }

    /**
     * Remove the entire <code>Tree</code> that this <code>Exchange</code> is
     * based on. Subsequent to successful completion of this method, the
     * <code>Exchange</code> will no longer be usable. Attempts to perform
     * operations on it will result in an <code>IllegalStateException</code>.
     * 
     * @throws PersistitException
     */
    public void removeTree() throws PersistitException {
        _persistit.checkClosed();
        _persistit.checkSuspended();

        if (!_ignoreTransactions) {
            _transaction.removeTree(this);
        }

        clear();

        _value.clear();
        _volume.getStructure().removeTree(_tree);
        initCache();
    }

    /**
     * Remove a single key/value pair from the this <code>Exchange</code>'s
     * <code>Tree</code>.
     * 
     * @return <code>true</code> if there was a key/value pair to remove
     * @throws PersistitException
     */
    public boolean remove() throws PersistitException {
        return removeInternal(EQ, false);
    }

    /**
     * Remove all keys in this <code>Exchange</code>'s <code>Tree</code>.
     * 
     * @return <code>true</code> if there were key/value pairs removed
     * @throws PersistitException
     */
    public boolean removeAll() throws PersistitException {
        clear();
        return removeInternal(GTEQ, false);
    }

    /**
     * <p>
     * Depending on the value of the selection parameter, remove the record
     * associated with the current key, its logical children, or both.
     * </p>
     * <p>
     * Following are valid values for selection: <br />
     * <dl>
     * <dt>Key.EQ</dt>
     * <dd>Remove the record associated with the current key if it exists.</dd>
     * <dt>Key.GT</dt>
     * <dd>Remove the records associated with logical children of the current
     * key.</dd>
     * <dt>Key.GTEQ</dt>
     * <dd>Remove the record associated with the current key AND its logical
     * children.</dd>
     * </dl>
     * 
     * @param direction
     *            One of Key.EQ, Key.GT, Key.GTEQ
     * @return <code>true</code> if one or more records were actually removed,
     *         else </i>false</i>.
     * @throws PersistitException
     */
    public boolean remove(Direction direction) throws PersistitException {
        return removeInternal(direction, false);
    }

    private boolean removeInternal(Direction selection, boolean fetchFirst) throws PersistitException {
        _persistit.checkClosed();

        if (selection != EQ && selection != GTEQ && selection != GT) {
            throw new IllegalArgumentException("Invalid mode " + selection);
        }

        int keySize = _key.getEncodedSize();

        _key.copyTo(_spareKey3);
        _key.copyTo(_spareKey4);

        // Special case for empty key
        if (keySize == 0) {
            if (selection == EQ) {
                return false;
            }
            _spareKey3.append(BEFORE);
            _spareKey4.append(AFTER);
        } else {
            if (selection == EQ) {
                _spareKey4.nudgeDeeper();
            } else if (selection == GT) {
                _spareKey3.nudgeDeeper();
                _spareKey4.nudgeRight();
            } else if (selection == GTEQ) {
                _spareKey4.nudgeRight();
            }
        }

        final boolean result = removeKeyRangeInternal(_spareKey3, _spareKey4, fetchFirst);
        _treeHolder.verifyReleased();

        return result;
    }

    /**
     * Removes all records with keys falling between <code>key1</code> and
     * </code>key2</code>, left-inclusive.
     * 
     * @param key1
     *            Start of the deletion range. No record with a key smaller than
     *            key1 will be removed. key1 may be empty, in which case all
     *            records having keys less than key2 will be removed.
     * 
     * @param key2
     *            End of the deletion range. No record with a key greater than
     *            or equal to key2 will be removed. key2 may be empty, in which
     *            case all records having keys equal to or greater than key1
     *            will be removed.
     * 
     * @return <code>true</code> if one or more records were actually removed,
     *         else </i>false</i>.
     * 
     * @throws PersistitException
     *             if there are any internal errors
     * @throws IllegalArgumentException
     *             if key1 is equal to or greater than key2
     */
    public boolean removeKeyRange(Key key1, Key key2) throws PersistitException {
        key1.copyTo(_spareKey3);
        key2.copyTo(_spareKey4);

        // Special case for empty key
        if (key1.getEncodedSize() == 0) {
            _spareKey1.append(BEFORE);
        }

        if (key2.getEncodedSize() == 0) {
            _spareKey2.append(AFTER);
        }

        if (_spareKey3.compareTo(_spareKey4) >= 0) {
            throw new IllegalArgumentException("Second key must be greater than the first");
        }

        final boolean result = removeKeyRangeInternal(_spareKey3, _spareKey4, false);
        _treeHolder.verifyReleased();

        return result;
    }

    /**
     * Removes all records with keys falling between <code>key1</code> and
     * </code>key2</code>, lefty-inclusive. Validity checks and Key value
     * adjustments have been done by caller - this method does the work.
     * 
     * @param key1
     *            Key that is less than or equal to the leftmost to be removed
     * @param key2
     *            Key that is greater than the rightmost to be removed
     * @param fetchFirst
     *            Control whether to copy the existing value for the first key
     *            into _spareValue before deleting the record.
     * @return <code>true</code> if any records were removed.
     * @throws PersistitException
     */
    private boolean removeKeyRangeInternal(Key key1, Key key2, boolean fetchFirst) throws PersistitException {
        Debug.$assert0.t(key1.getEncodedSize() > 0);
        Debug.$assert0.t(key2.getEncodedSize() > 0);
        Debug.$assert0.t(key1.compareTo(key2) < 0);

        if (_ignoreTransactions || !_transaction.isActive()) {
            return raw_removeKeyRangeInternal(key1, key2, fetchFirst);
        }

        // Record the delete operation on the journal
        _persistit.checkClosed();

        _transaction.remove(this, key1, key2);

        checkLevelCache();

        _value.clear().putAntiValueMVV();
        final int storeOptions = StoreOptions.MVCC | StoreOptions.WAIT | StoreOptions.ONLY_IF_VISIBLE
                | StoreOptions.DONT_JOURNAL;

        boolean anyRemoved = false;
        boolean keyIsLessThan = true;
        while (keyIsLessThan && !key1.isRightEdge()) {
            Buffer buffer = null;
            try {
                int foundAt = search(key1, true);
                buffer = _levelCache[0]._buffer;

                while (!buffer.isAfterRightEdge(foundAt)) {
                    keyIsLessThan = key1.compareTo(key2) < 0;
                    if (!keyIsLessThan) {
                        break;
                    }
                    anyRemoved |= storeInternal(key1, _value, 0, storeOptions);
                    foundAt = buffer.nextKey(key1, foundAt);
                }
            } finally {
                if (buffer != null) {
                    buffer.releaseTouched();
                    buffer = null;
                }
            }
        }

        return anyRemoved;
    }

    /**
     * Removes all records with keys falling between <code>key1</code> and
     * </code>key2</code>, lefty-inclusive. Validity checks and Key value
     * adjustments have been done by caller - this method does the work.
     * 
     * @param key1
     *            Key that is less than or equal to the leftmost to be removed
     * @param key2
     *            Key that is greater than the rightmost to be removed
     * @param fetchFirst
     *            Control whether to copy the existing value for the first key
     *            into _spareValue before deleting the record.
     * @return <code>true</code> if any records were removed.
     * @throws PersistitException
     */
    boolean raw_removeKeyRangeInternal(Key key1, Key key2, boolean fetchFirst) throws PersistitException {
        if (_volume.isReadOnly()) {
            throw new ReadOnlyVolumeException(_volume.toString());
        }
        _persistit.checkClosed();
        _persistit.checkSuspended();

        if (Debug.ENABLED) {
            Debug.suspend();
        }
        boolean treeClaimAcquired = false;
        boolean treeWriterClaimRequired = false;
        boolean result = false;

        boolean deallocationRequired = true; // assume until proven false
        boolean deferredReindexRequired = false;
        boolean tryQuickDelete = true;

        if (!_ignoreTransactions) {
            _transaction.remove(this, key1, key2);
        }

        try {
            //
            // Retry here to get an exclusive Tree latch in the occasional case
            // where pages are being joined.
            //
            for (;;) {

                checkLevelCache();
                int depth = _cacheDepth; // The depth to which we have
                // populated the level cache.

                try {
                    //
                    // First try for a quick delete from a single data page.
                    //
                    if (tryQuickDelete) {
                        Buffer buffer = null;
                        try {
                            int foundAt1 = search(key1, true) & P_MASK;
                            buffer = _levelCache[0]._buffer;

                            if (foundAt1 > buffer.getKeyBlockStart() && foundAt1 < buffer.getKeyBlockEnd()) {
                                int foundAt2 = buffer.findKey(key2) & P_MASK;
                                if (!buffer.isBeforeLeftEdge(foundAt2) && !buffer.isAfterRightEdge(foundAt2)) {
                                    foundAt2 &= P_MASK;
                                    if (foundAt2 < buffer.getKeyBlockEnd()) {
                                        Debug.$assert0.t(foundAt2 >= foundAt1);
                                        if (fetchFirst) {
                                            removeFetchFirst(buffer, foundAt1, buffer, foundAt2);
                                        }
                                        _volume.getStructure().harvestLongRecords(buffer, foundAt1, foundAt2);

                                        final long timestamp = timestamp();
                                        buffer.writePageOnCheckpoint(timestamp);

                                        boolean removed = buffer.removeKeys(foundAt1, foundAt2, _spareKey1);
                                        if (removed) {
                                            _tree.bumpChangeCount();
                                            buffer.setDirtyAtTimestamp(timestamp);
                                        }
                                        result = removed;
                                        break;
                                    }
                                }
                            }
                            // If we didn't meet the criteria for quick delete,
                            // then don't try it again on a RetryException.
                            tryQuickDelete = false;
                        } finally {
                            if (buffer != null)
                                buffer.releaseTouched();
                            buffer = null;
                        }
                    }

                    /*
                     * This deletion is more complicated and involves an index
                     * search. The tree must be latched.
                     */
                    if (!treeClaimAcquired) {
                        if (!_treeHolder.claim(treeWriterClaimRequired)) {
                            Debug.$assert0.t(false);
                            throw new InUseException("Thread " + Thread.currentThread().getName()
                                    + " failed to get writer claim on " + _tree);
                        }
                        treeClaimAcquired = true;
                        _tree.bumpGeneration();
                        // Because we actually haven't changed anything yet.
                        _cachedTreeGeneration++;
                    }
                    //
                    // Need to redo this check now that we have a
                    // claim on the Tree.
                    //
                    checkLevelCache();

                    long pageAddr1 = _tree.getRootPageAddr();
                    long pageAddr2 = pageAddr1;

                    for (int level = _cacheDepth; --level >= 0;) {
                        LevelCache lc = _levelCache[level];
                        lc.initRemoveFields();
                        depth = level;

                        int foundAt1 = searchLevel(key1, true, pageAddr1, level, true);
                        int foundAt2 = -1;

                        //
                        // Note: this buffer now has a writer claim on it.
                        //
                        Buffer buffer = lc._buffer;
                        lc._flags |= LEFT_CLAIMED;

                        lc._leftBuffer = buffer;
                        lc._leftFoundAt = foundAt1;
                        boolean samePage = pageAddr2 == pageAddr1;

                        if (samePage) {
                            foundAt2 = buffer.findKey(key2);

                            if (!buffer.isAfterRightEdge(foundAt2)) {
                                lc._rightBuffer = buffer;
                                lc._rightFoundAt = foundAt2;
                            } else {
                                //
                                // Since we are spanning pages we need an
                                // exclusive claim on the tree to prevent
                                // an insertion from propagating upward through
                                // the deletion range.
                                //
                                pageAddr2 = buffer.getRightSibling();
                                samePage = false;
                            }
                        }
                        if (!samePage) {
                            //
                            // Since we are spanning pages we need an
                            // exclusive claim on the tree to prevent
                            // an insertion from propagating upward through
                            // the deletion range.
                            //
                            if (!treeWriterClaimRequired) {
                                treeWriterClaimRequired = true;
                                if (!_treeHolder.upgradeClaim()) {
                                    throw RetryException.SINGLE;
                                }
                            }

                            foundAt2 = searchLevel(key2, false, pageAddr2, level, true);

                            buffer = lc._buffer;
                            lc._flags |= RIGHT_CLAIMED;
                            lc._rightBuffer = buffer;
                            lc._rightFoundAt = foundAt2;
                            pageAddr2 = buffer.getPageAddress();
                        }

                        if (lc._leftBuffer.isIndexPage()) {
                            Debug.$assert0.t(lc._rightBuffer.isIndexPage() && depth > 0);
                            //
                            // Come down to the left of the key.
                            //
                            int p1 = lc._leftBuffer.previousKeyBlock(foundAt1);
                            int p2 = lc._rightBuffer.previousKeyBlock(foundAt2);

                            Debug.$assert0.t(p1 != -1 && p2 != -1);
                            pageAddr1 = lc._leftBuffer.getPointer(p1);
                            pageAddr2 = lc._rightBuffer.getPointer(p2);

                        } else {
                            Debug.$assert0.t(depth == 0);
                            break;
                        }
                    }

                    if (fetchFirst) {
                        LevelCache lc = _levelCache[0];
                        removeFetchFirst(lc._leftBuffer, lc._leftFoundAt, lc._rightBuffer, lc._rightFoundAt);
                    }
                    //
                    // We have fully delineated the subtree that
                    // needs to be removed. Now walk down the tree,
                    // stitching together the pages where necessary.
                    //
                    final long timestamp = timestamp();
                    for (int level = _cacheDepth; --level >= 0;) {
                        LevelCache lc = _levelCache[level];
                        Buffer buffer1 = lc._leftBuffer;
                        Buffer buffer2 = lc._rightBuffer;
                        int foundAt1 = lc._leftFoundAt;
                        int foundAt2 = lc._rightFoundAt;
                        foundAt1 &= P_MASK;
                        foundAt2 &= P_MASK;

                        boolean needsReindex = false;
                        buffer1.writePageOnCheckpoint(timestamp);
                        if (buffer1 != buffer2) {
                            buffer2.writePageOnCheckpoint(timestamp);
                            //
                            // Deletion spans multiple pages at this level.
                            // We will need to join or rebalance the pages.
                            //
                            long leftGarbagePage = buffer1.getRightSibling();
                            _key.copyTo(_spareKey1);

                            // Before we remove the records in this range, we
                            // need to recover any LONG_RECORD pointers that
                            // are associated with keys in this range.
                            _volume.getStructure().harvestLongRecords(buffer1, foundAt1, Integer.MAX_VALUE);
                            _volume.getStructure().harvestLongRecords(buffer2, 0, foundAt2);

                            boolean rebalanced = buffer1.join(buffer2, foundAt1, foundAt2, _spareKey1, _spareKey2,
                                    _joinPolicy);
                            if (buffer1.isDataPage()) {
                                _tree.bumpChangeCount();
                            }
                            buffer1.setDirtyAtTimestamp(timestamp);
                            buffer2.setDirtyAtTimestamp(timestamp);

                            long rightGarbagePage = buffer1.getRightSibling();

                            if (rightGarbagePage != leftGarbagePage) {
                                // here we just remember the page boundaries
                                // that will need to be deallocated.
                                lc._deallocLeftPage = leftGarbagePage;
                                lc._deallocRightPage = rightGarbagePage;
                                deallocationRequired = true;
                            }

                            if (rebalanced) {
                                //
                                // If the join operation was not able to
                                // coalesce the two pages into one, then we need
                                // to re-index the new first key of the second
                                // page.
                                //
                                // We have either a quick way to do this or a
                                // more complex way. If there is a single parent
                                // page in the index for the two re-balanced
                                // pages, and if the key to be reinserted fits
                                // in that parent page, then all we need to do
                                // is insert it. Otherwise, we will need to
                                // split the page above us, and that will
                                // potentially result in additional buffer
                                // reservations. Because that could force a
                                // retry at a bad time, in that case we defer
                                // the re-insertion of the index key until
                                // after all the current claims are released.
                                //
                                needsReindex = true;
                                if (level < _cacheDepth - 1) {
                                    LevelCache parentLc = _levelCache[level + 1];
                                    Buffer buffer = parentLc._leftBuffer;

                                    Debug.$assert0.t(buffer != null);
                                    if (parentLc._rightBuffer == buffer) {
                                        int foundAt = buffer.findKey(_spareKey1);
                                        Debug.$assert0.t((foundAt & EXACT_MASK) == 0);
                                        // Try it the simple way
                                        _value.setPointerValue(buffer2.getPageAddress());
                                        _value.setPointerPageType(buffer2.getPageType());
                                        int fit = buffer.putValue(_spareKey1, _value, foundAt, false);

                                        // If it worked then we're done.
                                        if (fit != -1) {
                                            needsReindex = false;
                                            buffer.setDirtyAtTimestamp(timestamp);
                                        }
                                    }
                                }
                                if (needsReindex) {
                                    lc._deferredReindexPage = buffer2.getPageAddress();
                                    lc._deferredReindexChangeCount = buffer2.getGeneration();
                                    deferredReindexRequired = true;
                                    needsReindex = false;
                                }
                            }

                            result = true;
                        } else if (foundAt1 != foundAt2) {
                            Debug.$assert0.t(foundAt2 > foundAt1);
                            _key.copyTo(_spareKey1);
                            //
                            // Before we remove these records, we need to
                            // recover any LONG_RECORD pointers that may be
                            // associated with keys in this range.
                            //
                            _volume.getStructure().harvestLongRecords(buffer1, foundAt1, foundAt2);
                            result |= buffer1.removeKeys(foundAt1, foundAt2, _spareKey1);
                            if (buffer1.isDataPage() && result) {
                                _tree.bumpChangeCount();
                            }
                            buffer1.setDirtyAtTimestamp(timestamp);
                        }

                        if (level < _cacheDepth - 1) {
                            removeKeyRangeReleaseLevel(level + 1);
                        }
                    }
                    break;
                } catch (RetryException re) {
                    // handled below
                } finally {
                    //
                    // Release all buffers.
                    //
                    for (int level = _cacheDepth; --level >= depth;) {
                        removeKeyRangeReleaseLevel(level);
                    }

                    if (treeClaimAcquired) {
                        _treeHolder.release();
                        treeClaimAcquired = false;
                    }
                }
                if (treeWriterClaimRequired) {
                    if (!_treeHolder.claim(true)) {
                        Debug.$assert0.t(false);
                        throw new InUseException("Thread " + Thread.currentThread().getName()
                                + " failed to get reader claim on " + _tree);
                    }
                    treeClaimAcquired = true;
                }
            }

            while (deallocationRequired) {
                long left = -1;
                long right = -1;
                for (int level = _cacheDepth; --level >= 0;) {
                    LevelCache lc = _levelCache[level];
                    left = lc._deallocLeftPage;
                    right = lc._deallocRightPage;
                    if (left != 0) {
                        _volume.getStructure().deallocateGarbageChain(left, right);
                        lc._deallocLeftPage = 0;
                        lc._deallocRightPage = 0;
                    }
                }
                // If we successfully finish the loop then we're done
                deallocationRequired = false;
                break;
            }
            while (deferredReindexRequired) {
                Buffer buffer = null;
                try {
                    for (int level = _cacheDepth; --level >= 0;) {
                        LevelCache lc = _levelCache[level];
                        if (lc._deferredReindexPage != 0) {
                            if (!treeClaimAcquired) {
                                if (!_treeHolder.claim(treeWriterClaimRequired)) {
                                    Debug.$assert0.t(false);
                                    throw new InUseException("Thread " + Thread.currentThread().getName()
                                            + " failed to get writer claim on " + _tree);
                                }
                                treeClaimAcquired = true;
                            }

                            long deferredPage = lc._deferredReindexPage;
                            buffer = _pool.get(_volume, deferredPage, false, true);
                            if (buffer.getGeneration() == lc._deferredReindexChangeCount) {
                                checkPageType(buffer, level + PAGE_TYPE_DATA);
                                buffer.nextKey(_spareKey2, buffer.toKeyBlock(0));
                                _value.setPointerValue(buffer.getPageAddress());
                                _value.setPointerPageType(buffer.getPageType());
                                storeInternal(_spareKey2, _value, level + 1, StoreOptions.NONE);
                            } else {
                                _persistit.getLogBase().unindexedPage.log(deferredPage, _volume, _tree.getName());
                            }
                            lc._deferredReindexPage = 0;
                            buffer.releaseTouched();
                            buffer = null;
                        }
                    }
                    deferredReindexRequired = false;
                } catch (RetryException re) {
                    if (buffer != null) {
                        buffer.releaseTouched();
                        buffer = null;
                    }
                    waitForTreeExclusive();
                } finally {
                    if (buffer != null) {
                        buffer.releaseTouched();
                        buffer = null;
                    }
                }
            }

        } finally {
            if (treeClaimAcquired) {
                _tree.bumpGeneration();
                _treeHolder.release();
                treeClaimAcquired = false;
            }
        }

        _volume.getStatistics().bumpRemoveCounter();
        _tree.getStatistics().bumpRemoveCounter();
        if (fetchFirst) {
            _volume.getStatistics().bumpFetchCounter();
            _tree.getStatistics().bumpFetchCounter();
        }
        return result;
    }

    private void removeKeyRangeReleaseLevel(final int level) {
        int offset = 0;
        for (int lvl = 0; lvl < level; lvl++) {
            final LevelCache lc = _levelCache[lvl];
            Buffer buffer1 = lc._leftBuffer;
            Buffer buffer2 = lc._rightBuffer;
            if (buffer2 != null && (lc._flags & RIGHT_CLAIMED) != 0) {
                offset++;
            }
            if (buffer1 != null && (lc._flags & LEFT_CLAIMED) != 0) {
                offset++;
            }
        }

        final LevelCache lc = _levelCache[level];
        Buffer buffer1 = lc._leftBuffer;
        Buffer buffer2 = lc._rightBuffer;

        if (buffer2 != null && (lc._flags & RIGHT_CLAIMED) != 0) {
            buffer2.releaseTouched();
        }
        if (buffer1 != null && (lc._flags & LEFT_CLAIMED) != 0) {
            buffer1.releaseTouched();
        }

        lc._leftBuffer = null;
        lc._rightBuffer = null;
        lc._flags = 0;
    }

    private void removeFetchFirst(Buffer buffer1, int foundAt1, Buffer buffer2, int foundAt2) throws PersistitException {
        if (buffer1 == buffer2) {
            if (buffer1.nextKeyBlock(foundAt1) == foundAt2) {
                buffer1.fetch(foundAt1 | EXACT_MASK, _spareValue);
            }
        } else {
            if (buffer1.getRightSibling() == buffer2.getPageAddress() && buffer1.nextKeyBlock(foundAt1) == -1) {
                foundAt1 = buffer2.toKeyBlock(0);
                if (buffer2.nextKeyBlock(foundAt1) == foundAt2) {
                    buffer2.fetch(foundAt1 | EXACT_MASK, _spareValue);
                }
            }
        }
        if (_spareValue.isDefined()) {
            fetchFixupForLongRecords(_spareValue, Integer.MAX_VALUE);
        }
    }

    void removeAntiValue(AntiValue av) throws PersistitException {
        _key.copyTo(_spareKey1);
        _key.copyTo(_spareKey2);
        byte[] bytes = av.getBytes();
        int elisionCount = av.getElisionCount();
        System.arraycopy(bytes, 0, _spareKey2.getEncodedBytes(), elisionCount, bytes.length);
        _spareKey2.setEncodedSize(elisionCount + bytes.length);
        raw_removeKeyRangeInternal(_spareKey1, _spareKey2, false);
    }

    /**
     * Decodes the LONG_RECORD pointer that has previously been fetched into the
     * Value. This will replace the byte array in that value with the actual
     * long value. Note that this is all done with a reader claim being held on
     * the data page containing the LONG_RECORD reference.
     * 
     * @param value
     * @throws PersistitException
     */
    private void fetchLongRecord(Value value, int minimumBytesFetched) throws PersistitException {

        Buffer buffer = null;

        try {
            byte[] rawBytes = value.getEncodedBytes();
            int rawSize = value.getEncodedSize();
            if (rawSize != LONGREC_SIZE) {
                corrupt("Invalid LONG_RECORD value size=" + rawSize + " but should be " + LONGREC_SIZE);
            }
            if ((rawBytes[0] & 0xFF) != LONGREC_TYPE) {
                corrupt("Invalid LONG_RECORD value type=" + (rawBytes[0] & 0xFF) + " but should be " + LONGREC_TYPE);
            }
            int longSize = Buffer.decodeLongRecordDescriptorSize(rawBytes, 0);
            long startAtPage = Buffer.decodeLongRecordDescriptorPointer(rawBytes, 0);

            int remainingSize = Math.min(longSize, minimumBytesFetched);

            value.ensureFit(remainingSize);
            value.setEncodedSize(remainingSize);

            int offset = 0;
            //
            // This is a workaround for an egregious bug in the AIX JRE 1.4.0
            // and JRE 1.4.2 System.arraycopy implementation. Without this, the
            // arraycopy method corrupts the array.
            //
            Util.arraycopy(rawBytes, LONGREC_PREFIX_OFFSET, value.getEncodedBytes(), offset, LONGREC_PREFIX_SIZE);

            offset += LONGREC_PREFIX_SIZE;
            remainingSize -= LONGREC_PREFIX_SIZE;
            long page = startAtPage;

            for (int count = 0; page != 0 && offset < minimumBytesFetched; count++) {
                if (remainingSize <= 0) {
                    corrupt("Invalid LONG_RECORD remaining size=" + remainingSize + " of " + rawSize + " in page "
                            + page);
                }
                buffer = _pool.get(_volume, page, false, true);
                if (buffer.getPageType() != PAGE_TYPE_LONG_RECORD) {
                    corrupt("LONG_RECORD chain is invalid at page " + page + " - invalid page type: " + buffer);
                }
                int segmentSize = buffer.getBufferSize() - HEADER_SIZE;
                if (segmentSize > remainingSize)
                    segmentSize = remainingSize;

                System.arraycopy(buffer.getBytes(), HEADER_SIZE, value.getEncodedBytes(), offset, segmentSize);

                offset += segmentSize;
                remainingSize -= segmentSize;
                // previousPage = page;
                page = buffer.getRightSibling();
                buffer.releaseTouched();
                buffer = null;

                if (count > MAX_LONG_RECORD_CHAIN) {
                    if (count > Exchange.MAX_LONG_RECORD_CHAIN) {
                        corrupt("LONG_RECORD chain starting at " + startAtPage + " is too long");
                    }

                }
            }
            value.setLongSize(rawSize);
            value.setEncodedSize(offset);
        } finally {
            if (buffer != null)
                buffer.releaseTouched();
        }
    }

    /**
     * Creates a new LONG_RECORD chain and stores the supplied byte array in the
     * pages of this chain. This method catches and retries on RetryExceptions,
     * therefore it should only be called with no resource claims.
     * 
     * @param value
     *            The value. Must be in "long record mode"
     * 
     * @param from
     *            Offset to first byte of the long record.
     * 
     * @return Page address of the beginning of the chain
     * 
     * @throws PersistitException
     */
    private long storeOverlengthRecord(Value value, int from) throws PersistitException {
        value.changeLongRecordMode(true);

        // Calculate how many LONG_RECORD pages we will need.
        //
        boolean completed = false;
        int longSize = value.getLongSize();
        byte[] longBytes = value.getLongBytes();
        byte[] rawBytes = value.getEncodedBytes();
        int maxSegmentSize = _pool.getBufferSize() - HEADER_SIZE;

        Debug.$assert0.t(value.isLongRecordMode());
        Debug.$assert0.t(rawBytes.length == LONGREC_SIZE);

        System.arraycopy(longBytes, 0, rawBytes, LONGREC_PREFIX_OFFSET, LONGREC_PREFIX_SIZE);

        long looseChain = 0;
        if (from < LONGREC_PREFIX_SIZE)
            from = LONGREC_PREFIX_SIZE;

        Buffer buffer = null;
        int offset = from + (((longSize - from - 1) / maxSegmentSize) * maxSegmentSize);
        final long timestamp = timestamp();
        final boolean inTxn = _transaction.isActive() && !_ignoreTransactions;
        try {
            for (;;) {
                while (offset >= from) {
                    buffer = _volume.getStructure().allocPage();
                    buffer.writePageOnCheckpoint(timestamp);
                    buffer.init(PAGE_TYPE_LONG_RECORD);

                    int segmentSize = longSize - offset;
                    if (segmentSize > maxSegmentSize)
                        segmentSize = maxSegmentSize;

                    Debug.$assert0.t(segmentSize >= 0 && offset >= 0 && offset + segmentSize <= longBytes.length
                            && HEADER_SIZE + segmentSize <= buffer.getBytes().length);

                    System.arraycopy(longBytes, offset, buffer.getBytes(), HEADER_SIZE, segmentSize);

                    int end = HEADER_SIZE + segmentSize;
                    if (end < buffer.getBufferSize()) {
                        buffer.clearBytes(end, buffer.getBufferSize());
                    }
                    buffer.setRightSibling(looseChain);
                    looseChain = buffer.getPageAddress();
                    buffer.setDirtyAtTimestamp(timestamp);
                    if (inTxn) {
                        buffer.writePage();
                    }
                    buffer.releaseTouched();
                    offset -= maxSegmentSize;
                    buffer = null;
                }

                long page = looseChain;
                looseChain = 0;
                Buffer.writeLongRecordDescriptor(value.getEncodedBytes(), longSize, page);

                completed = true;
                return page;
            }
        } finally {
            if (buffer != null)
                buffer.releaseTouched();
            if (looseChain != 0) {
                _volume.getStructure().deallocateGarbageChain(looseChain, 0);
            }
            if (!completed)
                value.changeLongRecordMode(false);
        }
    }

    private void checkPageType(Buffer buffer, int expectedType) throws PersistitException {
        int type = buffer.getPageType();
        if (type != expectedType) {
            buffer.releaseTouched();
            corrupt("Volume " + _volume + " page " + buffer.getPageAddress() + " invalid page type " + type
                    + ": should be " + expectedType);
        }
    }

    /**
     * The transaction context for this Exchange. By default, this is the
     * transaction context of the current thread, and by default, all
     * <code>Exchange</code>s created by a thread share the same transaction
     * context.
     * 
     * @return The <code>Transaction</code> context for this thread.
     */
    public Transaction getTransaction() {
        return _transaction;
    }

    /**
     * Allows for all MVV contents to be returned through the Value object
     * during fetch. This can then be displayed conveniently through
     * {@link Value#toString()} or as an array from {@link Value#get()}.
     * 
     * @param doIgnore
     *            If <code>true</code> return MVVs as described otherwise return
     *            the appropriate single version.
     */
    void ignoreMVCCFetch(boolean doIgnore) {
        _ignoreMVCCFetch = doIgnore;
    }

    void ignoreTransactions() {
        _ignoreTransactions = true;
    }

    /**
     * Called by Transaction to set up a context for committing updates.
     * 
     * @param volume
     * @param _treeName
     */
    void setTree(Tree tree) throws PersistitException {
        _persistit.checkClosed();
        if (tree.getVolume() != _volume) {
            _volume = tree.getVolume();
            _pool = _persistit.getBufferPool(_volume.getPageSize());
        }
        if (_tree != tree) {
            _tree = tree;
            _treeHolder = new ReentrantResourceHolder(_tree);
            _cachedTreeGeneration = -1;
            checkLevelCache();
        }
    }

    /**
     * Package-private method indicates whether this <code>Exchange</code>
     * refers to the directory tree.
     * 
     * @return <code>true</code> if this is a directory exchange, else
     *         <code>false</code>.
     */
    boolean isDirectoryExchange() {
        return _isDirectoryExchange;
    }

    public void setSplitPolicy(SplitPolicy policy) {
        _splitPolicy = policy;
    }

    public void setJoinPolicy(JoinPolicy policy) {
        _joinPolicy = policy;
    }

    /**
     * Called after RetryException due to an operation discovering too late it
     * needs exclusive access to a Tree
     */
    private void waitForTreeExclusive() throws PersistitException {
        _treeHolder.claim(true);
        _treeHolder.release();
    }

    public KeyHistogram computeHistogram(final Key start, final Key end, final int sampleSize, final int keyDepth,
            final KeyFilter keyFilter, final int requestedTreeDepth) throws PersistitException {

        _persistit.checkClosed();
        checkLevelCache();
        final int treeDepth = requestedTreeDepth > _tree.getDepth() ? _tree.getDepth() : requestedTreeDepth;
        if (treeDepth < 0) {
            throw new IllegalArgumentException("treeDepth out of bounds: " + treeDepth);
        }
        final KeyHistogram histogram = new KeyHistogram(getTree(), start, end, sampleSize, keyDepth, treeDepth);
        Buffer previousBuffer = null;
        LevelCache lc = null;
        Buffer buffer = null;
        Direction direction = GTEQ;
        if (start != null) {
            start.copyTo(_key);
        } else {
            LEFT_GUARD_KEY.copyTo(_key);
            direction = GT;
        }

        int foundAt = searchTree(_key, treeDepth, false);
        try {
            lc = _levelCache[treeDepth];
            buffer = lc._buffer;
            if (buffer != null) {
                checkPageType(buffer, treeDepth + 1);
            }

            while (foundAt != -1) {
                foundAt = buffer.traverse(_key, direction, foundAt);
                direction = GT;
                if (buffer.isAfterRightEdge(foundAt)) {
                    long rightSiblingPage = buffer.getRightSibling();
                    if (rightSiblingPage > 0) {
                        Buffer rightSibling = _pool.get(_volume, rightSiblingPage, false, true);
                        buffer.releaseTouched();
                        //
                        // Reset foundAtNext to point to the first key block
                        // of the right sibling page.
                        //
                        buffer = rightSibling;
                        checkPageType(buffer, treeDepth + 1);
                        foundAt = buffer.traverse(_key, GT, buffer.toKeyBlock(0));
                    } else {
                        foundAt = -1;
                        break;
                    }
                }
                if (end != null && end.compareTo(_key) < 0) {
                    break;
                }
                if (!_key.isLeftEdge()) {
                    if (buffer != previousBuffer) {
                        histogram.addPage(buffer.getBufferSize(), buffer.getBufferSize() - buffer.getAvailableSize());
                        previousBuffer = buffer;
                    }
                    if (keyFilter == null || keyFilter.selected(_key)) {
                        histogram.addKeyCopy(_key);
                    }
                }
            }
        } finally {
            if (buffer != null) {
                buffer.releaseTouched();
            }
        }

        histogram.cull();
        return histogram;
    }

    void corrupt(final String error) throws CorruptVolumeException {
        Debug.$assert0.t(false);
        _persistit.getLogBase().corruptVolume.log(error + Util.NEW_LINE + toStringDetail());
        throw new CorruptVolumeException(error);
    }

    /**
     * Store an Object with this Exchange for the convenience of an application.
     * 
     * @param the
     *            object to be cached for application convenience.
     */
    public void setAppCache(Object appCache) {
        _appCache = appCache;
    }

    /**
     * @return the object cached for application convenience
     */
    public Object getAppCache() {
        return _appCache;
    }

    /**
     * Returns a copy of either the data page or a page on the index path to the
     * data page containing the current key. This method looks up the current
     * key, then copies and returns the page at the specified tree level in a
     * new Buffer. The resulting Buffer object is not part of the BufferPool and
     * can simply be discarded when the caller is finished with it.
     * 
     * @param level
     *            The tree level, starting at zero for the data page.
     * @return copy of page on the key's index tree at that level.
     */
    public Buffer fetchBufferCopy(final int level) throws PersistitException {
        if (level >= _tree.getDepth() || level <= -_tree.getDepth()) {
            throw new IllegalArgumentException("Tree depth is " + _tree.getDepth());
        }
        int lvl = level >= 0 ? level : _tree.getDepth() + level;
        int foundAt = searchTree(_key, lvl, false);
        final Buffer buffer = _levelCache[lvl]._buffer;
        try {
            if (foundAt == -1) {
                return null;
            } else {
                return new Buffer(buffer);
            }
        } finally {
            buffer.releaseTouched();
        }
    }

    public String toStringDetail() {
        final StringBuilder sb = new StringBuilder(toString());
        for (int level = 0; level < MAX_TREE_DEPTH; level++) {
            final LevelCache lc = _levelCache[level];
            if (lc == null || lc._buffer == null) {
                break;
            } else {
                sb.append(Util.NEW_LINE);
                sb.append(level);
                sb.append(": ");
                sb.append(lc);
            }
        }
        return sb.toString();
    }

    /**
     * Temporary(?) location of prune method. Fully prunes the exchanges
     * current key.
     * @throws PersistitException for any error
     */
    void prune() throws PersistitException {
        _persistit.checkClosed();
        _key.testValidForStoreAndFetch(_volume.getPageSize());

        Buffer buffer = null;
        try {
            int foundAt = search(_key, true);
            LevelCache lc = _levelCache[0];
            buffer = lc._buffer;

            if ((foundAt & EXACT_MASK) != 0) {
                buffer.fetch(foundAt, _spareValue);
                if (isLongRecord(_spareValue)) {
                    throw new UnsupportedOperationException("Cannot prune LONG_RECORD");
                }

                boolean keepKey = prune(_spareValue);
                if (!keepKey) {
                    // TODO: Extract 'quickDelete' code from raw_removeInternal
                    //       If quick is not possible, add to pruner thread
                    // Simple for now: turn into anti-value so it won't be seen
                    _spareValue.clear().putAntiValueMVV();
                }

                boolean splitRequired = putLevel(lc, _key, _spareValue, buffer, foundAt, false);
                Debug.$assert0.t(!splitRequired);
                
                _volume.getStatistics().bumpFetchCounter();
                _tree.getStatistics().bumpFetchCounter();
            }
        } finally {
            if (buffer != null) {
                buffer.releaseTouched();
            }
            _treeHolder.verifyReleased();
        }
    }

    private void prune(Buffer buffer, Key key, Value value) throws PersistitException {
        Debug.$assert0.t(buffer.isWriter());
        key.clear();
        int foundAt = buffer.nextKey(key, buffer.getKeyBlockStart() | EXACT_MASK);
        while (!buffer.isAfterRightEdge(foundAt)) {
            buffer.fetch(foundAt, value);
            prune(value);
            int success = buffer.putValue(key, value, foundAt, false);
            Debug.$assert0.t(success > 0);
            foundAt = buffer.nextKey(key, foundAt);
        }
        long timestamp = timestamp();
        buffer.writePageOnCheckpoint(timestamp);
        buffer.setDirtyAtTimestamp(timestamp);
    }

    /**
     * @param value
     *            Value to modify in-place by pruning away all unneeded versions
     * @return <code>true</code> if the key associated should be kept
     * @throws PersistitException For any error
     */
    private boolean prune(Value value) throws PersistitException {
        byte[] valueBytes = value.getEncodedBytes();
        int valueSize = value.getEncodedSize();

        if (!MVV.isArrayMVV(valueBytes, valueSize)) {
            return true;
        }
                
        MVV.visitAllVersions(_pruneVisitor, valueBytes, valueSize);

        int remaining = _pruneVisitor.getRemainingCount();
        if (remaining == 0) {
            // No valid versions left, key needs complete removed
            return false;
        }

        if (remaining == 1 && _pruneVisitor.getMaxVersion() != MVV.VERSION_NOT_FOUND) {
            // Single committed version left, now primordial
            int newSize = MVV.fetchVersionByOffset(valueBytes, valueSize, _pruneVisitor.getMaxOffset(), valueBytes);
            value.setEncodedSize(newSize);
            return !(value.isDefined() && value.isAntiValue());
        }

        // Some non-primordial amount left, remove all unneeded
        int newSize = valueSize;
        int offsetDiff = 0;
        for(PruneVisitor.OffsetAndLength pair : _pruneVisitor.getRemoveList()) {
            int lengthToRemove = pair.length + MVV.LENGTH_PER_VERSION;
            int dstPos = pair.offset- offsetDiff - MVV.LENGTH_PER_VERSION;
            int srcPos = dstPos + lengthToRemove;
            int copyLength = newSize - srcPos;
            System.arraycopy(valueBytes, srcPos, valueBytes, dstPos, copyLength);
            newSize -= lengthToRemove;
            offsetDiff += lengthToRemove;
        }
        value.setEncodedSize(newSize);
        return true;
    }
}<|MERGE_RESOLUTION|>--- conflicted
+++ resolved
@@ -270,11 +270,7 @@
     }
 
     private final MvvVisitor _mvvVisitor;
-<<<<<<< HEAD
     private final PruneVisitor _pruneVisitor;
-    
-=======
->>>>>>> e5046c22
 
     private Exchange(final Persistit persistit) {
         _persistit = persistit;
@@ -1481,7 +1477,6 @@
                     Debug.$assert0.t(buffer != null && (buffer.getStatus() & SharedResource.WRITER_MASK) != 0
                             && (buffer.getStatus() & SharedResource.CLAIMED_MASK) != 0);
 
-<<<<<<< HEAD
                     boolean splitRequired = true;
                     for (int pruneCount = 0; pruneCount < 2 && splitRequired; ++pruneCount) {
                         if (buffer.isDataPage()) {
@@ -1492,39 +1487,6 @@
                             if (doAnyFetch) {
                                 buffer.fetch(foundAt, _spareValue);
                                 fetchFixupForLongRecords(_spareValue, Integer.MAX_VALUE);
-=======
-                    if (buffer.isDataPage()) {
-                        keyExisted = (foundAt & EXACT_MASK) != 0;
-                        if (keyExisted) {
-                            oldLongRecordPointer = buffer.fetchLongRecordPointer(foundAt);
-                        }
-                        if (doAnyFetch) {
-                            buffer.fetch(foundAt, _spareValue);
-                            fetchFixupForLongRecords(_spareValue, Integer.MAX_VALUE);
-                        }
-                        if ((options & StoreOptions.MVCC) != 0) {
-                            valueToStore = _spareValue;
-                            int valueSize = value.getEncodedSize();
-
-                            // If key didn't exist the value is truly
-                            // non-existent
-                            // and not just undefined/zero length
-                            byte[] spareBytes = _spareValue.getEncodedBytes();
-                            int spareSize = keyExisted ? _spareValue.getEncodedSize() : -1;
-                            TransactionStatus tStatus = _transaction.getTransactionStatus();
-
-                            if ((options & StoreOptions.ONLY_IF_VISIBLE) != 0) {
-                                // Could be streamlined as a single visit of all
-                                // versions, but current TI interface would
-                                // still
-                                // require calls to both commitStatus() and
-                                // wwDependency() (which are the costly parts)
-                                _mvvVisitor.initInternal(tStatus, 0, MvvVisitor.Usage.FETCH);
-                                MVV.visitAllVersions(_mvvVisitor, spareBytes, spareSize);
-                                if (!_mvvVisitor.foundVersion()) {
-                                    break;
-                                }
->>>>>>> e5046c22
                             }
                             if (doMVCC) {
                                 valueToStore = _spareValue;
@@ -1555,15 +1517,9 @@
                                 int mvvSize = MVV.estimateRequiredLength(spareBytes, spareSize, valueSize);
                                 _spareValue.ensureFit(mvvSize);
 
-<<<<<<< HEAD
                                 long versionHandle = TransactionIndex.ts2vh(_transaction.getStartTimestamp());
                                 int storedLength = MVV.storeVersion(_spareValue.getEncodedBytes(), spareSize,
                                                                     versionHandle, value.getEncodedBytes(), valueSize);
-=======
-                            long versionHandle = TransactionIndex.ts2vh(_transaction.getStartTimestamp());
-                            int storedLength = MVV.storeVersion(_spareValue.getEncodedBytes(), spareSize,
-                                    versionHandle, value.getEncodedBytes(), valueSize);
->>>>>>> e5046c22
 
                                 if ((storedLength & MVV.STORE_EXISTED_MASK) == 0) {
                                     tStatus.incrementMvvCount();
