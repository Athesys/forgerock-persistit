--- conflicted
+++ resolved
@@ -1,3689 +1,3685 @@
-/**
- * Copyright (C) 2011 Akiban Technologies Inc.
- * This program is free software: you can redistribute it and/or modify
- * it under the terms of the GNU Affero General Public License, version 3,
- * as published by the Free Software Foundation.
- *
- * This program is distributed in the hope that it will be useful,
- * but WITHOUT ANY WARRANTY; without even the implied warranty of
- * MERCHANTABILITY or FITNESS FOR A PARTICULAR PURPOSE.  See the
- * GNU Affero General Public License for more details.
- *
- * You should have received a copy of the GNU Affero General Public License
- * along with this program.  If not, see http://www.gnu.org/licenses.
- */
-
-package com.persistit;
-
-import static com.persistit.Buffer.EXACT_MASK;
-import static com.persistit.Buffer.HEADER_SIZE;
-import static com.persistit.Buffer.KEYBLOCK_LENGTH;
-import static com.persistit.Buffer.KEY_BLOCK_START;
-import static com.persistit.Buffer.LONGREC_PREFIX_OFFSET;
-import static com.persistit.Buffer.LONGREC_PREFIX_SIZE;
-import static com.persistit.Buffer.LONGREC_SIZE;
-import static com.persistit.Buffer.LONGREC_TYPE;
-import static com.persistit.Buffer.MAX_VALID_PAGE_ADDR;
-import static com.persistit.Buffer.PAGE_TYPE_DATA;
-import static com.persistit.Buffer.PAGE_TYPE_INDEX_MIN;
-import static com.persistit.Buffer.PAGE_TYPE_LONG_RECORD;
-import static com.persistit.Buffer.P_MASK;
-import static com.persistit.Buffer.TAILBLOCK_HDR_SIZE_INDEX;
-import static com.persistit.Key.AFTER;
-import static com.persistit.Key.BEFORE;
-import static com.persistit.Key.EQ;
-import static com.persistit.Key.GT;
-import static com.persistit.Key.GTEQ;
-import static com.persistit.Key.LEFT_GUARD_KEY;
-import static com.persistit.Key.LT;
-import static com.persistit.Key.LTEQ;
-import static com.persistit.Key.RIGHT_GUARD_KEY;
-import static com.persistit.Key.maxStorableKeySize;
-
-import com.persistit.Key.Direction;
-import com.persistit.exception.CorruptVolumeException;
-import com.persistit.exception.InUseException;
-import com.persistit.exception.PersistitException;
-import com.persistit.exception.PersistitInterruptedException;
-import com.persistit.exception.ReadOnlyVolumeException;
-import com.persistit.exception.RetryException;
-import com.persistit.exception.TreeNotFoundException;
-import com.persistit.policy.JoinPolicy;
-import com.persistit.policy.SplitPolicy;
-import com.persistit.util.Debug;
-import com.persistit.util.Util;
-
-/**
- * <p>
- * The main facade for fetching, storing and removing records from a
- * Persistit&trade; database.
- * </p>
- * <p>
- * Applications interact with Persistit through instances of this class. A
- * <code>Exchange</code> has two important associated member objects, a
- * {@link com.persistit.Key} and a {@link com.persistit.Value}. A
- * <code>Key</code> is a mutable representation of a key, and a
- * <code>Value</code> is a mutable representation of a value. Applications
- * manipulate these objects and interact with the database through one of the
- * following four general patterns:
- * <ol>
- * <li>
- * Modify the <code>Key</code>, perform a {@link com.persistit.Exchange#fetch
- * fetch} operation, and query the <code>Value</code>.</li>
- * <li>
- * Modify the <code>Key</code>, modify the <code>Value</code>, and then perform
- * a {@link com.persistit.Exchange#store store} operation to insert or replace
- * data in the database.</li>
- * <li>
- * Modify the <code>Key</code>, and then perform a
- * {@link com.persistit.Exchange#remove remove} to remove one or more key/value
- * pairs.</li>
- * <li>
- * Optionally modify the <code>Key</code>, perform a
- * {@link com.persistit.Exchange#traverse traverse} operation, then query the
- * resulting state of <code>Key</code> and/or <code>Value</code> to enumerate
- * key/value pairs currently stored in the database.</li>
- * </ol>
- * <p>
- * Additional methods of <code>Exchange</code> include {@link #fetchAndStore
- * fetchAndStore} and {@link #fetchAndRemove fetchAndRemove} which atomically
- * modify the database and return the former value associated with the current
- * <code>Key</code>, and {@link #incrementValue} which atomically increments an
- * integer value associated with the current <code>Key</code>.
- * </p>
- * <p>
- * <h3>Exchange is Not Threadsafe</h3>
- * <em>Important:</em> an <code>Exchange</code> and its associated
- * <code>Key</code> and <code>Value</code> instances are <i>not</i> thread-safe.
- * Generally each <code>Thread</code> should allocate and use its own
- * <code>Exchange</code> instances. Were it to occur, modification of the
- * <code>Key</code> or <code>Value</code> objects associated with an
- * <code>Exchange</code> by another thread could cause severe and unpredictable
- * errors, including possible corruption of the underlying data storage. While
- * the methods of one <code>Exchange</code> instance are not threadsafe,
- * Persistit is designed to allow multiple threads, using <em>multiple</em>
- * <code>Exchange</code> instances, to access and update the underlying database
- * in a highly concurrent fashion.
- * </p>
- * <p>
- * <h3>Exchange Pools</h3>
- * Normally each thread should allocate its own <code>Exchange</code> instances.
- * However, depending on the garbage collection performance characteristics of a
- * particular JVM it may be desirable to maintain a pool of
- * <code>Exchange</code>s available for reuse, thereby reducing the frequency
- * with which <code>Exchange</code>s need to be constructed and then garbage
- * collected. An application may get an Exchange using
- * {@link Persistit#getExchange(String, String, boolean)} or
- * {@link Persistit#getExchange(Volume, String, boolean)}. These methods reuse a
- * previously constructed <code>Exchange</code> if one is available in a pool;
- * otherwise they construct methods construct a new one. Applications using the
- * Exchange pool should call
- * {@link Persistit#releaseExchange(Exchange, boolean)} to relinquish an
- * <code>Exchange</code> once it is no longer needed, thereby placing it in the
- * pool for subsequent reuse.
- * </p>
- * 
- * @version 1.0
- */
-public class Exchange {
-    /**
-     * Maximum number of levels in one tree. (This count represents a highly
-     * pathological case: most trees, even large ones, are no more than four or
-     * five levels deep.)
-     */
-    final static int MAX_TREE_DEPTH = 20;
-    /**
-     * Upper bound on horizontal page searches.
-     */
-    final static int MAX_WALK_RIGHT = 50;
-
-    /**
-     * Upper bound on long record chains.
-     */
-    final static int MAX_LONG_RECORD_CHAIN = 5000;
-
-    private final static int LEFT_CLAIMED = 1;
-
-    private final static int RIGHT_CLAIMED = 2;
-
-    private Persistit _persistit;
-
-    private final Key _key;
-    private final Value _value;
-
-    private final LevelCache[] _levelCache = new LevelCache[MAX_TREE_DEPTH];
-
-    private BufferPool _pool;
-    private Volume _volume;
-    private Tree _tree;
-
-    private volatile long _cachedTreeGeneration = -1;
-    private volatile int _cacheDepth = 0;
-
-    private boolean _exclusive;
-    private Key _spareKey1;
-    private Key _spareKey2;
-
-    private Value _spareValue;
-
-    private SplitPolicy _splitPolicy;
-    private JoinPolicy _joinPolicy;
-
-    private boolean _isDirectoryExchange = false;
-
-    private Transaction _transaction;
-
-    private boolean _ignoreTransactions;
-
-    private long _longRecordPageAddress;
-
-    private Object _appCache;
-
-    private ReentrantResourceHolder _treeHolder;
-
-    public enum Sequence {
-        NONE, FORWARD, REVERSE
-    }
-
-    /**
-     * <p>
-     * Construct a new <code>Exchange</code> object to create and/or access the
-     * {@link Tree} specified by treeName within the {@link Volume} specified by
-     * <code>volumeName</code>. This constructor optionally creates a new
-     * <code>Tree</code>. If the <code>create</code> parameter is false and a
-     * <code>Tree</code> by the specified name does not exist, this constructor
-     * throws a {@link com.persistit.exception.TreeNotFoundException}.
-     * </p>
-     * <p>
-     * The <code>volumeName</tt< you supply must match exactly one open 
-     * <code>Volume</code>. The name matches if either (a) the
-     * <code>Volume</code> has an optional alias that is equal to the supplied
-     * name, or (b) if the supplied name matches a substring of the
-     * <code>Volume</code>'s pathname. If there is not unique match for the name
-     * you supply, this method throws a
-     * {@link com.persistit.exception.VolumeNotFoundException}.
-     * </p>
-     * 
-     * @param volumeName
-     *            The volume name that either matches the alias or a partially
-     *            matches the pathname of exactly one open <code>Volume</code>.
-     * 
-     * @param treeName
-     *            The tree name
-     * 
-     * @param create
-     *            <code>true</code> to create a new Tree if one by the specified
-     *            name does not already exist.
-     * 
-     * @throws PersistitException
-     */
-    public Exchange(Persistit persistit, String volumeName, String treeName, boolean create) throws PersistitException {
-        this(persistit, persistit.getVolume(volumeName), treeName, create);
-    }
-
-    /**
-     * <p>
-     * Construct a new <code>Exchange</code> object to create and/or access the
-     * {@link Tree} specified by treeName within the specified {@link Volume}.
-     * This constructor optionally creates a new <code>Tree</code>. If the
-     * <code>create</code> parameter is false and a <code>Tree</code> by the
-     * specified name does not exist, this constructor throws a
-     * {@link com.persistit.exception.TreeNotFoundException}.
-     * </p>
-     * 
-     * @param volume
-     *            The Volume
-     * @param treeName
-     *            The tree name
-     * @param create
-     *            <code>true</code> to create a new Tree if one by the specified
-     *            name does not already exist.
-     * @throws PersistitException
-     */
-    public Exchange(Persistit persistit, Volume volume, String treeName, boolean create) throws PersistitException {
-        _persistit = persistit;
-        _key = new Key(persistit);
-        _spareKey1 = new Key(persistit);
-        _spareKey2 = new Key(persistit);
-        _value = new Value(persistit);
-        _spareValue = new Value(persistit);
-        if (volume == null) {
-            throw new NullPointerException();
-        }
-        init(volume, treeName, create);
-    }
-
-    /**
-     * Construct a new <code>Exchange</code> to access the same {@link Volume}
-     * and {@link Tree} as the supplied <code>Exchange</code>. The states of the
-     * supplied <code>Exchange</code>'s {@link Key} and {@link Value} objects
-     * are copied to new the <code>Key</code> and new <code>Value</code>
-     * associated with this <code>Exchange</code> so that operations on the two
-     * <code>Exchange</code>s initially behave identically.
-     * 
-     * @param exchange
-     *            The <code>Exchange</code> to copy from.
-     */
-    public Exchange(Exchange exchange) {
-        _persistit = exchange._persistit;
-        _key = new Key(_persistit);
-        _spareKey1 = new Key(_persistit);
-        _spareKey2 = new Key(_persistit);
-        _value = new Value(_persistit);
-        _spareValue = new Value(_persistit);
-        init(exchange);
-    }
-
-    /**
-     * Construct a new <code>Exchange</code> to access the specified
-     * {@link Tree}.
-     * 
-     * @param tree
-     *            The <code>Tree</code> to access.
-     */
-    public Exchange(Tree tree) {
-        _persistit = tree._persistit;
-        _key = new Key(_persistit);
-        _spareKey1 = new Key(_persistit);
-        _spareKey2 = new Key(_persistit);
-        _value = new Value(_persistit);
-        init(tree);
-        _spareValue = new Value(_persistit);
-        _volume = tree.getVolume();
-        _isDirectoryExchange = tree == _volume.getDirectoryTree();
-        initCache();
-    }
-
-    void init(Volume volume, String treeName, boolean create) throws PersistitException {
-        if (volume == null) {
-            throw new NullPointerException();
-        }
-
-        Tree tree = volume.getTree(treeName, create);
-        if (tree == null) {
-            throw new TreeNotFoundException(treeName);
-        }
-        init(tree);
-    }
-
-    void init(final Tree tree) {
-        final Volume volume = tree.getVolume();
-        _ignoreTransactions = volume.isTemporary();
-        _pool = _persistit.getBufferPool(volume.getPageSize());
-        _transaction = _persistit.getTransaction();
-        _key.clear();
-        _value.clear();
-
-        if (_volume != volume || _tree != tree) {
-            _volume = volume;
-            _tree = tree;
-            _treeHolder = new ReentrantResourceHolder(_tree);
-            _cachedTreeGeneration = -1;
-            initCache();
-        }
-        _splitPolicy = _persistit.getDefaultSplitPolicy();
-        _joinPolicy = _persistit.getDefaultJoinPolicy();
-
-    }
-
-    void init(Exchange exchange) {
-        _persistit = exchange._persistit;
-        _volume = exchange._volume;
-        _ignoreTransactions = _volume.isTemporary();
-        _tree = exchange._tree;
-        _treeHolder = new ReentrantResourceHolder(_tree);
-        _pool = exchange._pool;
-
-        _cachedTreeGeneration = -1;
-        _transaction = _persistit.getTransaction();
-        _cacheDepth = exchange._cacheDepth;
-
-        initCache();
-
-        for (int index = 0; index < _cacheDepth; index++) {
-            exchange._levelCache[index].copyTo(_levelCache[index]);
-        }
-
-        exchange._key.copyTo(_key);
-        exchange._value.copyTo(_value);
-        _splitPolicy = exchange._splitPolicy;
-        _joinPolicy = exchange._joinPolicy;
-    }
-
-    void removeState(boolean secure) {
-        _key.clear(secure);
-        _value.clear(secure);
-        _spareKey1.clear(secure);
-        _spareKey2.clear(secure);
-        _spareValue.clear(secure);
-        _transaction = null;
-        _ignoreTransactions = _volume.isTemporary();
-        _splitPolicy = _persistit.getDefaultSplitPolicy();
-        _joinPolicy = _persistit.getDefaultJoinPolicy();
-        _treeHolder.verifyReleased();
-    }
-
-    void initCache() {
-        for (int level = 0; level < MAX_TREE_DEPTH; level++) {
-            if (_levelCache[level] != null)
-                _levelCache[level].invalidate();
-            else
-                _levelCache[level] = new LevelCache(level);
-        }
-    }
-
-    private void checkLevelCache() throws PersistitException {
-        if (!_tree.isValid()) {
-            if (_tree.getVolume().isTemporary()) {
-                _tree = _tree.getVolume().getTree(_tree.getName(), true);
-                _cachedTreeGeneration = -1;
-            } else {
-                throw new TreeNotFoundException();
-            }
-        }
-        if (_cachedTreeGeneration != _tree.getGeneration()) {
-            _cachedTreeGeneration = _tree.getGeneration();
-            _cacheDepth = _tree.getDepth();
-            for (int index = 0; index < MAX_TREE_DEPTH; index++) {
-                LevelCache lc = _levelCache[index];
-                lc.invalidate();
-            }
-        }
-
-    }
-
-    private class LevelCache {
-        int _level;
-        Buffer _buffer;
-        long _page;
-        long _bufferGeneration;
-        long _keyGeneration;
-        int _foundAt;
-        int _lastInsertAt;
-        //
-        // The remaining fields are used only by removeKeyRangeInternal and
-        // its helpers.
-        //
-        Buffer _leftBuffer;
-        Buffer _rightBuffer;
-        int _leftFoundAt;
-        int _rightFoundAt;
-        int _flags;
-        long _deallocLeftPage;
-        long _deallocRightPage;
-        long _deferredReindexPage;
-        long _deferredReindexChangeCount;
-
-        private LevelCache(int level) {
-            _level = level;
-        }
-
-        @Override
-        public String toString() {
-            if (_buffer == null)
-                return "<empty>";
-
-            return "Buffer=<" + _buffer + ">" + ", keyGeneration=" + _keyGeneration + ", bufferGeneration="
-                    + _bufferGeneration + ", foundAt=" + _buffer.foundAtString(_foundAt) + ">";
-        }
-
-        private void copyTo(LevelCache to) {
-            Debug.$assert0.t(to._level == _level || to._level == -1);
-            to._buffer = _buffer;
-            to._page = _page;
-            to._foundAt = _foundAt;
-            to._keyGeneration = _keyGeneration;
-            to._bufferGeneration = _bufferGeneration;
-        }
-
-        private void invalidate() {
-            _buffer = null;
-            _bufferGeneration = -1;
-        }
-
-        private void updateInsert(Buffer buffer, Key key, int foundAt) {
-            update(buffer, key, foundAt);
-            _lastInsertAt = foundAt;
-        }
-
-        private void update(Buffer buffer, Key key, int foundAt) {
-            Debug.$assert0.t(_level + PAGE_TYPE_DATA == buffer.getPageType());
-            // Debug.$assert0.t(foundAt == -1 || (foundAt & EXACT_MASK) == 0
-            // || Buffer.decodeDepth(foundAt) == key.getEncodedSize());
-
-            _page = buffer.getPageAddress();
-            _buffer = buffer;
-            _bufferGeneration = buffer.getGeneration();
-
-            if (key == _key && foundAt > 0 && !buffer.isAfterRightEdge(foundAt)) {
-                _keyGeneration = key.getGeneration();
-                _foundAt = foundAt;
-            } else {
-                _keyGeneration = -1;
-                _foundAt = -1;
-            }
-        }
-
-        private Sequence sequence(final int foundAt) {
-            int delta = ((foundAt & P_MASK) - (_lastInsertAt & P_MASK));
-            if ((foundAt & EXACT_MASK) == 0 && delta == KEYBLOCK_LENGTH) {
-                return Sequence.FORWARD;
-            }
-            if ((foundAt & EXACT_MASK) == 0 && delta == 0) {
-                return Sequence.REVERSE;
-            }
-            return Sequence.NONE;
-        }
-
-        private void initRemoveFields() {
-            _leftBuffer = null;
-            _rightBuffer = null;
-            _leftFoundAt = -1;
-            _rightFoundAt = -1;
-            _flags = 0;
-        }
-    }
-
-    // -----------------------------------------------------------------
-    /**
-     * Delegate to {@link Key#reset} on the associated <code>Key</code> object.
-     * 
-     * @return This <code>Exchange</code> to permit method call chaining.
-     */
-    public Exchange reset() {
-        getKey().reset();
-        return this;
-    }
-
-    /**
-     * Delegate to {@link Key#clear} on the associated <code>Key</code> object.
-     * 
-     * @return This <code>Exchange</code> to permit method call chaining.
-     */
-    public Exchange clear() {
-        getKey().clear();
-        return this;
-    }
-
-    /**
-     * Delegate to {@link Key#setDepth} on the associated <code>Key</code>
-     * object.
-     * 
-     * @return This <code>Exchange</code> to permit method call chaining.
-     */
-    public Exchange setDepth(int depth) {
-        getKey().setDepth(depth);
-        return this;
-    }
-
-    /**
-     * Delegate to {@link Key#cut(int)} on the associated <code>Key</code>
-     * object.
-     * 
-     * @return This <code>Exchange</code> to permit method call chaining.
-     */
-    public Exchange cut(int level) {
-        getKey().cut(level);
-        return this;
-    }
-
-    /**
-     * Delegate to {@link Key#cut()} on the associated <code>Key</code> object.
-     * 
-     * @return This <code>Exchange</code> to permit method call chaining.
-     */
-    public Exchange cut() {
-        getKey().cut();
-        return this;
-    }
-
-    /**
-     * Delegate to {@link Key#append(boolean)} on the associated
-     * <code>Key</code> object.
-     * 
-     * @return This <code>Exchange</code> to permit method call chaining.
-     */
-    public Exchange append(boolean item) {
-        getKey().append(item);
-        return this;
-    }
-
-    /**
-     * Delegate to {@link Key#append(byte)} on the associated <code>Key</code>
-     * object.
-     * 
-     * @return This <code>Exchange</code> to permit method call chaining.
-     */
-    public Exchange append(byte item) {
-        getKey().append(item);
-        return this;
-    }
-
-    /**
-     * Delegate to {@link Key#append(short)} on the associated <code>Key</code>
-     * object.
-     * 
-     * @return This <code>Exchange</code> to permit method call chaining.
-     */
-    public Exchange append(short item) {
-        getKey().append(item);
-        return this;
-    }
-
-    /**
-     * Delegate to {@link Key#append(char)} on the associated <code>Key</code>
-     * object.
-     * 
-     * @return This <code>Exchange</code> to permit method call chaining.
-     */
-    public Exchange append(char item) {
-        getKey().append(item);
-        return this;
-    }
-
-    /**
-     * Delegate to {@link Key#append(int)} on the associated <code>Key</code>
-     * object.
-     * 
-     * @return This <code>Exchange</code> to permit method call chaining.
-     */
-    public Exchange append(int item) {
-        getKey().append(item);
-        return this;
-    }
-
-    /**
-     * Delegate to {@link Key#append(long)} on the associated <code>Key</code>
-     * object.
-     * 
-     * @return This <code>Exchange</code> to permit method call chaining.
-     */
-    public Exchange append(long item) {
-        getKey().append(item);
-        return this;
-    }
-
-    /**
-     * Delegate to {@link Key#append(float)} on the associated <code>Key</code>
-     * object.
-     * 
-     * @return This <code>Exchange</code> to permit method call chaining.
-     */
-    public Exchange append(float item) {
-        getKey().append(item);
-        return this;
-    }
-
-    /**
-     * Delegate to {@link Key#append(double)} on the associated <code>Key</code>
-     * object.
-     * 
-     * @return This <code>Exchange</code> to permit method call chaining.
-     */
-    public Exchange append(double item) {
-        getKey().append(item);
-        return this;
-    }
-
-    /**
-     * Delegate to {@link Key#append(Object)} on the associated <code>Key</code>
-     * object.
-     * 
-     * @return This <code>Exchange</code> to permit method call chaining.
-     */
-    public Exchange append(Object item) {
-        getKey().append(item);
-        return this;
-    }
-
-    /**
-     * Delegate to {@link Key#to(boolean)} on the associated <code>Key</code>
-     * object.
-     * 
-     * @return This <code>Exchange</code> to permit method call chaining.
-     */
-    public Exchange to(boolean item) {
-        getKey().to(item);
-        return this;
-    }
-
-    /**
-     * Delegate to {@link Key#to(byte)} on the associated <code>Key</code>
-     * object.
-     * 
-     * @return This <code>Exchange</code> to permit method call chaining.
-     */
-    public Exchange to(byte item) {
-        getKey().to(item);
-        return this;
-    }
-
-    /**
-     * Delegate to {@link Key#to(short)} on the associated <code>Key</code>
-     * object.
-     * 
-     * @return This <code>Exchange</code> to permit method call chaining.
-     */
-    public Exchange to(short item) {
-        getKey().to(item);
-        return this;
-    }
-
-    /**
-     * Delegate to {@link Key#to(char)} on the associated <code>Key</code>
-     * object.
-     * 
-     * @return This <code>Exchange</code> to permit method call chaining.
-     */
-    public Exchange to(char item) {
-        getKey().to(item);
-        return this;
-    }
-
-    /**
-     * Delegate to {@link Key#to(int)} on the associated <code>Key</code>
-     * object.
-     * 
-     * @return This <code>Exchange</code> to permit method call chaining.
-     */
-    public Exchange to(int item) {
-        getKey().to(item);
-        return this;
-    }
-
-    /**
-     * Delegate to {@link Key#to(long)} on the associated <code>Key</code>
-     * object.
-     * 
-     * @return This <code>Exchange</code> to permit method call chaining.
-     */
-    public Exchange to(long item) {
-        getKey().to(item);
-        return this;
-    }
-
-    /**
-     * Delegate to {@link Key#to(float)} on the associated <code>Key</code>
-     * object.
-     * 
-     * @return This <code>Exchange</code> to permit method call chaining.
-     */
-    public Exchange to(float item) {
-        getKey().to(item);
-        return this;
-    }
-
-    /**
-     * Delegate to {@link Key#to(double)} on the associated <code>Key</code>
-     * object.
-     * 
-     * @return This <code>Exchange</code> to permit method call chaining.
-     */
-    public Exchange to(double item) {
-        getKey().to(item);
-        return this;
-    }
-
-    /**
-     * Delegate to {@link Key#to(Object)} on the associated <code>Key</code>
-     * object.
-     * 
-     * @return This <code>Exchange</code> to permit method call chaining.
-     */
-    public Exchange to(Object item) {
-        getKey().to(item);
-        return this;
-    }
-
-    /**
-     * Return the {@link Key} associated with this <code>Exchange</code>.
-     * 
-     * @return This <code>Key</code>.
-     */
-    public Key getKey() {
-        return _key;
-    }
-
-    /**
-     * Return the {@link Value} associated with this <code>Exchange</code>.
-     * 
-     * @return The <code>Value</code>.
-     */
-    public Value getValue() {
-        return _value;
-    }
-
-    BufferPool getBufferPool() {
-        return _pool;
-    }
-
-    /**
-     * Return the {@link Volume} containing the data accessed by this
-     * <code>Exchange</code>.
-     * 
-     * @return The <code>Volume</code>.
-     */
-    public Volume getVolume() {
-        return _volume;
-    }
-
-    /**
-     * Return the {@link Tree} on which this <code>Exchange</code> operates.
-     * 
-     * @return The <code>Tree</code>
-     */
-    public Tree getTree() {
-        return _tree;
-    }
-
-    /**
-     * Return the Persistit instance from which this Exchange was created.
-     * 
-     * @return The <code>Persistit<code> instance.
-     */
-    public Persistit getPersistitInstance() {
-        return _persistit;
-    }
-
-    /**
-     * Return the count of structural changes committed to the {@link Tree} on
-     * which this <code>Exchange</code> operates. This count includes changes
-     * committed by all Threads, including the current one. A structural change
-     * is one in which at least one key is inserted or deleted. Replacement of
-     * an existing value is not counted.
-     * 
-     * @return The change count
-     */
-    public long getChangeCount() {
-        return _tree.getChangeCount();
-    }
-
-    /**
-     * An additional <code>Key</code> maintained for the convenience of
-     * {@link Transaction}, {@link PersistitMap} and {@link JournalManager}.
-     * 
-     * @return spareKey1
-     */
-    Key getAuxiliaryKey1() {
-        return _spareKey1;
-    }
-
-    /**
-     * An additional <code>Key</code> maintained for the convenience of
-     * {@link Transaction}, {@link PersistitMap} and {@link JournalManager}.
-     * 
-     * @return spareKey2
-     */
-    Key getAuxiliaryKey2() {
-        return _spareKey2;
-    }
-
-    /**
-     * An additional <code>Value</code> maintained for the convenience of
-     * {@link Transaction}.
-     * 
-     * @return spareValue
-     */
-    Value getAuxiliaryValue() {
-        return _spareValue;
-    }
-
-    /**
-     * Return a displayable String containing the volume name, tree name and
-     * current key state for this <code>Exchange</code>.
-     * 
-     * @return The displayable String
-     */
-    @Override
-    public String toString() {
-        return "Exchange(Volume=" + _volume.getPath() + ",Tree=" + _tree.getName() + "," + ",Key=<" + _key.toString()
-                + ">)";
-
-    }
-
-    /**
-     * Search for a data record by key. Uses and maintains level cache. This
-     * method returns a foundAt location within a Buffer.
-     * <p />
-     * As a side effect, this method populates the root LevelCache instance
-     * (_levelCache[0]) and establishes a claim on a Buffer at that level to
-     * which the foundAt value refers. The caller of this method MUST release
-     * that Buffer when finished with it.
-     * 
-     * @return Encoded key location within the data page. The page itself is
-     *         made valid in the level cache.
-     * @throws PMapException
-     */
-    private int search(Key key) throws PersistitException {
-        Buffer buffer = null;
-        checkLevelCache();
-        LevelCache lc = _levelCache[0];
-        buffer = reclaimQuickBuffer(lc);
-
-        if (buffer == null) {
-            return searchTree(key, 0);
-        }
-
-        checkPageType(buffer, PAGE_TYPE_DATA);
-
-        int foundAt = findKey(buffer, key, lc);
-
-        if (buffer.isBeforeLeftEdge(foundAt) || buffer.isAfterRightEdge(foundAt)) {
-            // TODO - should this be touched?
-            buffer.releaseTouched();
-            return searchTree(key, 0);
-        }
-        return foundAt;
-    }
-
-    /**
-     * Helper method to return the result of the {@link Buffer#findKey(Key)}
-     * method given a Buffer, a Key and a LevelCache instance. The caller must
-     * establish a claim on the Buffer before calling this method. This method
-     * determines whether information cached in the LevelCache is still valid;
-     * if so the previous result is still valid.
-     * 
-     * @param buffer
-     * @param key
-     * @param lc
-     * @return
-<<<<<<< HEAD
-     * @throws PersistitInterruptedException
-=======
-     * @throws PersistitInterruptedException 
->>>>>>> 2a8556a2
-     */
-    private int findKey(Buffer buffer, Key key, LevelCache lc) throws PersistitInterruptedException {
-        //
-        // Possibly we can accelerate.
-        //
-        // TODO - metrics on hits vs. misses
-        //
-        int foundAt = lc._foundAt;
-        if (foundAt != -1 && buffer.getGeneration() == lc._bufferGeneration && key == _key
-                && key.getGeneration() == lc._keyGeneration) {
-            Debug.$assert0.t(buffer.findKey(key) == foundAt);
-            return foundAt;
-        }
-        //
-        // Otherwise look it up again.
-        //
-        foundAt = buffer.findKey(key);
-        // TODO - why do this if key != _key
-        lc.update(buffer, key, foundAt);
-        return foundAt;
-    }
-
-    /**
-     * Searches for the current key from top down and populates the level cache
-     * while doing so.
-     * <p />
-     * As a side effect, this method populates the root LevelCache instance
-     * (_levelCache[0]) and establishes a claim on a Buffer at that level to
-     * which the foundAt value refers. The caller of this method MUST release
-     * that Buffer when finished with it.
-     * 
-     * @return Encoded key location within the level. The page itself is valid
-     *         within the level cache.
-     * @throws PMapException
-     */
-    private int searchTree(Key key, int toLevel) throws PersistitException {
-        Buffer oldBuffer = null;
-        int currentLevel;
-        int foundAt = -1;
-
-        if (!_treeHolder.claim(false)) {
-            Debug.$assert0.t(false);
-            throw new InUseException("Thread " + Thread.currentThread().getName() + " failed to get reader claim on "
-                    + _tree);
-        }
-        checkLevelCache();
-
-        long pageAddress = _tree.getRootPageAddr();
-        long oldPageAddress = pageAddress;
-        Debug.$assert0.t(pageAddress != 0);
-
-        try {
-            for (currentLevel = _cacheDepth; --currentLevel >= toLevel;) {
-                if (pageAddress <= 0) {
-                    corrupt("Volume " + _volume + " level=" + currentLevel + " page=" + pageAddress + " oldPage="
-                            + oldPageAddress + " key=<" + key.toString() + "> " + " invalid page address");
-                }
-
-                foundAt = searchLevel(key, pageAddress, currentLevel);
-                if (oldBuffer != null) {
-                    oldBuffer.releaseTouched();
-                    oldBuffer = null;
-                }
-
-                LevelCache lc = _levelCache[currentLevel];
-                Buffer buffer = lc._buffer;
-
-                if (buffer == null || buffer.isBeforeLeftEdge(foundAt)) {
-                    oldBuffer = buffer; // So it will be released
-                    corrupt("Volume " + _volume + " level=" + currentLevel + " page=" + pageAddress + " key=<"
-                            + key.toString() + "> " + " is before left edge");
-                }
-
-                checkPageType(buffer, currentLevel + PAGE_TYPE_DATA);
-
-                if (currentLevel == toLevel) {
-                    for (int level = currentLevel; --level > 0;) {
-                        _levelCache[level].invalidate();
-                    }
-                    return foundAt;
-                } else if (buffer.isIndexPage()) {
-                    int p = foundAt & P_MASK;
-                    if ((foundAt & EXACT_MASK) == 0) {
-                        p -= KEYBLOCK_LENGTH;
-                    }
-                    oldBuffer = buffer; // So it will be released
-                    oldPageAddress = pageAddress;
-                    pageAddress = buffer.getPointer(p);
-
-                    Debug.$assert0.t(pageAddress > 0 && pageAddress < MAX_VALID_PAGE_ADDR);
-                }/** TODO -- dead code **/
-                else {
-                    oldBuffer = buffer; // So it will be released
-                    corrupt("Volume " + _volume + " level=" + currentLevel + " page=" + pageAddress + " key=<"
-                            + key.toString() + ">" + " page type=" + buffer.getPageType() + " is invalid");
-                }
-            }
-            // Should never get here.
-            return -1;
-
-        } finally {
-            if (oldBuffer != null) {
-                oldBuffer.releaseTouched();
-                oldBuffer = null;
-            }
-            _treeHolder.release();
-        }
-    }
-
-    /**
-     * Search for the key in the specified page (data or index). This method
-     * gets and claims the identified page. If the key is found to be after the
-     * right key of that page, this method "walks" right by getting and claiming
-     * the right sibling page and then releasing the original page. This pattern
-     * implements the B-link-tree semantic that allows searches to proceed while
-     * inserts are adjusting the index structure.
-     * <p />
-     * As a side effect, this method populates the LevelCache instance for the
-     * specified <code>currentLevel</code> and establishes a claim on a Buffer
-     * at that level. The caller of this method MUST release that Buffer when
-     * finished with it.
-     * 
-     * @param pageAddress
-     *            The address of the page to search
-     * @return Encoded key location within the page.
-     * @throws PMapException
-     */
-    private int searchLevel(Key key, long pageAddress, int currentLevel) throws PersistitException {
-        Buffer oldBuffer = null;
-        try {
-            long initialPageAddress = pageAddress; // DEBUG - debugging only
-            long oldPageAddress = pageAddress;
-            for (int rightWalk = MAX_WALK_RIGHT; rightWalk-- > 0;) {
-                Buffer buffer = null;
-                if (pageAddress <= 0 || pageAddress >= _volume.getStorage().getNextAvailablePage()) {
-                    corrupt("Volume " + _volume + " level=" + currentLevel + " page=" + pageAddress + " previousPage="
-                            + oldPageAddress + " initialPage=" + initialPageAddress + " key=<" + key.toString() + ">"
-                            + " oldBuffer=<" + oldBuffer + ">" + " invalid page address");
-                }
-                LevelCache lc = _levelCache[currentLevel];
-
-                if (lc._page == pageAddress) {
-                    buffer = reclaimQuickBuffer(lc);
-                }
-
-                if (buffer == null) {
-                    buffer = _pool.get(_volume, pageAddress, _exclusive, true);
-                }
-                checkPageType(buffer, currentLevel + PAGE_TYPE_DATA);
-
-                //
-                // Release previous buffer after claiming this one. This
-                // prevents another Thread from inserting pages to the left
-                // of our new buffer.
-                //
-                if (oldBuffer != null) {
-                    oldBuffer.releaseTouched();
-                    oldBuffer = null;
-                }
-
-                if (pageAddress != lc._page) {
-                    lc.invalidate();
-                }
-
-                int foundAt = findKey(buffer, key, lc);
-                if (!buffer.isAfterRightEdge(foundAt)) {
-                    lc.update(buffer, key, foundAt);
-                    return foundAt;
-                }
-
-                oldPageAddress = pageAddress;
-                pageAddress = buffer.getRightSibling();
-
-                Debug.$assert0.t(pageAddress > 0 && pageAddress < MAX_VALID_PAGE_ADDR);
-                oldBuffer = buffer;
-            }
-            corrupt("Volume " + _volume + " level=" + currentLevel + " page=" + oldPageAddress + " initialPage="
-                    + initialPageAddress + " key=<" + key.toString() + ">" + " walked right more than "
-                    + MAX_WALK_RIGHT + " pages" + " last page visited=" + pageAddress);
-            // won't happen - here to make compiler happy.
-            return -1;
-        } finally {
-            if (oldBuffer != null) {
-                oldBuffer.releaseTouched();
-            }
-        }
-    }
-
-    int maxValueSize(final int keySize) {
-        final int pageSize = _volume.getPageSize();
-        final int reserveForKeys = (KEYBLOCK_LENGTH + TAILBLOCK_HDR_SIZE_INDEX) * 3 + maxStorableKeySize(pageSize) * 2
-                + keySize;
-        return (pageSize - HEADER_SIZE - reserveForKeys) / 2;
-    }
-
-    /**
-     * Inserts or replaces a data value in the database.
-     * 
-     * @return
-     */
-    Exchange store(Key key, Value value) throws PersistitException {
-        if (_volume.isReadOnly()) {
-            throw new ReadOnlyVolumeException(_volume.toString());
-        }
-        key.testValidForStoreAndFetch(_volume.getPageSize());
-        _persistit.checkClosed();
-        _persistit.checkSuspended();
-        storeInternal(key, value, 0, false, false);
-
-        _treeHolder.verifyReleased();
-
-        return this;
-    }
-
-    /**
-     * Inserts or replaces a data value in the database starting at a specified
-     * level and working up toward the root of the tree.
-     * 
-     * @return this Exchange
-     */
-    void storeInternal(Key key, Value value, int level, boolean fetchFirst, boolean dontWait) throws PersistitException {
-        boolean treeClaimRequired = false;
-        boolean treeClaimAcquired = false;
-        boolean treeWriterClaimRequired = false;
-        boolean committed = false;
-
-        final boolean inTxn = _transaction.isActive() && !_ignoreTransactions;
-
-        int maxSimpleValueSize = maxValueSize(key.getEncodedSize());
-
-        //
-        // First insert the record in the data page
-        //
-        _exclusive = true;
-        Buffer buffer = null;
-
-        // long originalRootPageAddr = _tree.getRootPageAddr();
-        //
-        // The LONG_RECORD pointer that was present before the update, if
-        // there is a long record being replaced.
-        //
-        long oldLongRecordPointer = 0;
-        //
-        // The LONG_RECORD pointer for a new long record value, if the
-        // the new value is long.
-        //
-        long newLongRecordPointer = 0;
-
-        boolean overlength = value.getEncodedSize() > maxSimpleValueSize;
-
-        try {
-            if (overlength) {
-                //
-                // This method may delay significantly for I/O and must
-                // be called when there are no other claimed resources.
-                //
-                newLongRecordPointer = storeOverlengthRecord(value, 0);
-            }
-
-            for (;;) {
-                Debug.$assert0.t(buffer == null);
-                if (Debug.ENABLED) {
-                    Debug.suspend();
-                }
-
-                if (treeClaimRequired && !treeClaimAcquired) {
-                    if (!_treeHolder.claim(treeWriterClaimRequired)) {
-                        Debug.$assert0.t(false);
-                        throw new InUseException("Thread " + Thread.currentThread().getName() + " failed to get "
-                                + (treeWriterClaimRequired ? "writer" : "reader") + " claim on " + _tree);
-                    }
-                    treeClaimAcquired = true;
-                }
-
-                checkLevelCache();
-
-                try {
-                    if (inTxn) {
-                        if (value.isAtomicIncrementArmed()) {
-                            long from = value.getLong();
-                            if (_transaction.fetch(this, value, Integer.MAX_VALUE) == null) {
-                                fetch(value);
-                            }
-                            if (!value.isDefined()) {
-                                value.put(from);
-                            } else {
-                                value.performAtomicIncrement();
-                            }
-                            fetchFirst = false;
-                        } else if (fetchFirst) {
-                            if (_transaction.fetch(this, _spareValue, Integer.MAX_VALUE) == null) {
-                                fetch(_spareValue);
-                            }
-                        }
-
-                        // TODO - check whether this can happen
-                        if (value.getEncodedSize() > maxSimpleValueSize) {
-                            newLongRecordPointer = storeOverlengthRecord(value, 0);
-                        }
-                        _transaction.store(this, key, value);
-                        committed = true;
-                        break;
-                    }
-
-                    if (level >= _cacheDepth) {
-                        Debug.$assert0.t(level == _cacheDepth);
-                        //
-                        // Need to lock the tree because we may need to change
-                        // its root.
-                        //
-                        if (!treeClaimAcquired || !_treeHolder.upgradeClaim()) {
-                            treeClaimRequired = true;
-                            treeWriterClaimRequired = true;
-                            throw new RetryException();
-                        }
-
-                        Debug.$assert0.t(value.getPointerValue() > 0);
-                        insertIndexLevel(key, value);
-                        break;
-                    }
-
-                    Debug.$assert0.t(buffer == null);
-                    int foundAt = -1;
-                    LevelCache lc = _levelCache[level];
-                    buffer = reclaimQuickBuffer(lc);
-
-                    if (buffer != null) {
-                        //
-                        // Start by assuming cached value is okay
-                        //
-                        foundAt = findKey(buffer, key, lc);
-
-                        if (buffer.isBeforeLeftEdge(foundAt) || buffer.isAfterRightEdge(foundAt)) {
-                            // TODO -maybe not touched
-                            buffer.releaseTouched();
-                            buffer = null;
-                        }
-                    }
-
-                    if (buffer == null) {
-                        foundAt = searchTree(key, level);
-                        buffer = lc._buffer;
-                    }
-
-                    Debug.$assert0.t(buffer != null && (buffer.getStatus() & SharedResource.WRITER_MASK) != 0
-                            && (buffer.getStatus() & SharedResource.CLAIMED_MASK) != 0);
-                    if ((foundAt & EXACT_MASK) != 0) {
-                        oldLongRecordPointer = buffer.fetchLongRecordPointer(foundAt);
-                    }
-
-                    if (fetchFirst && buffer.isDataPage()) {
-                        buffer.fetch(foundAt, _spareValue);
-                        fetchFixupForLongRecords(_spareValue, Integer.MAX_VALUE);
-                    }
-
-                    // TODO - How would this condition ever be true?
-                    if (value.getEncodedSize() > maxSimpleValueSize && !overlength) {
-                        newLongRecordPointer = storeLongRecord(value, oldLongRecordPointer, 0);
-                    } else {
-                        _longRecordPageAddress = 0;
-                    }
-                    // Here we have a buffer with a writer claim and
-                    // a correct foundAt value
-                    //
-                    boolean splitRequired = putLevel(lc, key, value, buffer, foundAt, treeClaimAcquired);
-
-                    Debug.$assert0.t((buffer.getStatus() & SharedResource.WRITER_MASK) != 0
-                            && (buffer.getStatus() & SharedResource.CLAIMED_MASK) != 0);
-                    //
-                    // If a split is required but treeClaimAcquired is false
-                    // then putLevel did not change anything. It just backed out
-                    // so we can repeat after acquiring the claim. We need to
-                    // repeat this after acquiring a tree claim.
-                    //
-                    if (splitRequired && !treeClaimAcquired) {
-                        //
-                        // TODO - is it worth it to try an instantaneous claim
-                        // and retry?
-                        treeClaimRequired = true;
-                        buffer.releaseTouched();
-                        buffer = null;
-                        continue;
-                    }
-                    //
-                    // The value has been written to the buffer and the
-                    // buffer is reserved and dirty. No backing out now.
-                    // If we made it to here, any LONG_RECORD value is
-                    // committed.
-                    //
-                    if (buffer.isDataPage()) {
-                        if ((foundAt & EXACT_MASK) == 0) {
-                            _tree.bumpChangeCount();
-                        }
-                        committed = true;
-                    }
-
-                    buffer.releaseTouched();
-                    buffer = null;
-
-                    if (!splitRequired) {
-                        //
-                        // No split means we're totally done.
-                        //
-                        break;
-                    } else {
-                        // Otherwise we need to index the new right
-                        // sibling at the next higher index level.
-                        Debug.$assert0.t(value.getPointerValue() > 0);
-                        //
-                        // This maneuver sets key to the key value of
-                        // the first record in the newly inserted page.
-                        //
-                        key = _spareKey1;
-                        _spareKey1 = _spareKey2;
-                        _spareKey2 = key;
-                        //
-                        // Bump key generation because it no longer matches
-                        // what's in the LevelCache
-                        //
-                        key.bumpGeneration();
-                        //
-                        // And now cycle back to insert the key/pointer pair
-                        // into the next higher index level.
-                        //
-                        level++;
-                        continue;
-                    }
-
-                } catch (RetryException re) {
-                    newLongRecordPointer = 0;
-                    oldLongRecordPointer = 0;
-                    if (buffer != null) {
-                        buffer.releaseTouched();
-                        buffer = null;
-                    }
-
-                    if (treeClaimAcquired) {
-                        _treeHolder.release();
-                        treeClaimAcquired = false;
-                    }
-                    treeClaimAcquired = _treeHolder.claim(true, dontWait ? 0 : SharedResource.DEFAULT_MAX_WAIT_TIME);
-                    if (!treeClaimAcquired) {
-                        if (dontWait) {
-                            throw re;
-                        } else {
-                            throw new InUseException("Thread " + Thread.currentThread().getName()
-                                    + " failed to get reader claim on " + _tree);
-                        }
-                    }
-                } finally {
-                    if (buffer != null) {
-                        buffer.releaseTouched();
-                        buffer = null;
-                    }
-                }
-            }
-        } finally {
-            _exclusive = false;
-
-            if (treeClaimAcquired) {
-                _treeHolder.release();
-                treeClaimAcquired = false;
-            }
-
-            value.changeLongRecordMode(false);
-            if (!committed) {
-                //
-                // We failed to write the new LONG_RECORD. If there was
-                // previously no LONG_RECORD, then deallocate the newly
-                // allocated LONG_RECORD chain if we had successfully
-                // allocated one.
-                //
-                if (newLongRecordPointer != oldLongRecordPointer && newLongRecordPointer != 0) {
-                    _volume.getStructure().deallocateGarbageChain(newLongRecordPointer, 0);
-                }
-            } else if (oldLongRecordPointer != newLongRecordPointer && oldLongRecordPointer != 0) {
-                _volume.getStructure().deallocateGarbageChain(oldLongRecordPointer, 0);
-            }
-        }
-        _volume.getStatistics().bumpStoreCounter();
-        if (fetchFirst) {
-            _volume.getStatistics().bumpFetchCounter();
-        }
-    }
-
-    private long timestamp() {
-        return _persistit.getTimestampAllocator().updateTimestamp();
-    }
-
-    private void insertIndexLevel(Key key, Value value) throws PersistitException {
-
-        Buffer buffer = null;
-        try {
-            buffer = _volume.getStructure().allocPage();
-            final long timestamp = timestamp();
-            buffer.writePageOnCheckpoint(timestamp);
-
-            buffer.init(PAGE_TYPE_INDEX_MIN + _tree.getDepth() - 1);
-
-            long newTopPage = buffer.getPageAddress();
-            long leftSiblingPointer = _tree.getRootPageAddr();
-
-            Debug.$assert0.t(leftSiblingPointer == _tree.getRootPageAddr());
-            long rightSiblingPointer = value.getPointerValue();
-            //
-            // Note: left and right sibling are of the same level and therefore
-            // it is not necessary to invoke value.setPointerPageType() here.
-            //
-            value.setPointerValue(leftSiblingPointer);
-            buffer.putValue(LEFT_GUARD_KEY, value);
-
-            value.setPointerValue(rightSiblingPointer);
-            buffer.putValue(key, value);
-
-            value.setPointerValue(-1);
-            buffer.putValue(RIGHT_GUARD_KEY, Value.EMPTY_VALUE);
-
-            buffer.setDirtyAtTimestamp(timestamp);
-
-            _tree.changeRootPageAddr(newTopPage, 1);
-            _tree.bumpGeneration();
-            _volume.getStructure().updateDirectoryTree(_tree);
-
-        } finally {
-            if (buffer != null) {
-                buffer.releaseTouched();
-            }
-        }
-    }
-
-    /**
-     * Inserts a data or pointer value into a level of the tree.
-     * 
-     * @param buffer
-     *            The buffer containing the insert location. The buffer must
-     *            have a writer claim on it, and must be reserved.
-     * @param foundAt
-     *            The encoded insert location.
-     * @return <code>true</code> if it necessary to insert a key into the
-     *         ancestor index page.
-     * @throws PMapException
-     */
-    // TODO - Check insertIndexLevel timestamps
-    private boolean putLevel(LevelCache lc, Key key, Value value, Buffer buffer, int foundAt, boolean okToSplit)
-            throws PersistitException {
-        Debug.$assert0.t(_exclusive);
-        Debug.$assert0.t((buffer.getStatus() & SharedResource.WRITER_MASK) != 0
-                && (buffer.getStatus() & SharedResource.CLAIMED_MASK) != 0);
-        final Sequence sequence = lc.sequence(foundAt);
-
-        long timestamp = timestamp();
-        buffer.writePageOnCheckpoint(timestamp);
-
-        int result = buffer.putValue(key, value, foundAt, false);
-        if (result != -1) {
-            buffer.setDirtyAtTimestamp(timestamp);
-            lc.updateInsert(buffer, key, result);
-            return false;
-        } else {
-            Debug.$assert0.t(buffer.getPageAddress() != _volume.getStructure().getGarbageRoot());
-            Buffer rightSibling = null;
-
-            try {
-                // We can't perform the split because we don't have a claim
-                // on the Tree. We will just return, and the caller will
-                // call again with that claim.
-                //
-                if (!okToSplit) {
-                    return true;
-                }
-                //
-                // Allocate a new page
-                //
-                rightSibling = _volume.getStructure().allocPage();
-
-                timestamp = timestamp();
-                buffer.writePageOnCheckpoint(timestamp);
-                rightSibling.writePageOnCheckpoint(timestamp);
-
-                Debug.$assert0.t(rightSibling.getPageAddress() != 0);
-                Debug.$assert0.t(rightSibling != buffer);
-
-                rightSibling.init(buffer.getPageType());
-                // debug
-                //
-                // Split the page. As a side-effect, this will bump the
-                // generation counters of both buffers, and therefore the
-                // level cache for this level will become
-                // (appropriately) invalid.
-                //
-                int at = buffer.split(rightSibling, key, value, foundAt, _spareKey1, sequence, _splitPolicy);
-                if (at < 0) {
-                    lc.updateInsert(rightSibling, key, -at);
-                } else {
-                    lc.updateInsert(buffer, key, at);
-                }
-
-                long oldRightSibling = buffer.getRightSibling();
-                long newRightSibling = rightSibling.getPageAddress();
-
-                Debug.$assert0.t(newRightSibling > 0 && oldRightSibling != newRightSibling);
-                Debug.$assert0.t(rightSibling.getPageType() == buffer.getPageType());
-
-                rightSibling.setRightSibling(oldRightSibling);
-                buffer.setRightSibling(newRightSibling);
-
-                value.setPointerValue(newRightSibling);
-                value.setPointerPageType(rightSibling.getPageType());
-
-                rightSibling.setDirtyAtTimestamp(timestamp);
-                buffer.setDirtyAtTimestamp(timestamp);
-
-                return true;
-
-            } finally {
-                if (rightSibling != null) {
-                    rightSibling.releaseTouched();
-                }
-            }
-        }
-    }
-
-    private Buffer reclaimQuickBuffer(LevelCache lc) throws PersistitException {
-        Buffer buffer = lc._buffer;
-        if (buffer == null)
-            return null;
-
-        boolean available = buffer.claim(_exclusive, 0);
-        if (available) {
-            if (buffer.getPageAddress() == lc._page && buffer.getVolume() == _volume
-                    && _cachedTreeGeneration == _tree.getGeneration() && buffer.getGeneration() == lc._bufferGeneration
-                    && buffer.isValid()) {
-                return buffer;
-            } else {
-                buffer.release();
-            }
-        }
-        return null;
-    }
-
-    /**
-     * <p>
-     * Performs generalized tree traversal. The direction value indicates
-     * whether to traverse forward or backward in collation sequence, whether to
-     * descend to child nodes, and whether the key being sought must be strictly
-     * greater than or less then the supplied key.
-     * </p>
-     * <p>
-     * The direction value must be one of:
-     * <dl>
-     * <dt>Key.GT:</dt>
-     * <dd>Find the next key that is strictly greater than the supplied key. If
-     * there is none, return false.</dd>
-     * <dt>Key.GTEQ:</dt>
-     * <dd>If the supplied key exists in the database, return that key;
-     * otherwise find the next greater key and return it.</dd>
-     * <dt>Key.EQ:</dt>
-     * <dd>Return <code>true</code> iff the specified key exists in the
-     * database. Does not update the Key.</dd>
-     * <dt>Key.LT:</dt>
-     * <dd>Find the next key that is strictly less than the supplied key. If
-     * there is none, return false.</dd>
-     * <dt>Key.LTEQ:</dt>
-     * <dd>If the supplied key exists in the database, return that key;
-     * otherwise find the next smaller key and return it.</dd>
-     * </dl>
-     * </p>
-     * 
-     * @param direction
-     *            One of Key.GT, Key.GTEQ, Key.EQ, Key.LT or Key.LTEQ.
-     * 
-     * @param deep
-     *            Determines whether the result should represent the next (or
-     *            previous) physical key in the <code>Tree</code> or should be
-     *            restricted to just the logical siblings of the current key.
-     *            (See <a href="Key.html#_keyChildren">Logical Key Children and
-     *            Siblings</a>).
-     * @return <code>true</code> if there is a key to traverse to, else null.
-     * @throws PersistitException
-     */
-    public boolean traverse(Direction direction, boolean deep) throws PersistitException {
-        return traverse(direction, deep, Integer.MAX_VALUE);
-    }
-
-    /**
-     * <p>
-     * Performs generalized tree traversal. The direction value indicates
-     * whether to traverse forward or backward in collation sequence and whether
-     * the key being sought must be strictly greater than or less than the
-     * supplied key.
-     * </p>
-     * <p>
-     * The direction value must be one of:
-     * <dl>
-     * <dt>Key.GT:</dt>
-     * <dd>Find the next key that is strictly greater than the supplied key. If
-     * there is none, return false.</dd>
-     * <dt>Key.GTEQ:</dt>
-     * <dd>If the supplied key exists in the database, return that key;
-     * otherwise find the next greater key and return it.</dd>
-     * <dt>Key.EQ:</dt>
-     * <dd>Return <code>true</code> iff the specified key exists in the
-     * database. Does not update the Key.</dd>
-     * <dt>Key.LT:</dt>
-     * <dd>Find the next key that is strictly less than the supplied key. If
-     * there is none, return false.</dd>
-     * <dt>Key.LTEQ:</dt>
-     * <dd>If the supplied key exists in the database, return that key;
-     * otherwise find the next smaller key and return it.</dd>
-     * </dl>
-     * </p>
-     * 
-     * @param direction
-     *            One of Key.GT, Key.GTEQ, Key.EQ, Key.LT or Key.LTEQ.
-     * 
-     * @param deep
-     *            Determines whether the result should represent the next (or
-     *            previous) physical key in the <code>Tree</code> or should be
-     *            restricted to just the logical siblings of the current key.
-     *            (See <a href="Key.html#_keyChildren">Logical Key Children and
-     *            Siblings</a>).
-     * 
-     * @param minimumBytes
-     *            The minimum number of bytes to fetch. See {@link #fetch(int)}.
-     *            If minBytes is less than or equal to 0 then this method does
-     *            not update the Key and Value fields of the Exchange.
-     * 
-     * @return <code>true</code> if there is a key to traverse to, else null.
-     * 
-     * @throws PersistitException
-     */
-    public boolean traverse(final Direction direction, final boolean deep, final int minimumBytes)
-            throws PersistitException {
-        _persistit.checkClosed();
-
-        boolean doFetch = minimumBytes > 0;
-        boolean doModify = minimumBytes >= 0;
-        boolean result;
-
-        boolean inTxn = _transaction.isActive() && !_ignoreTransactions;
-        Buffer buffer = null;
-
-        if (doFetch) {
-            _value.clear();
-        }
-
-        final boolean reverse = (direction == LT) || (direction == LTEQ);
-        if (_key.getEncodedSize() == 0) {
-            if (reverse) {
-                _key.appendAfter();
-            } else {
-                _key.appendBefore();
-            }
-        }
-
-        _key.testValidForTraverse();
-
-        boolean edge = direction == EQ || direction == GTEQ || direction == LTEQ;
-        boolean nudged = false;
-
-        checkLevelCache();
-
-        try {
-            if (inTxn && edge && !_key.isSpecial()) {
-                Boolean txnResult = _transaction.fetch(this, this.getValue(), minimumBytes);
-                //
-                // A pending STORE transaction record overrides
-                // the base record.
-                //
-                if (txnResult == null) {
-                    /*
-                     * if the transaction is null then the pending operations do
-                     * not affect the result
-                     */
-                } else if (txnResult.equals(Boolean.TRUE)) {
-                    return true;
-                } else if (txnResult.equals(Boolean.FALSE)) {
-                    //
-                    // A pending DELETE transaction record overrides the
-                    // base record.
-                    //
-                    if (direction == EQ) {
-                        return false;
-                    } else {
-                        edge = false;
-                    }
-                }
-            }
-
-            //
-            // Now we are committed to computing a new key value. Save the
-            // original key value for comparison.
-            //
-            _key.copyTo(_spareKey1);
-            int index = _key.getEncodedSize();
-
-            if (index == 0) {
-                if (reverse) {
-                    _key.appendAfter();
-                } else {
-                    _key.appendBefore();
-                }
-                nudged = true;
-            }
-
-            int foundAt = 0;
-            LevelCache lc;
-            boolean fetchFromPendingTxn = false;
-
-            for (;;) {
-
-                lc = _levelCache[0];
-                //
-                // Optimal path - pick up the buffer and location left
-                // by previous operation.
-                //
-                if (lc._keyGeneration == _key.getGeneration()) {
-                    buffer = reclaimQuickBuffer(lc);
-                    foundAt = lc._foundAt;
-                }
-                //
-                // But if direction is leftward and the position is at the left
-                // edge of the buffer, re-do with a key search - there is no
-                // other way to find the left sibling page.
-                //
-                if (reverse && buffer != null && (foundAt & P_MASK) <= buffer.getKeyBlockStart()) {
-                    // Going left from first record in the page requires a
-                    // key search.
-                    if (inTxn) {
-                        _transaction.touchedPage(this, buffer);
-                    }
-                    buffer.releaseTouched();
-                    buffer = null;
-                }
-                //
-                // If the operations above failed to get the key, then
-                // look it up with search.
-                //
-                if (buffer == null) {
-                    if (!edge && !nudged) {
-                        if (reverse) {
-                            if (!_key.isSpecial()) {
-                                _key.nudgeLeft();
-                            }
-                        } else {
-                            if (!_key.isSpecial()) {
-                                if (deep) {
-                                    _key.nudgeDeeper();
-                                } else {
-                                    _key.nudgeRight();
-                                }
-                            }
-                        }
-                        nudged = true;
-                    }
-                    foundAt = search(_key);
-                    buffer = lc._buffer;
-                }
-
-                if (edge && (foundAt & EXACT_MASK) != 0) {
-                    break;
-                } else {
-                    edge = false;
-                    foundAt = buffer.traverse(_key, direction, foundAt);
-                    if (buffer.isAfterRightEdge(foundAt)) {
-                        long rightSiblingPage = buffer.getRightSibling();
-
-                        Debug.$assert0.t(rightSiblingPage >= 0 && rightSiblingPage <= MAX_VALID_PAGE_ADDR);
-                        if (rightSiblingPage > 0) {
-                            Buffer rightSibling = _pool.get(_volume, rightSiblingPage, _exclusive, true);
-                            if (inTxn) {
-                                _transaction.touchedPage(this, buffer);
-                            }
-                            buffer.releaseTouched();
-                            //
-                            // Reset foundAtNext to point to the first key block
-                            // of the right sibling page.
-                            //
-                            buffer = rightSibling;
-                            checkPageType(buffer, PAGE_TYPE_DATA);
-                            foundAt = buffer.traverse(_key, direction, buffer.toKeyBlock(0));
-
-                        }
-                    }
-
-                    //
-                    // If (a) the key was not nudged, and (b) this is not a deep
-                    // traverse, and (c) the foundAtNext refers now to a child
-                    // of the original key, then it's the wrong result - the
-                    // optimistic assumption that the next key would be adjacent
-                    // to the preceding result is wrong. To resolve this,
-                    // invalidate the LevelCache entry and retry the loop. That
-                    // will nudge the key appropriately and do a standard
-                    // search.
-                    //
-
-                    if (!nudged && !deep && _key.compareKeyFragment(_spareKey1, 0, _spareKey1.getEncodedSize()) == 0) {
-                        _key.setEncodedSize(_spareKey1.getEncodedSize());
-                        lc._keyGeneration = -1;
-                        if (inTxn) {
-                            _transaction.touchedPage(this, buffer);
-                        }
-                        buffer.release();
-                        buffer = null;
-                        continue;
-                    }
-                }
-
-                if (inTxn) {
-                    //
-                    // Here we need to test whether pending updates in a
-                    // transaction, if there is one, will modify the result.
-                    // The candidate key is in _key. This code
-                    // determines whether (a) that key has been deleted by
-                    // the pending transaction, or (b) there's a nearer key
-                    // that has been added by the pending transaction.
-                    // This is split into two calls. The first looks for
-                    // a pending remove operation that affects the result.
-                    //
-                    Boolean txnResult = _transaction.traverse(_tree, _spareKey1, _key, direction, deep, minimumBytes);
-
-                    if (txnResult != null) {
-                        _transaction.touchedPage(this, buffer);
-                        buffer.releaseTouched();
-                        buffer = null;
-
-                        if (txnResult.equals(Boolean.TRUE)) {
-                            // There's a pending new record that
-                            // yields a closer key. The key
-                            // was updated to reflect its content, and
-                            // if the key is selected by criteria below
-                            // then the pending value is fetched.
-                            //
-                            fetchFromPendingTxn = true;
-                        } else {
-                            //
-                            // There's a pending remove operation that
-                            // covers the candidate key. The key has been
-                            // modified to the beginning or end, depending
-                            // on direction, of the remove range, and then
-                            // we must go back and traverse again.
-                            //
-                            if (direction == LTEQ && !_key.isSpecial()) {
-                                _key.nudgeLeft();
-                                nudged = true;
-                            }
-                            continue;
-                        }
-                    }
-                }
-                break;
-            }
-
-            boolean matches;
-
-            if (reverse && _key.isLeftEdge() || !reverse && _key.isRightEdge()) {
-                matches = false;
-            } else {
-                if (deep) {
-                    matches = true;
-                    index = _key.getEncodedSize();
-
-                    if (doFetch) {
-                        if (fetchFromPendingTxn) {
-                            _transaction.fetchFromLastTraverse(this, minimumBytes);
-                        } else {
-                            buffer.fetch(foundAt, _value);
-                            fetchFixupForLongRecords(_value, minimumBytes);
-                        }
-                    }
-                } else {
-                    int parentIndex = _spareKey1.previousElementIndex(index);
-                    if (parentIndex < 0) {
-                        parentIndex = 0;
-                    }
-
-                    matches = (_spareKey1.compareKeyFragment(_key, 0, parentIndex) == 0);
-
-                    if (matches) {
-                        index = _key.nextElementIndex(parentIndex);
-                        if (index > 0) {
-                            if (index == _key.getEncodedSize()) {
-                                if (doFetch) {
-                                    if (fetchFromPendingTxn) {
-                                        _transaction.fetchFromLastTraverse(this, minimumBytes);
-                                    } else {
-                                        buffer.fetch(foundAt, _value);
-                                        fetchFixupForLongRecords(_value, minimumBytes);
-                                    }
-                                }
-                            } else {
-                                //
-                                // The physical traversal went to a child
-                                // of the next sibling (i.e. a niece or
-                                // nephew), so therefore there must not be
-                                // a record associated with the key value
-                                // we are going to return. This makes
-                                // the Value for this Exchange undefined.
-                                //
-                                if (doFetch) {
-                                    _value.clear();
-                                }
-                                foundAt &= ~EXACT_MASK;
-                            }
-                        } else
-                            matches = false;
-                    }
-                }
-            }
-
-            if (doModify) {
-                if (matches) {
-                    _key.setEncodedSize(index);
-                    if (!fetchFromPendingTxn && !reverse) {
-                        lc.update(buffer, _key, foundAt);
-                    }
-                } else {
-                    if (deep) {
-                        _key.setEncodedSize(0);
-                    } else {
-                        _spareKey1.copyTo(_key);
-                    }
-                    _key.cut();
-                    if (reverse) {
-                        _key.appendAfter();
-                    } else {
-                        _key.appendBefore();
-                    }
-                }
-            } else {
-                // Restore original key
-                _spareKey1.copyTo(_key);
-            }
-            result = matches;
-
-        } finally {
-            if (buffer != null) {
-                if (inTxn) {
-                    _transaction.touchedPage(this, buffer);
-                }
-                buffer.releaseTouched();
-                buffer = null;
-            }
-        }
-        _volume.getStatistics().bumpTraverseCounter();
-        return result;
-    }
-
-    /**
-     * <p>
-     * Performs generalized tree traversal constrained by a supplied
-     * {@link KeyFilter}. The direction value indicates whether to traverse
-     * forward or backward in collation sequence, and whether the key being
-     * sought must be strictly greater than or less than the supplied key.
-     * </p>
-     * <p>
-     * The direction value must be one of:
-     * <dl>
-     * <dt>Key.GT:</dt>
-     * <dd>Find the next key that is strictly greater than the supplied key. If
-     * there is none, return false.</dd>
-     * <dt>Key.GTEQ:</dt>
-     * <dd>If the supplied key exists in the database, return that key;
-     * otherwise find the next greater key and return it.</dd>
-     * <dt>Key.EQ:</dt>
-     * <dd>Return <code>true</code> iff the specified key exists in the
-     * database. Does not update the Key.</dd>
-     * <dt>Key.LT:</dt>
-     * <dd>Find the next key that is strictly less than the supplied key. If
-     * there is none, return false.</dd>
-     * <dt>Key.LTEQ:</dt>
-     * <dd>If the supplied key exists in the database, return that key;
-     * otherwise find the next smaller key and return it.</dd>
-     * </dl>
-     * </p>
-     * 
-     * @param direction
-     *            One of Key.GT, Key.GTEQ, Key.EQ, Key.LT or Key.LTEQ.
-     * 
-     * @param keyFilter
-     *            A KeyFilter that constrains the keys returned by this
-     *            operation.
-     * 
-     * @param minBytes
-     *            The minimum number of bytes to fetch. See {@link #fetch(int)}.
-     *            If minBytes is less than or equal to 0 then this method does
-     *            not update the Key and Value fields of the Exchange.
-     * 
-     * @return <code>true</code> if there is a key to traverse to, else null.
-     * 
-     * @throws PersistitException
-     */
-    public boolean traverse(final Direction direction, final KeyFilter keyFilter, int minBytes)
-            throws PersistitException {
-        if (keyFilter == null) {
-            return traverse(direction, true, minBytes);
-        }
-
-        if (direction == EQ) {
-            return keyFilter.selected(_key) && traverse(direction, true, minBytes);
-        }
-
-        if (_key.getEncodedSize() == 0) {
-            if (direction == GT || direction == GTEQ) {
-                _key.appendBefore();
-            } else {
-                _key.appendAfter();
-            }
-        }
-
-        for (;;) {
-            if (!keyFilter.next(_key, direction)) {
-                _key.setEncodedSize(0);
-                if (direction == LT || direction == LTEQ) {
-                    _key.appendAfter();
-                } else {
-                    _key.appendBefore();
-                }
-                return false;
-            }
-            if (!traverse(direction, true, minBytes)) {
-                return false;
-            }
-            if (keyFilter.selected(_key)) {
-                return true;
-            }
-        }
-    }
-
-    /**
-     * Traverses to the next logical sibling key value. Equivalent to
-     * <code>traverse(Key.GT, false)</code>.
-     * 
-     * @return <code>true</code> if there is a key to traverse to, else null.
-     * @throws PersistitException
-     */
-    public boolean next() throws PersistitException {
-        return traverse(GT, false);
-    }
-
-    /**
-     * Traverses to the previous logical sibling key value. Equivalent to
-     * <code>traverse(Key.LT, false)</code>.
-     * 
-     * @return <code>true</code> if there is a key to traverse to, else null.
-     * @throws PersistitException
-     */
-    public boolean previous() throws PersistitException {
-        return traverse(LT, false);
-    }
-
-    /**
-     * Traverses to the next key with control over depth. Equivalent to
-     * <code>traverse(Key.GT, deep)</code>.
-     * 
-     * @param deep
-     *            Determines whether the result should represent the next (or
-     *            previous) physical key in the <code>Tree</code> or should be
-     *            restricted to just the logical siblings of the current key.
-     *            (See <a href="Key.html#_keyChildren">Logical Key Children and
-     *            Siblings</a>).
-     * 
-     * @return <code>true</code> if there is a key to traverse to, else null.
-     * @throws PersistitException
-     */
-    public boolean next(boolean deep) throws PersistitException {
-        return traverse(GT, deep);
-    }
-
-    /**
-     * Traverses to the previous key with control over depth. Equivalent to
-     * <code>traverse(Key.LT, deep)</code>.
-     * 
-     * @param deep
-     *            Determines whether the result should represent the next (or
-     *            previous) physical key in the <code>Tree</code> or should be
-     *            restricted to just the logical siblings of the current key.
-     *            (See <a href="Key.html#_keyChildren">Logical Key Children and
-     *            Siblings</a>).
-     * 
-     * @return <code>true</code> if there is a key to traverse to, else null.
-     * 
-     * @throws PersistitException
-     */
-    public boolean previous(boolean deep) throws PersistitException {
-        return traverse(LT, deep);
-    }
-
-    /**
-     * Traverses to the next key value within the subset of all keys defined by
-     * the supplied KeyFilter. Whether logical children of the current key value
-     * are included in the result is determined by the <code>KeyFilter</code>.
-     * 
-     * @return <code>true</code> if there is a key to traverse to, else null.
-     * @throws PersistitException
-     */
-    public boolean next(KeyFilter filter) throws PersistitException {
-        return traverse(GT, filter, Integer.MAX_VALUE);
-    }
-
-    /**
-     * Traverses to the previous key value within the subset of all keys defined
-     * by the supplied KeyFilter. Whether logical children of the current key
-     * value are included in the result is determined by the
-     * <code>KeyFilter</code>.
-     * 
-     * @return <code>true</code> if there is a key to traverse to, else null.
-     * @throws PersistitException
-     */
-    public boolean previous(KeyFilter filter) throws PersistitException {
-        return traverse(LT, filter, Integer.MAX_VALUE);
-    }
-
-    /**
-     * Determines whether the current key has a logical sibling successor,
-     * without changing the state of <code>Key</code> or <code>Value</code>.
-     * This method is equivalent to {@link #next()} except that no state is
-     * changed.
-     * 
-     * @return <code>true</code> if the key has a successor
-     * 
-     * @throws PersistitException
-     */
-    public boolean hasNext() throws PersistitException {
-        return traverse(GT, false, -1);
-    }
-
-    /**
-     * Determines whether the current key has a successor within the subset of
-     * all keys defined by a <code>KeyFilter</code>. This method does not change
-     * the state of <code>Key</code> or <code>Value</code>.
-     * 
-     * @return <code>true</code> if the key has a successor
-     * 
-     * @throws PersistitException
-     */
-    public boolean hasNext(KeyFilter filter) throws PersistitException {
-        if (filter == null)
-            return hasNext();
-        _key.copyTo(_spareKey2);
-        boolean result = traverse(GT, filter, 0);
-        _spareKey2.copyTo(_key);
-        return result;
-    }
-
-    /**
-     * Determines whether the current key has a logical sibling successor,
-     * without changing the state of <code>Key</code> or <code>Value</code>.
-     * This method is equivalent to {@link #next(boolean)} except that no state
-     * is changed.
-     * 
-     * @param deep
-     *            Determines whether the predecessor may be of any logical depth
-     *            (<code>true</code>, or must be a restricted logical siblings (
-     *            <code>false</code>) of the current key. (See <a
-     *            href="Key.html#_keyChildren">Logical Key Children and
-     *            Siblings</a>).
-     * 
-     * @return <code>true</code> if the key has a successor
-     * 
-     * @throws PersistitException
-     */
-    public boolean hasNext(boolean deep) throws PersistitException {
-        return traverse(GT, deep, -1);
-    }
-
-    /**
-     * Determines whether the current key has a logical sibling predecessor,
-     * without changing the state of <code>Key</code> or <code>Value</code>.
-     * This method is equivalent to {@link #previous()} except that no state is
-     * changed.
-     * 
-     * @return <code>true</code> if the key has a predecessor
-     * @throws PersistitException
-     */
-    public boolean hasPrevious() throws PersistitException {
-        return traverse(LT, false, -1);
-    }
-
-    /**
-     * Determines whether the current key has a logical sibling predecessor,
-     * without changing the state of <code>Key</code> or <code>Value</code>.
-     * This method is equivalent to {@link #previous(boolean)} except that no
-     * state is changed.
-     * 
-     * @param deep
-     *            Determines whether the predecessor may be of any logical depth
-     *            (<code>true</code>, or must be a restricted logical siblings (
-     *            <code>false</code>) of the current key. (See <a
-     *            href="Key.html#_keyChildren">Logical Key Children and
-     *            Siblings</a>).
-     * 
-     * @return <code>true</code> if the key has a predecessor
-     * 
-     * @throws PersistitException
-     */
-    public boolean hasPrevious(boolean deep) throws PersistitException {
-        return traverse(LT, deep, -1);
-    }
-
-    /**
-     * Determines whether the current key has a predecessor within the subset of
-     * all keys defined by a <code>KeyFilter</code>. This method does not change
-     * the state of <code>Key</code> or <code>Value</code>.
-     * 
-     * @return <code>true</code> if the key has a successor
-     * 
-     * @throws PersistitException
-     */
-    public boolean hasPrevious(KeyFilter filter) throws PersistitException {
-        if (filter == null)
-            return hasPrevious();
-        _key.copyTo(_spareKey2);
-        boolean result = traverse(GT, filter, 0);
-        _spareKey2.copyTo(_key);
-        return result;
-    }
-
-    /**
-     * Determines whether the current key has an associated value - that is,
-     * whether a {@link #fetch} operation would return a defined value - without
-     * actually changing the state of either the <code>Key</code> or the
-     * <code>Value</code>.
-     * 
-     * @return <code>true</code> if the key has an associated value
-     * 
-     * @throws PersistitException
-     */
-    public boolean isValueDefined() throws PersistitException {
-        return traverse(EQ, false, -1);
-    }
-
-    /**
-     * Insert the current <code>Key</code> and <code>Value</code> pair into this
-     * <code>Exchange</code>'s <code>Tree</code>. If there already is a value
-     * associated with the current key, then replace it.
-     * 
-     * @return This <code>Exchange</code> to permit method call chaining
-     * @throws PersistitException
-     */
-    public Exchange store() throws PersistitException {
-        return store(_key, _value);
-    }
-
-    /**
-     * Fetches the value associated with the <code>Key</code>, then inserts or
-     * updates the value. Effectively this swaps the content of
-     * <code>Value</code> with the database record associated with the current
-     * <code>key</code>. It is equivalent to the code: <blockquote>
-     * 
-     * <pre>
-     *  Value tempValue = new Value();
-     *  <i>exchange</i>.fetch(tempValue);
-     *  <i>exchange</i>.store();
-     *  tempValue.copyTo(exchange.getValue());
-     *  return <i>exchange</i>;
-     * </pre>
-     * 
-     * </blockquote> except that this operation is performed atomically, without
-     * need for external synchronization.
-     * 
-     * @return This <code>Exchange</code> to permit method call chaining
-     * @throws PersistitException
-     */
-    public Exchange fetchAndStore() throws PersistitException {
-        if (_volume.isReadOnly()) {
-            throw new ReadOnlyVolumeException(_volume.toString());
-        }
-        _persistit.checkClosed();
-        _persistit.checkSuspended();
-        _key.testValidForStoreAndFetch(_volume.getPageSize());
-        storeInternal(_key, _value, 0, true, false);
-        _spareValue.copyTo(_value);
-        return this;
-    }
-
-    /**
-     * Fetches the value associated with the current <code>Key</code> into the
-     * <code>Exchange</code>'s <code>Value</code>. The <code>Value</code> object
-     * reflects the fetched state. If there is no value associated with the key
-     * then {@link Value#isDefined} is false. Otherwise the value may be
-     * retrieved using {@link Value#get} and other methods of <code>Value</code>
-     * .
-     * 
-     * @return This <code>Exchange</code> to permit method call chaining
-     * @throws PersistitException
-     */
-    public Exchange fetch() throws PersistitException {
-        return fetch(_value, Integer.MAX_VALUE);
-    }
-
-    /**
-     * <p>
-     * Fetches or partially fetches the value associated with the current
-     * <code>Key</code> into the <code>Exchange</code>'s <code>Value</code>. The
-     * <code>Value</code> object reflects the fetched state. If there is no
-     * value associated with the key then {@link Value#isDefined} is false.
-     * Otherwise the value may be retrieved using {@link Value#get} and other
-     * methods of <code>Value</code>.
-     * </p>
-     * <p>
-     * This method sets a lower bound on the number of bytes to be fetched. In
-     * particular, it may be useful to retrieve only a small fraction of a very
-     * long record such as the serialization of an image. Upon successful
-     * completion of this method, at least <code>minimumBytes</code> of the
-     * <code>Value</code> object will accurately reflect the value stored in the
-     * database. This might allow an application to determine whether to
-     * retrieve the rest of the value.
-     * </p>
-     * 
-     * @param minimumBytes
-     *            specifies a length at which Persistit will truncate the
-     *            returned value.
-     * 
-     * @return This <code>Exchange</code> to permit method call chaining
-     * @throws PersistitException
-     */
-    public Exchange fetch(int minimumBytes) throws PersistitException {
-        return fetch(_value, minimumBytes);
-    }
-
-    /**
-     * Fetches the value associated with the current <code>Key</code> into the
-     * supplied <code>Value</code> object (instead of the <code>Exchange</code>
-     * 's assigned <code>Value</code>). The <code>Value</code> object reflects
-     * the fetched state. If there is no value associated with the key then
-     * {@link Value#isDefined} is false. Otherwise the value may be retrieved
-     * using {@link Value#get} and other methods of <code>Value</code>.
-     * 
-     * @param value
-     *            the <code>Value</code> into which the database value should be
-     *            fetched.
-     * 
-     * @return This <code>Exchange</code> to permit method call chaining
-     * @throws PersistitException
-     */
-    public Exchange fetch(Value value) throws PersistitException {
-        return fetch(value, Integer.MAX_VALUE);
-    }
-
-    /**
-     * <p>
-     * Fetches or partially fetches the value associated with the current
-     * <code>Key</code> into the supplied <code>Value</code> object (instead of
-     * the <code>Exchange</code>'s assigned <code>Value</code>). The
-     * <code>Value</code> object reflects the fetched state. If there is no
-     * value associated with the key then {@link Value#isDefined} is false.
-     * Otherwise the value may be retrieved using {@link Value#get} and other
-     * methods of <code>Value</code>.
-     * </p>
-     * <p>
-     * This method sets an lower bound on the number of bytes to be fetched. In
-     * particular, it may be useful to retrieve only a small fraction of a very
-     * long record such as the serialization of an image. Upon successful
-     * completion of this method, at least <code>minimumBytes</code> of the
-     * <code>Value</code> object will accurately reflect the value stored in the
-     * database. This might allow an application to determine whether to
-     * retrieve the rest of the value using the {@link #fetch()} operation.
-     * </p>
-     * 
-     * @param value
-     *            the <code>Value</code> into which the database value should be
-     *            fetched.
-     * @param minimumBytes
-     *            specifies a length at which Persistit will truncate the
-     *            returned value.
-     * 
-     * 
-     * @return This <code>Exchange</code> to permit method call chaining
-     * @throws PersistitException
-     */
-    public Exchange fetch(Value value, int minimumBytes) throws PersistitException {
-        _persistit.checkClosed();
-        _key.testValidForStoreAndFetch(_volume.getPageSize());
-        if (minimumBytes < 0)
-            minimumBytes = 0;
-        boolean inTxn = _transaction.isActive() && !_ignoreTransactions;
-
-        if (inTxn && _transaction.fetch(this, value, minimumBytes) != null) {
-            return this;
-        }
-
-        Buffer buffer = null;
-        try {
-            int foundAt = search(_key);
-            LevelCache lc = _levelCache[0];
-            buffer = lc._buffer;
-            buffer.fetch(foundAt, value);
-            fetchFixupForLongRecords(value, minimumBytes);
-            _volume.getStatistics().bumpFetchCounter();
-            return this;
-        } finally {
-            if (buffer != null) {
-                if (inTxn) {
-                    _transaction.touchedPage(this, buffer);
-                }
-                buffer.releaseTouched();
-            }
-            _treeHolder.verifyReleased();
-        }
-    }
-
-    void fetchFixupForLongRecords(Value value, int minimumBytes) throws PersistitException {
-        if (value.isDefined() && (value.getEncodedBytes()[0] & 0xFF) == LONGREC_TYPE) {
-            //
-            // This will potential require numerous pages: the buffer
-            // claim is held for the duration to prevent a non-atomic
-            // update.
-            //
-            fetchLongRecord(value, minimumBytes);
-        }
-    }
-
-    /**
-     * Atomically increment a stored integer value and return the result. If the
-     * key currently has no associated value, then initialize the value to zero.
-     * Otherwise add 1 to whatever value is stored, store the result and return
-     * it.
-     * 
-     * @return The incremented value.
-     * @throws PersistitException
-     */
-    public long incrementValue() throws PersistitException {
-        return incrementValue(1);
-    }
-
-    /**
-     * Atomically increment a stored integer value and return the result. If the
-     * key currently has no associated value, then initialize the value to zero.
-     * Otherwise add <code>by</code> to whatever value is stored, store the
-     * result and return it.
-     * 
-     * @param by
-     *            The amount by which to increment the stored value
-     * @return The incremented value.
-     * @throws PersistitException
-     */
-    public long incrementValue(long by) throws PersistitException {
-        return incrementValue(by, 0);
-    }
-
-    /**
-     * Atomically increment a stored integer value and return the result. If the
-     * key currently has no associated value, then initialize the value to
-     * <code>from</code>. Otherwise add <code>by</code> to whatever value is
-     * stored, store the result and return it.
-     * 
-     * @param by
-     *            The amount by which to increment the stored value
-     * @return The incremented value.
-     * @throws PersistitException
-     */
-    public long incrementValue(long by, long from) throws PersistitException {
-        _persistit.checkClosed();
-        if (_volume.isReadOnly()) {
-            throw new ReadOnlyVolumeException(_volume.toString());
-        }
-        _value.put(from);
-        _value.armAtomicIncrement(by);
-        store();
-        return _value.getLong();
-    }
-
-    /**
-     * Return true if there is at least one key stored in this
-     * <code>Exchange</code> 's <code>Tree</code> that is a logical child of the
-     * current <code>Key</code>. A logical child is a key that can be formed by
-     * appending a value to the parent. (See <a
-     * href="Key.html#_keyChildren">Logical Key Children and Siblings</a>).
-     * 
-     * @return <code>true</code> if the current <code>Key</code> has logical
-     *         children
-     * @throws PersistitException
-     */
-    public boolean hasChildren() throws PersistitException {
-        _key.copyTo(_spareKey1);
-        final int size = _key.getEncodedSize();
-        boolean result = traverse(GT, true, 0);
-        if (result && _key.getEncodedSize() < size || _spareKey1.compareKeyFragment(_key, 0, size) != 0) {
-            result = false;
-        }
-        _spareKey1.copyTo(_key);
-        return result;
-    }
-
-    /**
-     * Remove a single key/value pair from this <code>Exchange</code>'s
-     * <code>Tree</code> and return the removed value in the
-     * <code>Exchange</code>'s <code>Value</code>. This method atomically
-     * fetches the former value then deletes it. If there was no value formerly
-     * associated with the key then <code>Value</code> becomes undefined - that
-     * is, the value of {@link Value#isDefined} becomes <code>false</code>.
-     * 
-     * @return <code>true</code> if there was a key/value pair to remove
-     * @throws PersistitException
-     */
-    public boolean fetchAndRemove() throws PersistitException {
-        _persistit.checkClosed();
-        _persistit.checkSuspended();
-        _spareValue.clear();
-        boolean result = remove(EQ, true);
-        _spareValue.copyTo(_value);
-        Debug.$assert0.t(_value.isDefined() == result);
-        return result;
-    }
-
-    /**
-     * Remove the entire <code>Tree</code> that this <code>Exchange</code> is
-     * based on. Subsequent to successful completion of this method, the
-     * <code>Exchange</code> will no longer be usable. Attempts to perform
-     * operations on it will result in an <code>IllegalStateException</code>.
-     * 
-     * @throws PersistitException
-     */
-    public void removeTree() throws PersistitException {
-        _persistit.checkClosed();
-        _persistit.checkSuspended();
-        boolean inTxn = _transaction.isActive() && !_ignoreTransactions;
-        clear();
-        _value.clear();
-        if (inTxn) {
-            _transaction.removeTree(this);
-        } else {
-            _volume.getStructure().removeTree(_tree);
-        }
-        initCache();
-    }
-
-    /**
-     * Remove a single key/value pair from the this <code>Exchange</code>'s
-     * <code>Tree</code>.
-     * 
-     * @return <code>true</code> if there was a key/value pair to remove
-     * @throws PersistitException
-     */
-    public boolean remove() throws PersistitException {
-        return remove(EQ, false);
-    }
-
-    /**
-     * Remove all keys in this <code>Exchange</code>'s <code>Tree</code>.
-     * 
-     * @return <code>true</code> if there were key/value pairs removed
-     * @throws PersistitException
-     */
-    public boolean removeAll() throws PersistitException {
-        clear();
-        return remove(GTEQ);
-    }
-
-    /**
-     * <p>
-     * Depending on the value of the selection parameter, remove the record
-     * associated with the current key, its logical children, or both.
-     * </p>
-     * <p>
-     * Following are valid values for selection: <br />
-     * <dl>
-     * <dt>Key.EQ</dt>
-     * <dd>Remove the record associated with the current key if it exists.</dd>
-     * <dt>Key.GT</dt>
-     * <dd>Remove the records associated with logical children of the current
-     * key.</dd>
-     * <dt>Key.GTEQ</dt>
-     * <dd>Remove the record associated with the current key AND its logical
-     * children.</dd>
-     * </dl>
-     * 
-     * @param direction
-     *            One of Key.EQ, Key.GT, Key.GTEQ
-     * @return <code>true</code> if one or more records were actually removed,
-     *         else </i>false</i>.
-     * @throws PersistitException
-     */
-    public boolean remove(Direction direction) throws PersistitException {
-        return remove(direction, false);
-    }
-
-    private boolean remove(Direction selection, boolean fetchFirst) throws PersistitException {
-        _persistit.checkClosed();
-
-        if (selection != EQ && selection != GTEQ && selection != GT) {
-            throw new IllegalArgumentException("Invalid mode " + selection);
-        }
-
-        int keySize = _key.getEncodedSize();
-
-        _key.copyTo(_spareKey1);
-        _key.copyTo(_spareKey2);
-
-        // Special case for empty key
-        if (keySize == 0) {
-            if (selection == EQ) {
-                return false;
-            }
-            _spareKey1.append(BEFORE);
-            _spareKey2.append(AFTER);
-        } else {
-            if (selection == EQ || selection == GTEQ) {
-                _spareKey1.nudgeLeft();
-            } else {
-                _spareKey1.nudgeDeeper();
-            }
-
-            if (selection == GTEQ || selection == GT) {
-                _spareKey2.nudgeRight();
-            }
-        }
-
-        final boolean result = removeKeyRangeInternal(_spareKey1, _spareKey2, fetchFirst);
-        _treeHolder.verifyReleased();
-
-        return result;
-    }
-
-    /**
-     * Removes record(s) for a range of keys. The keys to be removed are all
-     * those in the Tree that are Greater Than or Equal to key1 and less than
-     * key2.
-     * 
-     * @param key1
-     *            Start of the deletion range. No record with a key smaller than
-     *            key1 will be removed. key1 may be empty, in which case all
-     *            records having keys less than key2 will be removed.
-     * 
-     * @param key2
-     *            End of the deletion range. No record with a key greater than
-     *            or equal to key2 will be removed. key2 may be empty, in which
-     *            case all records having keys equal to or greater than key1
-     *            will be removed.
-     * 
-     * @return <code>true</code> if one or more records were actually removed,
-     *         else </i>false</i>.
-     * 
-     * @throws PersistitException
-     * @throws IllegalArgymentException
-     *             if key1 is equal to or greater than key2
-     */
-    public boolean removeKeyRange(Key key1, Key key2) throws PersistitException {
-        key1.copyTo(_spareKey1);
-        key2.copyTo(_spareKey2);
-
-        // Special case for empty key
-        if (key1.getEncodedSize() == 0) {
-            _spareKey1.append(BEFORE);
-        } else
-            _spareKey1.nudgeLeft();
-
-        if (key2.getEncodedSize() == 0) {
-            _spareKey2.append(AFTER);
-        } else {
-            _spareKey2.nudgeLeft();
-        }
-
-        if (_spareKey1.compareTo(_spareKey2) >= 0) {
-            throw new IllegalArgumentException("Second key must be larger than first");
-        }
-        final boolean result = removeKeyRangeInternal(_spareKey1, _spareKey2, false);
-        _treeHolder.verifyReleased();
-
-        return result;
-    }
-
-    /**
-     * Removes all records with keys falling between key1 and key2, exclusive.
-     * Validity checks and Key value adjustments have been done by wrapper
-     * methods - this method does the work.
-     * 
-     * @param key1
-     *            Key that is less than the leftmost to be removed
-     * @param key2
-     *            Key that is greater than the rightmost to be removed
-     * @return <code>true</code> if any records were removed.
-     * @throws PersistitException
-     */
-    boolean removeKeyRangeInternal(Key key1, Key key2, boolean fetchFirst) throws PersistitException {
-        if (_volume.isReadOnly()) {
-            throw new ReadOnlyVolumeException(_volume.toString());
-        }
-        _persistit.checkClosed();
-        _persistit.checkSuspended();
-
-        if (Debug.ENABLED) {
-            Debug.suspend();
-        }
-        boolean inTxn = _transaction.isActive() && !_ignoreTransactions;
-        boolean treeClaimAcquired = false;
-        boolean treeWriterClaimRequired = false;
-        boolean result = false;
-        _exclusive = true;
-
-        boolean deallocationRequired = true; // assume until proven false
-        boolean deferredReindexRequired = false;
-        boolean tryQuickDelete = true;
-
-        // long journalId = -1;
-        // if (!inTxn) {
-        // journalId = journal().beginRemove(_tree, key1, key2, fetchFirst);
-        // }
-
-        try {
-            //
-            // This is the main retry loop. If any attempt to reserve a page
-            // in the inner logic fails, we will iterate across all this logic
-            // again until the expiration time.
-            //
-            for (;;) {
-
-                checkLevelCache();
-                int depth = _cacheDepth; // The depth to which we have
-                // populated the level cache.
-
-                try {
-                    if (inTxn) {
-                        result = _transaction.remove(this, key1, key2, fetchFirst);
-                        break;
-                    }
-                    //
-                    // First try for a quick delete from a single data page.
-                    //
-                    if (tryQuickDelete) {
-                        Buffer buffer = null;
-                        try {
-                            int foundAt1 = search(key1) & P_MASK;
-                            buffer = _levelCache[0]._buffer;
-
-                            if (!buffer.isBeforeLeftEdge(foundAt1) && !buffer.isAfterRightEdge(foundAt1)) {
-                                int foundAt2 = buffer.findKey(key2);
-                                if (!buffer.isBeforeLeftEdge(foundAt2) && !buffer.isAfterRightEdge(foundAt2)) {
-                                    if ((foundAt2 & EXACT_MASK) != 0) {
-                                        foundAt2 = buffer.nextKeyBlock(foundAt2);
-                                    }
-                                    foundAt2 &= P_MASK;
-
-                                    Debug.$assert0.t(foundAt2 >= foundAt1);
-                                    if (fetchFirst) {
-                                        removeFetchFirst(buffer, foundAt1, buffer, foundAt2);
-                                    }
-                                    _volume.getStructure().harvestLongRecords(buffer, foundAt1, foundAt2);
-
-                                    final long timestamp = timestamp();
-                                    buffer.writePageOnCheckpoint(timestamp);
-
-                                    boolean removed = buffer.removeKeys(foundAt1, foundAt2, _spareKey1);
-                                    if (removed) {
-                                        _tree.bumpChangeCount();
-                                        buffer.setDirtyAtTimestamp(timestamp);
-                                    }
-                                    result = removed;
-                                    break;
-                                }
-                            }
-                            // If we didn't meet the criteria for quick delete,
-                            // then don't try it again on a RetryException.
-                            tryQuickDelete = false;
-                        } finally {
-                            if (buffer != null)
-                                buffer.releaseTouched();
-                            buffer = null;
-                        }
-                    }
-
-                    if (!treeClaimAcquired) {
-                        if (!_treeHolder.claim(treeWriterClaimRequired)) {
-                            Debug.$assert0.t(false);
-                            throw new InUseException("Thread " + Thread.currentThread().getName()
-                                    + " failed to get writer claim on " + _tree);
-                        }
-                        treeClaimAcquired = true;
-                        _tree.bumpGeneration();
-                        // Because we actually haven't changed anything yet.
-                        _cachedTreeGeneration++;
-                    }
-                    //
-                    // Need to redo this check now that we have a
-                    // claim on the Tree.
-                    //
-                    checkLevelCache();
-
-                    long pageAddr1 = _tree.getRootPageAddr();
-                    long pageAddr2 = pageAddr1;
-
-                    for (int level = _cacheDepth; --level >= 0;) {
-                        LevelCache lc = _levelCache[level];
-                        lc.initRemoveFields();
-                        depth = level;
-
-                        int foundAt1 = searchLevel(key1, pageAddr1, level) & P_MASK;
-                        int foundAt2 = -1;
-
-                        //
-                        // Note: this buffer now has a writer claim on it.
-                        //
-                        Buffer buffer = lc._buffer;
-                        lc._flags |= LEFT_CLAIMED;
-
-                        lc._leftBuffer = buffer;
-                        lc._leftFoundAt = foundAt1;
-                        boolean samePage = pageAddr2 == pageAddr1;
-
-                        if (samePage) {
-                            foundAt2 = buffer.findKey(key2);
-                            if ((foundAt2 & EXACT_MASK) != 0) {
-                                foundAt2 = buffer.nextKeyBlock(foundAt2);
-                            }
-                            foundAt2 &= P_MASK;
-
-                            if (!buffer.isAfterRightEdge(foundAt2)) {
-                                lc._rightBuffer = buffer;
-                                lc._rightFoundAt = foundAt2;
-                            } else {
-                                //
-                                // Since we are spanning pages we need an
-                                // exclusive claim on the tree to prevent
-                                // an insertion from propagating upward through
-                                // the deletion range.
-                                //
-                                pageAddr2 = buffer.getRightSibling();
-                                samePage = false;
-                            }
-                        }
-                        if (!samePage) {
-                            //
-                            // Since we are spanning pages we need an
-                            // exclusive claim on the tree to prevent
-                            // an insertion from propagating upward through
-                            // the deletion range.
-                            //
-                            if (!treeWriterClaimRequired) {
-                                treeWriterClaimRequired = true;
-                                if (!_treeHolder.upgradeClaim()) {
-                                    throw RetryException.SINGLE;
-                                }
-                            }
-
-                            foundAt2 = searchLevel(key2, pageAddr2, level);
-                            if ((foundAt2 & EXACT_MASK) != 0) {
-                                foundAt2 = buffer.nextKeyBlock(foundAt2);
-                                Debug.$assert0.t(foundAt2 != -1);
-                            }
-                            foundAt2 &= P_MASK;
-
-                            Debug.$assert0.t(foundAt2 != KEY_BLOCK_START);
-                            buffer = lc._buffer;
-                            lc._flags |= RIGHT_CLAIMED;
-                            lc._rightBuffer = buffer;
-                            lc._rightFoundAt = foundAt2;
-                            pageAddr2 = buffer.getPageAddress();
-                        }
-
-                        if (lc._leftBuffer.isIndexPage()) {
-                            Debug.$assert0.t(lc._rightBuffer.isIndexPage() && depth > 0);
-                            int p1 = lc._leftBuffer.previousKeyBlock(foundAt1);
-                            int p2 = lc._rightBuffer.previousKeyBlock(foundAt2);
-
-                            Debug.$assert0.t(p1 != -1 && p2 != -1);
-                            pageAddr1 = lc._leftBuffer.getPointer(p1);
-                            pageAddr2 = lc._rightBuffer.getPointer(p2);
-                        } else {
-                            Debug.$assert0.t(depth == 0);
-                            break;
-                        }
-                    }
-
-                    if (fetchFirst) {
-                        LevelCache lc = _levelCache[0];
-                        removeFetchFirst(lc._leftBuffer, lc._leftFoundAt, lc._rightBuffer, lc._rightFoundAt);
-                    }
-                    //
-                    // We have fully delineated the subtree that
-                    // needs to be removed. Now walk down the tree,
-                    // stitching together the pages where necessary.
-                    //
-                    final long timestamp = timestamp();
-                    for (int level = _cacheDepth; --level >= 0;) {
-                        LevelCache lc = _levelCache[level];
-                        Buffer buffer1 = lc._leftBuffer;
-                        Buffer buffer2 = lc._rightBuffer;
-                        int foundAt1 = lc._leftFoundAt;
-                        int foundAt2 = lc._rightFoundAt;
-                        boolean needsReindex = false;
-                        buffer1.writePageOnCheckpoint(timestamp);
-                        if (buffer1 != buffer2) {
-                            buffer2.writePageOnCheckpoint(timestamp);
-                            //
-                            // Deletion spans multiple pages at this level.
-                            // We will need to join or rebalance the pages.
-                            //
-                            long leftGarbagePage = buffer1.getRightSibling();
-                            _key.copyTo(_spareKey1);
-
-                            // Before we remove the records in this range, we
-                            // need to recover any LONG_RECORD pointers that
-                            // are associated with keys in this range.
-                            _volume.getStructure().harvestLongRecords(buffer1, foundAt1, Integer.MAX_VALUE);
-
-                            _volume.getStructure().harvestLongRecords(buffer2, 0, foundAt2);
-
-                            boolean rebalanced = buffer1.join(buffer2, foundAt1, foundAt2, _spareKey1, _spareKey2,
-                                    _joinPolicy);
-                            if (buffer1.isDataPage()) {
-                                _tree.bumpChangeCount();
-                            }
-                            buffer1.setDirtyAtTimestamp(timestamp);
-                            buffer2.setDirtyAtTimestamp(timestamp);
-
-                            long rightGarbagePage = buffer1.getRightSibling();
-
-                            if (rightGarbagePage != leftGarbagePage) {
-                                // here we just remember the page boundaries
-                                // that will need to be deallocated.
-                                lc._deallocLeftPage = leftGarbagePage;
-                                lc._deallocRightPage = rightGarbagePage;
-                                deallocationRequired = true;
-                            }
-
-                            if (rebalanced) {
-                                //
-                                // If the join operation was not able to
-                                // coalesce the two pages into one, then we need
-                                // to re-index the new first key of the second
-                                // page.
-                                //
-                                // We have either a quick way to do this or a
-                                // more complex way. If there is a single parent
-                                // page in the index for the two re-balanced
-                                // pages, and if the key to be reinserted fits
-                                // in that parent page, then all we need to do
-                                // is insert it. Otherwise, we will need to
-                                // split the page above us, and that will
-                                // potentially result in additional buffer
-                                // reservations. Because that could force a
-                                // retry at a bad time, in that case we defer
-                                // the re-insertion of the index key until
-                                // after all the current claims are released.
-                                //
-                                needsReindex = true;
-                                if (level < _cacheDepth - 1) {
-                                    LevelCache parentLc = _levelCache[level + 1];
-                                    Buffer buffer = parentLc._leftBuffer;
-
-                                    Debug.$assert0.t(buffer != null);
-                                    if (parentLc._rightBuffer == buffer) {
-                                        int foundAt = buffer.findKey(_spareKey1);
-                                        Debug.$assert0.t((foundAt & EXACT_MASK) == 0);
-                                        // Try it the simple way
-                                        _value.setPointerValue(buffer2.getPageAddress());
-                                        _value.setPointerPageType(buffer2.getPageType());
-                                        int fit = buffer.putValue(_spareKey1, _value, foundAt, false);
-
-                                        // If it worked then we're done.
-                                        if (fit != -1) {
-                                            needsReindex = false;
-                                            buffer.setDirtyAtTimestamp(timestamp);
-                                        }
-                                    }
-                                }
-                                if (needsReindex) {
-                                    lc._deferredReindexPage = buffer2.getPageAddress();
-                                    lc._deferredReindexChangeCount = buffer2.getGeneration();
-                                    deferredReindexRequired = true;
-                                    needsReindex = false;
-                                }
-                            }
-
-                            result = true;
-                        } else if (foundAt1 != foundAt2) {
-                            Debug.$assert0.t(foundAt2 > foundAt1);
-                            _key.copyTo(_spareKey1);
-                            //
-                            // Before we remove these records, we need to
-                            // recover any LONG_RECORD pointers that may be
-                            // associated with keys in this range.
-                            //
-                            _volume.getStructure().harvestLongRecords(buffer1, foundAt1, foundAt2);
-                            result |= buffer1.removeKeys(foundAt1, foundAt2, _spareKey1);
-                            if (buffer1.isDataPage() && result) {
-                                _tree.bumpChangeCount();
-                            }
-                            buffer1.setDirtyAtTimestamp(timestamp);
-                        }
-
-                        if (level < _cacheDepth - 1) {
-                            removeKeyRangeReleaseLevel(level + 1);
-                        }
-                    }
-                    break;
-                } catch (RetryException re) {
-                    // handled below
-                } finally {
-                    //
-                    // Release all buffers.
-                    //
-                    for (int level = _cacheDepth; --level >= depth;) {
-                        removeKeyRangeReleaseLevel(level);
-                    }
-
-                    if (treeClaimAcquired) {
-                        _treeHolder.release();
-                        treeClaimAcquired = false;
-                    }
-                }
-                if (treeWriterClaimRequired) {
-                    if (!_treeHolder.claim(true)) {
-                        Debug.$assert0.t(false);
-                        throw new InUseException("Thread " + Thread.currentThread().getName()
-                                + " failed to get reader claim on " + _tree);
-                    }
-                    treeClaimAcquired = true;
-                }
-            }
-            while (deallocationRequired) {
-                long left = -1;
-                long right = -1;
-                for (int level = _cacheDepth; --level >= 0;) {
-                    LevelCache lc = _levelCache[level];
-                    left = lc._deallocLeftPage;
-                    right = lc._deallocRightPage;
-                    if (left != 0) {
-                        _volume.getStructure().deallocateGarbageChain(left, right);
-                        lc._deallocLeftPage = 0;
-                        lc._deallocRightPage = 0;
-                    }
-                }
-                // If we successfully finish the loop then we're done
-                deallocationRequired = false;
-                break;
-            }
-            while (deferredReindexRequired) {
-                Buffer buffer = null;
-                try {
-                    for (int level = _cacheDepth; --level >= 0;) {
-                        LevelCache lc = _levelCache[level];
-                        if (lc._deferredReindexPage != 0) {
-                            if (!treeClaimAcquired) {
-                                if (!_treeHolder.claim(treeWriterClaimRequired)) {
-                                    Debug.$assert0.t(false);
-                                    throw new InUseException("Thread " + Thread.currentThread().getName()
-                                            + " failed to get writer claim on " + _tree);
-                                }
-                                treeClaimAcquired = true;
-                            }
-
-                            long deferredPage = lc._deferredReindexPage;
-                            buffer = _pool.get(_volume, deferredPage, false, true);
-                            if (buffer.getGeneration() == lc._deferredReindexChangeCount) {
-                                checkPageType(buffer, level + PAGE_TYPE_DATA);
-                                buffer.nextKey(_spareKey2, buffer.toKeyBlock(0));
-                                _value.setPointerValue(buffer.getPageAddress());
-                                _value.setPointerPageType(buffer.getPageType());
-                                storeInternal(_spareKey2, _value, level + 1, false, true);
-                            } else {
-                                _persistit.getLogBase().unindexedPage.log(deferredPage, _volume, _tree.getName());
-                            }
-                            lc._deferredReindexPage = 0;
-                            buffer.releaseTouched();
-                            buffer = null;
-                        }
-                    }
-                    deferredReindexRequired = false;
-                } catch (RetryException re) {
-                    if (buffer != null) {
-                        buffer.releaseTouched();
-                        buffer = null;
-                    }
-                    waitForTreeExclusive();
-                } finally {
-                    if (buffer != null) {
-                        buffer.releaseTouched();
-                        buffer = null;
-                    }
-                }
-            }
-        } finally {
-            if (treeClaimAcquired) {
-                _tree.bumpGeneration();
-                _treeHolder.release();
-                treeClaimAcquired = false;
-            }
-            _exclusive = false;
-        }
-        // if (journalId != -1)
-        // journal().completed(journalId);
-        _volume.getStatistics().bumpRemoveCounter();
-        if (fetchFirst)
-            _volume.getStatistics().bumpFetchCounter();
-        return result;
-    }
-
-    private void removeKeyRangeReleaseLevel(final int level) {
-
-        int offset = 0;
-        for (int lvl = 0; lvl < level; lvl++) {
-            final LevelCache lc = _levelCache[lvl];
-            Buffer buffer1 = lc._leftBuffer;
-            Buffer buffer2 = lc._rightBuffer;
-            if (buffer2 != null && (lc._flags & RIGHT_CLAIMED) != 0) {
-                offset++;
-            }
-            if (buffer1 != null && (lc._flags & LEFT_CLAIMED) != 0) {
-                offset++;
-            }
-        }
-
-        final LevelCache lc = _levelCache[level];
-        Buffer buffer1 = lc._leftBuffer;
-        Buffer buffer2 = lc._rightBuffer;
-
-        if (buffer2 != null && (lc._flags & RIGHT_CLAIMED) != 0) {
-            buffer2.releaseTouched();
-        }
-        if (buffer1 != null && (lc._flags & LEFT_CLAIMED) != 0) {
-            buffer1.releaseTouched();
-        }
-
-        lc._leftBuffer = null;
-        lc._rightBuffer = null;
-        lc._flags = 0;
-    }
-
-    private void removeFetchFirst(Buffer buffer1, int foundAt1, Buffer buffer2, int foundAt2) throws PersistitException {
-        if (buffer1 == buffer2) {
-            if (buffer1.nextKeyBlock(foundAt1) == foundAt2) {
-                buffer1.fetch(foundAt1 | EXACT_MASK, _spareValue);
-            }
-        } else {
-            if (buffer1.getRightSibling() == buffer2.getPageAddress() && buffer1.nextKeyBlock(foundAt1) == -1) {
-                foundAt1 = buffer2.toKeyBlock(0);
-                if (buffer2.nextKeyBlock(foundAt1) == foundAt2) {
-                    buffer2.fetch(foundAt1 | EXACT_MASK, _spareValue);
-                }
-            }
-        }
-        if (_spareValue.isDefined()) {
-            fetchFixupForLongRecords(_spareValue, Integer.MAX_VALUE);
-        }
-    }
-
-    void removeAntiValue(AntiValue av) throws PersistitException {
-        _key.copyTo(_spareKey1);
-        _key.copyTo(_spareKey2);
-        byte[] bytes = av.getBytes();
-        int elisionCount = av.getElisionCount();
-        System.arraycopy(bytes, 0, _spareKey2.getEncodedBytes(), elisionCount, bytes.length);
-        _spareKey2.setEncodedSize(elisionCount + bytes.length);
-        removeKeyRangeInternal(_spareKey1, _spareKey2, false);
-    }
-
-    /**
-     * Decodes the LONG_RECORD pointer that has previously been fetched into the
-     * Value. This will replace the byte array in that value with the actual
-     * long value. Note that this is all done with a reader claim being held on
-     * the data page containing the LONG_RECORD reference.
-     * 
-     * @param value
-     * @throws PersistitException
-     */
-    private void fetchLongRecord(Value value, int minimumBytesFetched) throws PersistitException {
-
-        Buffer buffer = null;
-        boolean inTxn = _transaction.isActive() && !_ignoreTransactions;
-
-        try {
-            byte[] rawBytes = value.getEncodedBytes();
-            int rawSize = value.getEncodedSize();
-            if (rawSize != LONGREC_SIZE) {
-                corrupt("Invalid LONG_RECORD value size=" + rawSize + " but should be " + LONGREC_SIZE);
-            }
-            if ((rawBytes[0] & 0xFF) != LONGREC_TYPE) {
-                corrupt("Invalid LONG_RECORD value type=" + (rawBytes[0] & 0xFF) + " but should be " + LONGREC_TYPE);
-            }
-            int longSize = Buffer.decodeLongRecordDescriptorSize(rawBytes, 0);
-            long startAtPage = Buffer.decodeLongRecordDescriptorPointer(rawBytes, 0);
-
-            int remainingSize = Math.min(longSize, minimumBytesFetched);
-
-            value.ensureFit(remainingSize);
-            value.setEncodedSize(remainingSize);
-
-            int offset = 0;
-            //
-            // This is a workaround for an egregious bug in the AIX JRE 1.4.0
-            // and JRE 1.4.2 System.arraycopy implementation. Without this, the
-            // arraycopy method corrupts the array.
-            //
-            Util.arraycopy(rawBytes, LONGREC_PREFIX_OFFSET, value.getEncodedBytes(), offset, LONGREC_PREFIX_SIZE);
-
-            offset += LONGREC_PREFIX_SIZE;
-            remainingSize -= LONGREC_PREFIX_SIZE;
-            long page = startAtPage;
-
-            for (int count = 0; page != 0 && offset < minimumBytesFetched; count++) {
-                if (remainingSize <= 0) {
-                    corrupt("Invalid LONG_RECORD remaining size=" + remainingSize + " of " + rawSize + " in page "
-                            + page);
-                }
-                buffer = _pool.get(_volume, page, false, true);
-                if (buffer.getPageType() != PAGE_TYPE_LONG_RECORD) {
-                    corrupt("LONG_RECORD chain is invalid at page " + page + " - invalid page type: " + buffer);
-                }
-                int segmentSize = buffer.getBufferSize() - HEADER_SIZE;
-                if (segmentSize > remainingSize)
-                    segmentSize = remainingSize;
-
-                System.arraycopy(buffer.getBytes(), HEADER_SIZE, value.getEncodedBytes(), offset, segmentSize);
-
-                offset += segmentSize;
-                remainingSize -= segmentSize;
-                // previousPage = page;
-                page = buffer.getRightSibling();
-                if (inTxn) {
-                    _transaction.touchedPage(this, buffer);
-                }
-                buffer.releaseTouched();
-                buffer = null;
-
-                if (count > MAX_LONG_RECORD_CHAIN) {
-                    if (count > Exchange.MAX_LONG_RECORD_CHAIN) {
-                        corrupt("LONG_RECORD chain starting at " + startAtPage + " is too long");
-                    }
-
-                }
-            }
-            value.setLongSize(rawSize);
-            value.setEncodedSize(offset);
-        } finally {
-            if (buffer != null)
-                buffer.releaseTouched();
-        }
-    }
-
-    /**
-     * <p>
-     * Stores the raw bytes of a long record in Value into a LONG_RECORD chain,
-     * then replaces the content of the raw bytes of the Value with a
-     * LONG_RECORD descriptor.
-     * </p>
-     * <p>
-     * If a non-zero page address is supplied, this is the address of the long
-     * record chain that was previously associated with this record. In this
-     * case, storeLongRecord will attempt to reuse those pages rather than
-     * allocating new pages to hold the long record.
-     * </p>
-     * <p>
-     * Called with a writer claim on the data page that will contain the
-     * LONG_RECORD value, and that page is reserved. This method will claim and
-     * reserve an indefinite number of additional pages. Upon completion, All of
-     * those claims will be released, and if no change was made they will be
-     * unreserved. Throws a RetryException if it was not possible to reserve all
-     * the necessary pages.
-     * </p>
-     * 
-     * @param value
-     *            The Value object containing the long record. The Value must be
-     *            in "long record mode".
-     * 
-     * @param page
-     *            Address of first page of LONG_RECORD chain being overwritten,
-     *            or 0 if there is none.
-     * 
-     * @returns the page address of the first page of the LONG_RECORD chain
-     * @throws PersistitException
-     */
-    long storeLongRecord(Value value, long oldChain, long newChain) throws PersistitException {
-        // Calculate how many LONG_RECORD pages we will need.
-        //
-        boolean completed = false;
-        value.changeLongRecordMode(true);
-
-        long page = oldChain;
-        int longSize = value.getLongSize();
-        int remainingSize = longSize;
-        byte[] longBytes = value.getLongBytes();
-        byte[] rawBytes = value.getEncodedBytes();
-        int loosePageIndex = -1;
-        int index = 0;
-        long looseChain = 0;
-        Buffer[] bufferArray = null;
-
-        Debug.$assert0.t(value.isLongRecordMode());
-        Debug.$assert0.t(rawBytes.length == LONGREC_SIZE);
-
-        System.arraycopy(longBytes, 0, rawBytes, LONGREC_PREFIX_OFFSET, LONGREC_PREFIX_SIZE);
-
-        remainingSize -= LONGREC_PREFIX_SIZE;
-        int maxSegmentSize = _pool.getBufferSize() - HEADER_SIZE;
-        int count = (remainingSize + (maxSegmentSize - 1)) / maxSegmentSize;
-
-        try {
-            bufferArray = new Buffer[count];
-            for (; index < count && page != 0; index++) {
-                Buffer buffer = _pool.get(_volume, page, true, true);
-                Debug.$assert0.t(buffer.isLongRecordPage());
-                bufferArray[index] = buffer;
-                page = buffer.getRightSibling();
-
-                // verify that there's no cycle
-                for (int i = 0; i < index; i++) {
-                    if (bufferArray[i].getPageAddress() == page) {
-                        corrupt("LONG_RECORD chain cycle at " + bufferArray[0]);
-                    }
-                }
-            }
-
-            if (index == count) {
-                looseChain = page;
-                loosePageIndex = index;
-            }
-
-            for (; index < count; index++) {
-                Buffer buffer = _volume.getStructure().allocPage();
-                bufferArray[index] = buffer;
-            }
-            final long timestamp = timestamp();
-            //
-            // Now we're committed - the just-allocated pages are no longer
-            // subject to being deallocated by a retry.
-            //
-            page = newChain;
-            for (index = count; --index >= 0;) {
-                int offset = LONGREC_PREFIX_SIZE + (index * maxSegmentSize);
-                int segmentSize = longSize - offset;
-                if (segmentSize > maxSegmentSize)
-                    segmentSize = maxSegmentSize;
-                Buffer buffer = bufferArray[index];
-                buffer.writePageOnCheckpoint(timestamp);
-
-                buffer.init(PAGE_TYPE_LONG_RECORD);
-                buffer.setRightSibling(page);
-
-                System.arraycopy(longBytes, offset, buffer.getBytes(), HEADER_SIZE, segmentSize);
-
-                int end = HEADER_SIZE + segmentSize;
-                if (end < buffer.getBufferSize()) {
-                    buffer.clearBytes(end, buffer.getBufferSize());
-                }
-                buffer.setDirtyAtTimestamp(timestamp);
-                bufferArray[index] = null;
-                page = buffer.getPageAddress(); // current head of the chain
-                buffer.releaseTouched();
-            }
-            completed = true;
-            Buffer.writeLongRecordDescriptor(value.getEncodedBytes(), longSize, page);
-            _longRecordPageAddress = page;
-            return page;
-        } finally {
-            if (!completed) {
-                if (bufferArray != null) {
-                    for (index = count; --index >= 0;) {
-                        Buffer buffer = bufferArray[index];
-                        if (buffer != null) {
-                            buffer.releaseTouched();
-                            if (loosePageIndex >= 0 && index >= loosePageIndex) {
-                                _volume.getStructure().deallocateGarbageChain(buffer.getPageAddress(), -1);
-                            }
-                        }
-                    }
-                }
-                value.changeLongRecordMode(false);
-            } else {
-                if (looseChain != 0) {
-                    _volume.getStructure().deallocateGarbageChain(looseChain, 0);
-                }
-            }
-        }
-    }
-
-    /**
-     * Creates a new LONG_RECORD chain and stores the supplied byte array in the
-     * pages of this chain. This method catches and retries on RetryExceptions,
-     * therefore it should only be called with no resource claims.
-     * 
-     * @param value
-     *            The value. Must be in "long record mode"
-     * 
-     * @param from
-     *            Offset to first byte of the long record.
-     * 
-     * @return Page address of the beginning of the chain
-     * 
-     * @throws PersistitException
-     */
-    private long storeOverlengthRecord(Value value, int from) throws PersistitException {
-        value.changeLongRecordMode(true);
-
-        // Calculate how many LONG_RECORD pages we will need.
-        //
-        boolean completed = false;
-        int longSize = value.getLongSize();
-        byte[] longBytes = value.getLongBytes();
-        byte[] rawBytes = value.getEncodedBytes();
-        int maxSegmentSize = _pool.getBufferSize() - HEADER_SIZE;
-
-        Debug.$assert0.t(value.isLongRecordMode());
-        Debug.$assert0.t(rawBytes.length == LONGREC_SIZE);
-
-        System.arraycopy(longBytes, 0, rawBytes, LONGREC_PREFIX_OFFSET, LONGREC_PREFIX_SIZE);
-
-        long looseChain = 0;
-        if (from < LONGREC_PREFIX_SIZE)
-            from = LONGREC_PREFIX_SIZE;
-
-        Buffer buffer = null;
-        int offset = from + (((longSize - from - 1) / maxSegmentSize) * maxSegmentSize);
-        final long timestamp = timestamp();
-        try {
-            for (;;) {
-                while (offset >= from) {
-                    buffer = _volume.getStructure().allocPage();
-                    buffer.writePageOnCheckpoint(timestamp);
-                    buffer.init(PAGE_TYPE_LONG_RECORD);
-
-                    int segmentSize = longSize - offset;
-                    if (segmentSize > maxSegmentSize)
-                        segmentSize = maxSegmentSize;
-
-                    Debug.$assert0.t(segmentSize >= 0 && offset >= 0 && offset + segmentSize <= longBytes.length
-                            && HEADER_SIZE + segmentSize <= buffer.getBytes().length);
-
-                    System.arraycopy(longBytes, offset, buffer.getBytes(), HEADER_SIZE, segmentSize);
-
-                    int end = HEADER_SIZE + segmentSize;
-                    if (end < buffer.getBufferSize()) {
-                        buffer.clearBytes(end, buffer.getBufferSize());
-                    }
-                    buffer.setRightSibling(looseChain);
-                    looseChain = buffer.getPageAddress();
-                    buffer.setDirtyAtTimestamp(timestamp);
-                    buffer.releaseTouched();
-                    offset -= maxSegmentSize;
-                    buffer = null;
-                }
-
-                long page = looseChain;
-                looseChain = 0;
-                Buffer.writeLongRecordDescriptor(value.getEncodedBytes(), longSize, page);
-                completed = true;
-                _longRecordPageAddress = page;
-                return page;
-            }
-        } finally {
-            if (buffer != null)
-                buffer.releaseTouched();
-            if (looseChain != 0) {
-                _volume.getStructure().deallocateGarbageChain(looseChain, 0);
-            }
-            if (!completed)
-                value.changeLongRecordMode(false);
-        }
-    }
-
-    void writeLongRecordPagesToJournal() throws PersistitException {
-        Buffer buffer = null;
-        long page = _longRecordPageAddress;
-        if (page == 0) {
-            return;
-        }
-        try {
-            for (int count = 0; page != 0; count++) {
-                buffer = _volume.getPool().get(_volume, page, false, true);
-                if (buffer.getPageType() != PAGE_TYPE_LONG_RECORD) {
-                    corrupt("LONG_RECORD chain starting at " + _longRecordPageAddress + " is invalid at page " + page
-                            + " - invalid page type: " + buffer);
-                }
-                if (buffer.isDirty()) {
-                    buffer.writePage();
-                }
-                page = buffer.getRightSibling();
-                buffer.releaseTouched();
-                buffer = null;
-                if (count > Exchange.MAX_LONG_RECORD_CHAIN) {
-                    corrupt("LONG_RECORD chain starting at " + _longRecordPageAddress + " is too long");
-                }
-            }
-        } finally {
-            if (buffer != null) {
-                buffer.releaseTouched();
-            }
-        }
-    }
-
-    private void checkPageType(Buffer buffer, int expectedType) throws PersistitException {
-        int type = buffer.getPageType();
-        if (type != expectedType) {
-            buffer.releaseTouched();
-            corrupt("Volume " + _volume + " page " + buffer.getPageAddress() + " invalid page type " + type
-                    + ": should be " + expectedType);
-        }
-    }
-
-    /**
-     * The transaction context for this Exchange. By default, this is the
-     * transaction context of the current thread, and by default, all
-     * <code>Exchange</code>s created by a thread share the same transaction
-     * context.
-     * 
-     * @return The <code>Transaction</code> context for this thread.
-     */
-    public Transaction getTransaction() {
-        return _transaction;
-    }
-
-    void ignoreTransactions() {
-        _ignoreTransactions = true;
-    }
-
-    /**
-     * Called by Transaction to set up a context for committing updates.
-     * 
-     * @param volume
-     * @param _treeName
-     */
-    void setTree(Tree tree) throws PersistitException {
-        _persistit.checkClosed();
-        if (tree.getVolume() != _volume) {
-            _volume = tree.getVolume();
-            _pool = _persistit.getBufferPool(_volume.getPageSize());
-        }
-        if (_tree != tree) {
-            _tree = tree;
-            _treeHolder = new ReentrantResourceHolder(_tree);
-            _cachedTreeGeneration = -1;
-            checkLevelCache();
-        }
-    }
-
-    /**
-     * Package-private method indicates whether this <code>Exchange</code>
-     * refers to the directory tree.
-     * 
-     * @return <code>true</code> if this is a directory exchange, else
-     *         <code>false</code>.
-     */
-    boolean isDirectoryExchange() {
-        return _isDirectoryExchange;
-    }
-
-    public void setSplitPolicy(SplitPolicy policy) {
-        _splitPolicy = policy;
-    }
-
-    public void setJoinPolicy(JoinPolicy policy) {
-        _joinPolicy = policy;
-    }
-
-    /**
-     * Called after RetryException due to an operation discovering too late it
-     * needs exclusive access to a Tree
-     */
-    private void waitForTreeExclusive() throws PersistitException {
-        _treeHolder.claim(true);
-        _treeHolder.release();
-    }
-
-    public KeyHistogram computeHistogram(final Key start, final Key end, final int sampleSize, final int keyDepth,
-            final KeyFilter keyFilter, final int requestedTreeDepth) throws PersistitException {
-
-        _persistit.checkClosed();
-        checkLevelCache();
-        final int treeDepth = requestedTreeDepth > _tree.getDepth() ? _tree.getDepth() : requestedTreeDepth;
-        if (treeDepth < 0) {
-            throw new IllegalArgumentException("treeDepth out of bounds: " + treeDepth);
-        }
-        final KeyHistogram histogram = new KeyHistogram(getTree(), start, end, sampleSize, keyDepth, treeDepth);
-        Buffer previousBuffer = null;
-        LevelCache lc = null;
-        Buffer buffer = null;
-        Direction direction = GTEQ;
-        if (start != null) {
-            start.copyTo(_key);
-        } else {
-            LEFT_GUARD_KEY.copyTo(_key);
-            direction = GT;
-        }
-
-        int foundAt = searchTree(_key, treeDepth);
-        try {
-            lc = _levelCache[treeDepth];
-            buffer = lc._buffer;
-            if (buffer != null) {
-                checkPageType(buffer, treeDepth + 1);
-            }
-
-            while (foundAt != -1) {
-                foundAt = buffer.traverse(_key, direction, foundAt);
-                direction = GT;
-                if (buffer.isAfterRightEdge(foundAt)) {
-                    long rightSiblingPage = buffer.getRightSibling();
-                    if (rightSiblingPage > 0) {
-                        Buffer rightSibling = _pool.get(_volume, rightSiblingPage, _exclusive, true);
-                        buffer.releaseTouched();
-                        //
-                        // Reset foundAtNext to point to the first key block
-                        // of the right sibling page.
-                        //
-                        buffer = rightSibling;
-                        checkPageType(buffer, treeDepth + 1);
-                        foundAt = buffer.traverse(_key, GT, buffer.toKeyBlock(0));
-                    } else {
-                        foundAt = -1;
-                        break;
-                    }
-                }
-                if (end != null && end.compareTo(_key) < 0) {
-                    break;
-                }
-                if (!_key.isLeftEdge()) {
-                    if (buffer != previousBuffer) {
-                        histogram.addPage(buffer.getBufferSize(), buffer.getBufferSize() - buffer.getAvailableSize());
-                        previousBuffer = buffer;
-                    }
-                    if (keyFilter == null || keyFilter.selected(_key)) {
-                        histogram.addKeyCopy(_key);
-                    }
-                }
-            }
-        } finally {
-            if (buffer != null) {
-                buffer.releaseTouched();
-            }
-        }
-
-        histogram.cull();
-        return histogram;
-    }
-
-    void corrupt(final String error) throws CorruptVolumeException {
-        Debug.$assert0.t(false);
-        _persistit.getLogBase().corruptVolume.log(error + Util.NEW_LINE + toStringDetail());
-        throw new CorruptVolumeException(error);
-    }
-
-    /**
-     * Store an Object with this Exchange for the convenience of an application.
-     * 
-     * @param the
-     *            object to be cached for application convenience.
-     */
-    public void setAppCache(Object appCache) {
-        _appCache = appCache;
-    }
-
-    /**
-     * @return the object cached for application convenience
-     */
-    public Object getAppCache() {
-        return _appCache;
-    }
-
-    /**
-     * Returns a copy of either the data page or a page on the index path to the
-     * data page containing the current key. This method looks up the current
-     * key, then copies and returns the page at the specified tree level in a
-     * new Buffer. The resulting Buffer object is not part of the BufferPool and
-     * can simply be discarded when the caller is finished with it.
-     * 
-     * @param level
-     *            The tree level, starting at zero for the data page.
-     * @return copy of page on the key's index tree at that level.
-     */
-    public Buffer fetchBufferCopy(final int level) throws PersistitException {
-        if (level >= _tree.getDepth() || level <= -_tree.getDepth()) {
-            throw new IllegalArgumentException("Tree depth is " + _tree.getDepth());
-        }
-        int lvl = level >= 0 ? level : _tree.getDepth() + level;
-        _exclusive = false;
-        int foundAt = searchTree(_key, lvl);
-        final Buffer buffer = _levelCache[lvl]._buffer;
-        try {
-            if (foundAt == -1) {
-                return null;
-            } else {
-                return new Buffer(buffer);
-            }
-        } finally {
-            buffer.releaseTouched();
-        }
-    }
-
-    public String toStringDetail() {
-        final StringBuilder sb = new StringBuilder(toString());
-        for (int level = 0; level < MAX_TREE_DEPTH; level++) {
-            final LevelCache lc = _levelCache[level];
-            if (lc == null || lc._buffer == null) {
-                break;
-            } else {
-                sb.append(Util.NEW_LINE);
-                sb.append(level);
-                sb.append(": ");
-                sb.append(lc);
-            }
-        }
-        return sb.toString();
-    }
-}
+/**
+ * Copyright (C) 2011 Akiban Technologies Inc.
+ * This program is free software: you can redistribute it and/or modify
+ * it under the terms of the GNU Affero General Public License, version 3,
+ * as published by the Free Software Foundation.
+ *
+ * This program is distributed in the hope that it will be useful,
+ * but WITHOUT ANY WARRANTY; without even the implied warranty of
+ * MERCHANTABILITY or FITNESS FOR A PARTICULAR PURPOSE.  See the
+ * GNU Affero General Public License for more details.
+ *
+ * You should have received a copy of the GNU Affero General Public License
+ * along with this program.  If not, see http://www.gnu.org/licenses.
+ */
+
+package com.persistit;
+
+import static com.persistit.Buffer.EXACT_MASK;
+import static com.persistit.Buffer.HEADER_SIZE;
+import static com.persistit.Buffer.KEYBLOCK_LENGTH;
+import static com.persistit.Buffer.KEY_BLOCK_START;
+import static com.persistit.Buffer.LONGREC_PREFIX_OFFSET;
+import static com.persistit.Buffer.LONGREC_PREFIX_SIZE;
+import static com.persistit.Buffer.LONGREC_SIZE;
+import static com.persistit.Buffer.LONGREC_TYPE;
+import static com.persistit.Buffer.MAX_VALID_PAGE_ADDR;
+import static com.persistit.Buffer.PAGE_TYPE_DATA;
+import static com.persistit.Buffer.PAGE_TYPE_INDEX_MIN;
+import static com.persistit.Buffer.PAGE_TYPE_LONG_RECORD;
+import static com.persistit.Buffer.P_MASK;
+import static com.persistit.Buffer.TAILBLOCK_HDR_SIZE_INDEX;
+import static com.persistit.Key.AFTER;
+import static com.persistit.Key.BEFORE;
+import static com.persistit.Key.EQ;
+import static com.persistit.Key.GT;
+import static com.persistit.Key.GTEQ;
+import static com.persistit.Key.LEFT_GUARD_KEY;
+import static com.persistit.Key.LT;
+import static com.persistit.Key.LTEQ;
+import static com.persistit.Key.RIGHT_GUARD_KEY;
+import static com.persistit.Key.maxStorableKeySize;
+
+import com.persistit.Key.Direction;
+import com.persistit.exception.CorruptVolumeException;
+import com.persistit.exception.InUseException;
+import com.persistit.exception.PersistitException;
+import com.persistit.exception.PersistitInterruptedException;
+import com.persistit.exception.ReadOnlyVolumeException;
+import com.persistit.exception.RetryException;
+import com.persistit.exception.TreeNotFoundException;
+import com.persistit.policy.JoinPolicy;
+import com.persistit.policy.SplitPolicy;
+import com.persistit.util.Debug;
+import com.persistit.util.Util;
+
+/**
+ * <p>
+ * The main facade for fetching, storing and removing records from a
+ * Persistit&trade; database.
+ * </p>
+ * <p>
+ * Applications interact with Persistit through instances of this class. A
+ * <code>Exchange</code> has two important associated member objects, a
+ * {@link com.persistit.Key} and a {@link com.persistit.Value}. A
+ * <code>Key</code> is a mutable representation of a key, and a
+ * <code>Value</code> is a mutable representation of a value. Applications
+ * manipulate these objects and interact with the database through one of the
+ * following four general patterns:
+ * <ol>
+ * <li>
+ * Modify the <code>Key</code>, perform a {@link com.persistit.Exchange#fetch
+ * fetch} operation, and query the <code>Value</code>.</li>
+ * <li>
+ * Modify the <code>Key</code>, modify the <code>Value</code>, and then perform
+ * a {@link com.persistit.Exchange#store store} operation to insert or replace
+ * data in the database.</li>
+ * <li>
+ * Modify the <code>Key</code>, and then perform a
+ * {@link com.persistit.Exchange#remove remove} to remove one or more key/value
+ * pairs.</li>
+ * <li>
+ * Optionally modify the <code>Key</code>, perform a
+ * {@link com.persistit.Exchange#traverse traverse} operation, then query the
+ * resulting state of <code>Key</code> and/or <code>Value</code> to enumerate
+ * key/value pairs currently stored in the database.</li>
+ * </ol>
+ * <p>
+ * Additional methods of <code>Exchange</code> include {@link #fetchAndStore
+ * fetchAndStore} and {@link #fetchAndRemove fetchAndRemove} which atomically
+ * modify the database and return the former value associated with the current
+ * <code>Key</code>, and {@link #incrementValue} which atomically increments an
+ * integer value associated with the current <code>Key</code>.
+ * </p>
+ * <p>
+ * <h3>Exchange is Not Threadsafe</h3>
+ * <em>Important:</em> an <code>Exchange</code> and its associated
+ * <code>Key</code> and <code>Value</code> instances are <i>not</i> thread-safe.
+ * Generally each <code>Thread</code> should allocate and use its own
+ * <code>Exchange</code> instances. Were it to occur, modification of the
+ * <code>Key</code> or <code>Value</code> objects associated with an
+ * <code>Exchange</code> by another thread could cause severe and unpredictable
+ * errors, including possible corruption of the underlying data storage. While
+ * the methods of one <code>Exchange</code> instance are not threadsafe,
+ * Persistit is designed to allow multiple threads, using <em>multiple</em>
+ * <code>Exchange</code> instances, to access and update the underlying database
+ * in a highly concurrent fashion.
+ * </p>
+ * <p>
+ * <h3>Exchange Pools</h3>
+ * Normally each thread should allocate its own <code>Exchange</code> instances.
+ * However, depending on the garbage collection performance characteristics of a
+ * particular JVM it may be desirable to maintain a pool of
+ * <code>Exchange</code>s available for reuse, thereby reducing the frequency
+ * with which <code>Exchange</code>s need to be constructed and then garbage
+ * collected. An application may get an Exchange using
+ * {@link Persistit#getExchange(String, String, boolean)} or
+ * {@link Persistit#getExchange(Volume, String, boolean)}. These methods reuse a
+ * previously constructed <code>Exchange</code> if one is available in a pool;
+ * otherwise they construct methods construct a new one. Applications using the
+ * Exchange pool should call
+ * {@link Persistit#releaseExchange(Exchange, boolean)} to relinquish an
+ * <code>Exchange</code> once it is no longer needed, thereby placing it in the
+ * pool for subsequent reuse.
+ * </p>
+ * 
+ * @version 1.0
+ */
+public class Exchange {
+    /**
+     * Maximum number of levels in one tree. (This count represents a highly
+     * pathological case: most trees, even large ones, are no more than four or
+     * five levels deep.)
+     */
+    final static int MAX_TREE_DEPTH = 20;
+    /**
+     * Upper bound on horizontal page searches.
+     */
+    final static int MAX_WALK_RIGHT = 50;
+
+    /**
+     * Upper bound on long record chains.
+     */
+    final static int MAX_LONG_RECORD_CHAIN = 5000;
+
+    private final static int LEFT_CLAIMED = 1;
+
+    private final static int RIGHT_CLAIMED = 2;
+
+    private Persistit _persistit;
+
+    private final Key _key;
+    private final Value _value;
+
+    private final LevelCache[] _levelCache = new LevelCache[MAX_TREE_DEPTH];
+
+    private BufferPool _pool;
+    private Volume _volume;
+    private Tree _tree;
+
+    private volatile long _cachedTreeGeneration = -1;
+    private volatile int _cacheDepth = 0;
+
+    private boolean _exclusive;
+    private Key _spareKey1;
+    private Key _spareKey2;
+
+    private Value _spareValue;
+
+    private SplitPolicy _splitPolicy;
+    private JoinPolicy _joinPolicy;
+
+    private boolean _isDirectoryExchange = false;
+
+    private Transaction _transaction;
+
+    private boolean _ignoreTransactions;
+
+    private long _longRecordPageAddress;
+
+    private Object _appCache;
+
+    private ReentrantResourceHolder _treeHolder;
+
+    public enum Sequence {
+        NONE, FORWARD, REVERSE
+    }
+
+    /**
+     * <p>
+     * Construct a new <code>Exchange</code> object to create and/or access the
+     * {@link Tree} specified by treeName within the {@link Volume} specified by
+     * <code>volumeName</code>. This constructor optionally creates a new
+     * <code>Tree</code>. If the <code>create</code> parameter is false and a
+     * <code>Tree</code> by the specified name does not exist, this constructor
+     * throws a {@link com.persistit.exception.TreeNotFoundException}.
+     * </p>
+     * <p>
+     * The <code>volumeName</tt< you supply must match exactly one open 
+     * <code>Volume</code>. The name matches if either (a) the
+     * <code>Volume</code> has an optional alias that is equal to the supplied
+     * name, or (b) if the supplied name matches a substring of the
+     * <code>Volume</code>'s pathname. If there is not unique match for the name
+     * you supply, this method throws a
+     * {@link com.persistit.exception.VolumeNotFoundException}.
+     * </p>
+     * 
+     * @param volumeName
+     *            The volume name that either matches the alias or a partially
+     *            matches the pathname of exactly one open <code>Volume</code>.
+     * 
+     * @param treeName
+     *            The tree name
+     * 
+     * @param create
+     *            <code>true</code> to create a new Tree if one by the specified
+     *            name does not already exist.
+     * 
+     * @throws PersistitException
+     */
+    public Exchange(Persistit persistit, String volumeName, String treeName, boolean create) throws PersistitException {
+        this(persistit, persistit.getVolume(volumeName), treeName, create);
+    }
+
+    /**
+     * <p>
+     * Construct a new <code>Exchange</code> object to create and/or access the
+     * {@link Tree} specified by treeName within the specified {@link Volume}.
+     * This constructor optionally creates a new <code>Tree</code>. If the
+     * <code>create</code> parameter is false and a <code>Tree</code> by the
+     * specified name does not exist, this constructor throws a
+     * {@link com.persistit.exception.TreeNotFoundException}.
+     * </p>
+     * 
+     * @param volume
+     *            The Volume
+     * @param treeName
+     *            The tree name
+     * @param create
+     *            <code>true</code> to create a new Tree if one by the specified
+     *            name does not already exist.
+     * @throws PersistitException
+     */
+    public Exchange(Persistit persistit, Volume volume, String treeName, boolean create) throws PersistitException {
+        _persistit = persistit;
+        _key = new Key(persistit);
+        _spareKey1 = new Key(persistit);
+        _spareKey2 = new Key(persistit);
+        _value = new Value(persistit);
+        _spareValue = new Value(persistit);
+        if (volume == null) {
+            throw new NullPointerException();
+        }
+        init(volume, treeName, create);
+    }
+
+    /**
+     * Construct a new <code>Exchange</code> to access the same {@link Volume}
+     * and {@link Tree} as the supplied <code>Exchange</code>. The states of the
+     * supplied <code>Exchange</code>'s {@link Key} and {@link Value} objects
+     * are copied to new the <code>Key</code> and new <code>Value</code>
+     * associated with this <code>Exchange</code> so that operations on the two
+     * <code>Exchange</code>s initially behave identically.
+     * 
+     * @param exchange
+     *            The <code>Exchange</code> to copy from.
+     */
+    public Exchange(Exchange exchange) {
+        _persistit = exchange._persistit;
+        _key = new Key(_persistit);
+        _spareKey1 = new Key(_persistit);
+        _spareKey2 = new Key(_persistit);
+        _value = new Value(_persistit);
+        _spareValue = new Value(_persistit);
+        init(exchange);
+    }
+
+    /**
+     * Construct a new <code>Exchange</code> to access the specified
+     * {@link Tree}.
+     * 
+     * @param tree
+     *            The <code>Tree</code> to access.
+     */
+    public Exchange(Tree tree) {
+        _persistit = tree._persistit;
+        _key = new Key(_persistit);
+        _spareKey1 = new Key(_persistit);
+        _spareKey2 = new Key(_persistit);
+        _value = new Value(_persistit);
+        init(tree);
+        _spareValue = new Value(_persistit);
+        _volume = tree.getVolume();
+        _isDirectoryExchange = tree == _volume.getDirectoryTree();
+        initCache();
+    }
+
+    void init(Volume volume, String treeName, boolean create) throws PersistitException {
+        if (volume == null) {
+            throw new NullPointerException();
+        }
+
+        Tree tree = volume.getTree(treeName, create);
+        if (tree == null) {
+            throw new TreeNotFoundException(treeName);
+        }
+        init(tree);
+    }
+
+    void init(final Tree tree) {
+        final Volume volume = tree.getVolume();
+        _ignoreTransactions = volume.isTemporary();
+        _pool = _persistit.getBufferPool(volume.getPageSize());
+        _transaction = _persistit.getTransaction();
+        _key.clear();
+        _value.clear();
+
+        if (_volume != volume || _tree != tree) {
+            _volume = volume;
+            _tree = tree;
+            _treeHolder = new ReentrantResourceHolder(_tree);
+            _cachedTreeGeneration = -1;
+            initCache();
+        }
+        _splitPolicy = _persistit.getDefaultSplitPolicy();
+        _joinPolicy = _persistit.getDefaultJoinPolicy();
+
+    }
+
+    void init(Exchange exchange) {
+        _persistit = exchange._persistit;
+        _volume = exchange._volume;
+        _ignoreTransactions = _volume.isTemporary();
+        _tree = exchange._tree;
+        _treeHolder = new ReentrantResourceHolder(_tree);
+        _pool = exchange._pool;
+
+        _cachedTreeGeneration = -1;
+        _transaction = _persistit.getTransaction();
+        _cacheDepth = exchange._cacheDepth;
+
+        initCache();
+
+        for (int index = 0; index < _cacheDepth; index++) {
+            exchange._levelCache[index].copyTo(_levelCache[index]);
+        }
+
+        exchange._key.copyTo(_key);
+        exchange._value.copyTo(_value);
+        _splitPolicy = exchange._splitPolicy;
+        _joinPolicy = exchange._joinPolicy;
+    }
+
+    void removeState(boolean secure) {
+        _key.clear(secure);
+        _value.clear(secure);
+        _spareKey1.clear(secure);
+        _spareKey2.clear(secure);
+        _spareValue.clear(secure);
+        _transaction = null;
+        _ignoreTransactions = _volume.isTemporary();
+        _splitPolicy = _persistit.getDefaultSplitPolicy();
+        _joinPolicy = _persistit.getDefaultJoinPolicy();
+        _treeHolder.verifyReleased();
+    }
+
+    void initCache() {
+        for (int level = 0; level < MAX_TREE_DEPTH; level++) {
+            if (_levelCache[level] != null)
+                _levelCache[level].invalidate();
+            else
+                _levelCache[level] = new LevelCache(level);
+        }
+    }
+
+    private void checkLevelCache() throws PersistitException {
+        if (!_tree.isValid()) {
+            if (_tree.getVolume().isTemporary()) {
+                _tree = _tree.getVolume().getTree(_tree.getName(), true);
+                _cachedTreeGeneration = -1;
+            } else {
+                throw new TreeNotFoundException();
+            }
+        }
+        if (_cachedTreeGeneration != _tree.getGeneration()) {
+            _cachedTreeGeneration = _tree.getGeneration();
+            _cacheDepth = _tree.getDepth();
+            for (int index = 0; index < MAX_TREE_DEPTH; index++) {
+                LevelCache lc = _levelCache[index];
+                lc.invalidate();
+            }
+        }
+
+    }
+
+    private class LevelCache {
+        int _level;
+        Buffer _buffer;
+        long _page;
+        long _bufferGeneration;
+        long _keyGeneration;
+        int _foundAt;
+        int _lastInsertAt;
+        //
+        // The remaining fields are used only by removeKeyRangeInternal and
+        // its helpers.
+        //
+        Buffer _leftBuffer;
+        Buffer _rightBuffer;
+        int _leftFoundAt;
+        int _rightFoundAt;
+        int _flags;
+        long _deallocLeftPage;
+        long _deallocRightPage;
+        long _deferredReindexPage;
+        long _deferredReindexChangeCount;
+
+        private LevelCache(int level) {
+            _level = level;
+        }
+
+        @Override
+        public String toString() {
+            if (_buffer == null)
+                return "<empty>";
+
+            return "Buffer=<" + _buffer + ">" + ", keyGeneration=" + _keyGeneration + ", bufferGeneration="
+                    + _bufferGeneration + ", foundAt=" + _buffer.foundAtString(_foundAt) + ">";
+        }
+
+        private void copyTo(LevelCache to) {
+            Debug.$assert0.t(to._level == _level || to._level == -1);
+            to._buffer = _buffer;
+            to._page = _page;
+            to._foundAt = _foundAt;
+            to._keyGeneration = _keyGeneration;
+            to._bufferGeneration = _bufferGeneration;
+        }
+
+        private void invalidate() {
+            _buffer = null;
+            _bufferGeneration = -1;
+        }
+
+        private void updateInsert(Buffer buffer, Key key, int foundAt) {
+            update(buffer, key, foundAt);
+            _lastInsertAt = foundAt;
+        }
+
+        private void update(Buffer buffer, Key key, int foundAt) {
+            Debug.$assert0.t(_level + PAGE_TYPE_DATA == buffer.getPageType());
+            // Debug.$assert0.t(foundAt == -1 || (foundAt & EXACT_MASK) == 0
+            // || Buffer.decodeDepth(foundAt) == key.getEncodedSize());
+
+            _page = buffer.getPageAddress();
+            _buffer = buffer;
+            _bufferGeneration = buffer.getGeneration();
+
+            if (key == _key && foundAt > 0 && !buffer.isAfterRightEdge(foundAt)) {
+                _keyGeneration = key.getGeneration();
+                _foundAt = foundAt;
+            } else {
+                _keyGeneration = -1;
+                _foundAt = -1;
+            }
+        }
+
+        private Sequence sequence(final int foundAt) {
+            int delta = ((foundAt & P_MASK) - (_lastInsertAt & P_MASK));
+            if ((foundAt & EXACT_MASK) == 0 && delta == KEYBLOCK_LENGTH) {
+                return Sequence.FORWARD;
+            }
+            if ((foundAt & EXACT_MASK) == 0 && delta == 0) {
+                return Sequence.REVERSE;
+            }
+            return Sequence.NONE;
+        }
+
+        private void initRemoveFields() {
+            _leftBuffer = null;
+            _rightBuffer = null;
+            _leftFoundAt = -1;
+            _rightFoundAt = -1;
+            _flags = 0;
+        }
+    }
+
+    // -----------------------------------------------------------------
+    /**
+     * Delegate to {@link Key#reset} on the associated <code>Key</code> object.
+     * 
+     * @return This <code>Exchange</code> to permit method call chaining.
+     */
+    public Exchange reset() {
+        getKey().reset();
+        return this;
+    }
+
+    /**
+     * Delegate to {@link Key#clear} on the associated <code>Key</code> object.
+     * 
+     * @return This <code>Exchange</code> to permit method call chaining.
+     */
+    public Exchange clear() {
+        getKey().clear();
+        return this;
+    }
+
+    /**
+     * Delegate to {@link Key#setDepth} on the associated <code>Key</code>
+     * object.
+     * 
+     * @return This <code>Exchange</code> to permit method call chaining.
+     */
+    public Exchange setDepth(int depth) {
+        getKey().setDepth(depth);
+        return this;
+    }
+
+    /**
+     * Delegate to {@link Key#cut(int)} on the associated <code>Key</code>
+     * object.
+     * 
+     * @return This <code>Exchange</code> to permit method call chaining.
+     */
+    public Exchange cut(int level) {
+        getKey().cut(level);
+        return this;
+    }
+
+    /**
+     * Delegate to {@link Key#cut()} on the associated <code>Key</code> object.
+     * 
+     * @return This <code>Exchange</code> to permit method call chaining.
+     */
+    public Exchange cut() {
+        getKey().cut();
+        return this;
+    }
+
+    /**
+     * Delegate to {@link Key#append(boolean)} on the associated
+     * <code>Key</code> object.
+     * 
+     * @return This <code>Exchange</code> to permit method call chaining.
+     */
+    public Exchange append(boolean item) {
+        getKey().append(item);
+        return this;
+    }
+
+    /**
+     * Delegate to {@link Key#append(byte)} on the associated <code>Key</code>
+     * object.
+     * 
+     * @return This <code>Exchange</code> to permit method call chaining.
+     */
+    public Exchange append(byte item) {
+        getKey().append(item);
+        return this;
+    }
+
+    /**
+     * Delegate to {@link Key#append(short)} on the associated <code>Key</code>
+     * object.
+     * 
+     * @return This <code>Exchange</code> to permit method call chaining.
+     */
+    public Exchange append(short item) {
+        getKey().append(item);
+        return this;
+    }
+
+    /**
+     * Delegate to {@link Key#append(char)} on the associated <code>Key</code>
+     * object.
+     * 
+     * @return This <code>Exchange</code> to permit method call chaining.
+     */
+    public Exchange append(char item) {
+        getKey().append(item);
+        return this;
+    }
+
+    /**
+     * Delegate to {@link Key#append(int)} on the associated <code>Key</code>
+     * object.
+     * 
+     * @return This <code>Exchange</code> to permit method call chaining.
+     */
+    public Exchange append(int item) {
+        getKey().append(item);
+        return this;
+    }
+
+    /**
+     * Delegate to {@link Key#append(long)} on the associated <code>Key</code>
+     * object.
+     * 
+     * @return This <code>Exchange</code> to permit method call chaining.
+     */
+    public Exchange append(long item) {
+        getKey().append(item);
+        return this;
+    }
+
+    /**
+     * Delegate to {@link Key#append(float)} on the associated <code>Key</code>
+     * object.
+     * 
+     * @return This <code>Exchange</code> to permit method call chaining.
+     */
+    public Exchange append(float item) {
+        getKey().append(item);
+        return this;
+    }
+
+    /**
+     * Delegate to {@link Key#append(double)} on the associated <code>Key</code>
+     * object.
+     * 
+     * @return This <code>Exchange</code> to permit method call chaining.
+     */
+    public Exchange append(double item) {
+        getKey().append(item);
+        return this;
+    }
+
+    /**
+     * Delegate to {@link Key#append(Object)} on the associated <code>Key</code>
+     * object.
+     * 
+     * @return This <code>Exchange</code> to permit method call chaining.
+     */
+    public Exchange append(Object item) {
+        getKey().append(item);
+        return this;
+    }
+
+    /**
+     * Delegate to {@link Key#to(boolean)} on the associated <code>Key</code>
+     * object.
+     * 
+     * @return This <code>Exchange</code> to permit method call chaining.
+     */
+    public Exchange to(boolean item) {
+        getKey().to(item);
+        return this;
+    }
+
+    /**
+     * Delegate to {@link Key#to(byte)} on the associated <code>Key</code>
+     * object.
+     * 
+     * @return This <code>Exchange</code> to permit method call chaining.
+     */
+    public Exchange to(byte item) {
+        getKey().to(item);
+        return this;
+    }
+
+    /**
+     * Delegate to {@link Key#to(short)} on the associated <code>Key</code>
+     * object.
+     * 
+     * @return This <code>Exchange</code> to permit method call chaining.
+     */
+    public Exchange to(short item) {
+        getKey().to(item);
+        return this;
+    }
+
+    /**
+     * Delegate to {@link Key#to(char)} on the associated <code>Key</code>
+     * object.
+     * 
+     * @return This <code>Exchange</code> to permit method call chaining.
+     */
+    public Exchange to(char item) {
+        getKey().to(item);
+        return this;
+    }
+
+    /**
+     * Delegate to {@link Key#to(int)} on the associated <code>Key</code>
+     * object.
+     * 
+     * @return This <code>Exchange</code> to permit method call chaining.
+     */
+    public Exchange to(int item) {
+        getKey().to(item);
+        return this;
+    }
+
+    /**
+     * Delegate to {@link Key#to(long)} on the associated <code>Key</code>
+     * object.
+     * 
+     * @return This <code>Exchange</code> to permit method call chaining.
+     */
+    public Exchange to(long item) {
+        getKey().to(item);
+        return this;
+    }
+
+    /**
+     * Delegate to {@link Key#to(float)} on the associated <code>Key</code>
+     * object.
+     * 
+     * @return This <code>Exchange</code> to permit method call chaining.
+     */
+    public Exchange to(float item) {
+        getKey().to(item);
+        return this;
+    }
+
+    /**
+     * Delegate to {@link Key#to(double)} on the associated <code>Key</code>
+     * object.
+     * 
+     * @return This <code>Exchange</code> to permit method call chaining.
+     */
+    public Exchange to(double item) {
+        getKey().to(item);
+        return this;
+    }
+
+    /**
+     * Delegate to {@link Key#to(Object)} on the associated <code>Key</code>
+     * object.
+     * 
+     * @return This <code>Exchange</code> to permit method call chaining.
+     */
+    public Exchange to(Object item) {
+        getKey().to(item);
+        return this;
+    }
+
+    /**
+     * Return the {@link Key} associated with this <code>Exchange</code>.
+     * 
+     * @return This <code>Key</code>.
+     */
+    public Key getKey() {
+        return _key;
+    }
+
+    /**
+     * Return the {@link Value} associated with this <code>Exchange</code>.
+     * 
+     * @return The <code>Value</code>.
+     */
+    public Value getValue() {
+        return _value;
+    }
+
+    BufferPool getBufferPool() {
+        return _pool;
+    }
+
+    /**
+     * Return the {@link Volume} containing the data accessed by this
+     * <code>Exchange</code>.
+     * 
+     * @return The <code>Volume</code>.
+     */
+    public Volume getVolume() {
+        return _volume;
+    }
+
+    /**
+     * Return the {@link Tree} on which this <code>Exchange</code> operates.
+     * 
+     * @return The <code>Tree</code>
+     */
+    public Tree getTree() {
+        return _tree;
+    }
+
+    /**
+     * Return the Persistit instance from which this Exchange was created.
+     * 
+     * @return The <code>Persistit<code> instance.
+     */
+    public Persistit getPersistitInstance() {
+        return _persistit;
+    }
+
+    /**
+     * Return the count of structural changes committed to the {@link Tree} on
+     * which this <code>Exchange</code> operates. This count includes changes
+     * committed by all Threads, including the current one. A structural change
+     * is one in which at least one key is inserted or deleted. Replacement of
+     * an existing value is not counted.
+     * 
+     * @return The change count
+     */
+    public long getChangeCount() {
+        return _tree.getChangeCount();
+    }
+
+    /**
+     * An additional <code>Key</code> maintained for the convenience of
+     * {@link Transaction}, {@link PersistitMap} and {@link JournalManager}.
+     * 
+     * @return spareKey1
+     */
+    Key getAuxiliaryKey1() {
+        return _spareKey1;
+    }
+
+    /**
+     * An additional <code>Key</code> maintained for the convenience of
+     * {@link Transaction}, {@link PersistitMap} and {@link JournalManager}.
+     * 
+     * @return spareKey2
+     */
+    Key getAuxiliaryKey2() {
+        return _spareKey2;
+    }
+
+    /**
+     * An additional <code>Value</code> maintained for the convenience of
+     * {@link Transaction}.
+     * 
+     * @return spareValue
+     */
+    Value getAuxiliaryValue() {
+        return _spareValue;
+    }
+
+    /**
+     * Return a displayable String containing the volume name, tree name and
+     * current key state for this <code>Exchange</code>.
+     * 
+     * @return The displayable String
+     */
+    @Override
+    public String toString() {
+        return "Exchange(Volume=" + _volume.getPath() + ",Tree=" + _tree.getName() + "," + ",Key=<" + _key.toString()
+                + ">)";
+
+    }
+
+    /**
+     * Search for a data record by key. Uses and maintains level cache. This
+     * method returns a foundAt location within a Buffer.
+     * <p />
+     * As a side effect, this method populates the root LevelCache instance
+     * (_levelCache[0]) and establishes a claim on a Buffer at that level to
+     * which the foundAt value refers. The caller of this method MUST release
+     * that Buffer when finished with it.
+     * 
+     * @return Encoded key location within the data page. The page itself is
+     *         made valid in the level cache.
+     * @throws PMapException
+     */
+    private int search(Key key) throws PersistitException {
+        Buffer buffer = null;
+        checkLevelCache();
+        LevelCache lc = _levelCache[0];
+        buffer = reclaimQuickBuffer(lc);
+
+        if (buffer == null) {
+            return searchTree(key, 0);
+        }
+
+        checkPageType(buffer, PAGE_TYPE_DATA);
+
+        int foundAt = findKey(buffer, key, lc);
+
+        if (buffer.isBeforeLeftEdge(foundAt) || buffer.isAfterRightEdge(foundAt)) {
+            // TODO - should this be touched?
+            buffer.releaseTouched();
+            return searchTree(key, 0);
+        }
+        return foundAt;
+    }
+
+    /**
+     * Helper method to return the result of the {@link Buffer#findKey(Key)}
+     * method given a Buffer, a Key and a LevelCache instance. The caller must
+     * establish a claim on the Buffer before calling this method. This method
+     * determines whether information cached in the LevelCache is still valid;
+     * if so the previous result is still valid.
+     * 
+     * @param buffer
+     * @param key
+     * @param lc
+     * @return
+     * @throws PersistitInterruptedException 
+     */
+    private int findKey(Buffer buffer, Key key, LevelCache lc) throws PersistitInterruptedException {
+        //
+        // Possibly we can accelerate.
+        //
+        // TODO - metrics on hits vs. misses
+        //
+        int foundAt = lc._foundAt;
+        if (foundAt != -1 && buffer.getGeneration() == lc._bufferGeneration && key == _key
+                && key.getGeneration() == lc._keyGeneration) {
+            Debug.$assert0.t(buffer.findKey(key) == foundAt);
+            return foundAt;
+        }
+        //
+        // Otherwise look it up again.
+        //
+        foundAt = buffer.findKey(key);
+        // TODO - why do this if key != _key
+        lc.update(buffer, key, foundAt);
+        return foundAt;
+    }
+
+    /**
+     * Searches for the current key from top down and populates the level cache
+     * while doing so.
+     * <p />
+     * As a side effect, this method populates the root LevelCache instance
+     * (_levelCache[0]) and establishes a claim on a Buffer at that level to
+     * which the foundAt value refers. The caller of this method MUST release
+     * that Buffer when finished with it.
+     * 
+     * @return Encoded key location within the level. The page itself is valid
+     *         within the level cache.
+     * @throws PMapException
+     */
+    private int searchTree(Key key, int toLevel) throws PersistitException {
+        Buffer oldBuffer = null;
+        int currentLevel;
+        int foundAt = -1;
+
+        if (!_treeHolder.claim(false)) {
+            Debug.$assert0.t(false);
+            throw new InUseException("Thread " + Thread.currentThread().getName() + " failed to get reader claim on "
+                    + _tree);
+        }
+        checkLevelCache();
+
+        long pageAddress = _tree.getRootPageAddr();
+        long oldPageAddress = pageAddress;
+        Debug.$assert0.t(pageAddress != 0);
+
+        try {
+            for (currentLevel = _cacheDepth; --currentLevel >= toLevel;) {
+                if (pageAddress <= 0) {
+                    corrupt("Volume " + _volume + " level=" + currentLevel + " page=" + pageAddress + " oldPage="
+                            + oldPageAddress + " key=<" + key.toString() + "> " + " invalid page address");
+                }
+
+                foundAt = searchLevel(key, pageAddress, currentLevel);
+                if (oldBuffer != null) {
+                    oldBuffer.releaseTouched();
+                    oldBuffer = null;
+                }
+
+                LevelCache lc = _levelCache[currentLevel];
+                Buffer buffer = lc._buffer;
+
+                if (buffer == null || buffer.isBeforeLeftEdge(foundAt)) {
+                    oldBuffer = buffer; // So it will be released
+                    corrupt("Volume " + _volume + " level=" + currentLevel + " page=" + pageAddress + " key=<"
+                            + key.toString() + "> " + " is before left edge");
+                }
+
+                checkPageType(buffer, currentLevel + PAGE_TYPE_DATA);
+
+                if (currentLevel == toLevel) {
+                    for (int level = currentLevel; --level > 0;) {
+                        _levelCache[level].invalidate();
+                    }
+                    return foundAt;
+                } else if (buffer.isIndexPage()) {
+                    int p = foundAt & P_MASK;
+                    if ((foundAt & EXACT_MASK) == 0) {
+                        p -= KEYBLOCK_LENGTH;
+                    }
+                    oldBuffer = buffer; // So it will be released
+                    oldPageAddress = pageAddress;
+                    pageAddress = buffer.getPointer(p);
+
+                    Debug.$assert0.t(pageAddress > 0 && pageAddress < MAX_VALID_PAGE_ADDR);
+                }/** TODO -- dead code **/
+                else {
+                    oldBuffer = buffer; // So it will be released
+                    corrupt("Volume " + _volume + " level=" + currentLevel + " page=" + pageAddress + " key=<"
+                            + key.toString() + ">" + " page type=" + buffer.getPageType() + " is invalid");
+                }
+            }
+            // Should never get here.
+            return -1;
+
+        } finally {
+            if (oldBuffer != null) {
+                oldBuffer.releaseTouched();
+                oldBuffer = null;
+            }
+            _treeHolder.release();
+        }
+    }
+
+    /**
+     * Search for the key in the specified page (data or index). This method
+     * gets and claims the identified page. If the key is found to be after the
+     * right key of that page, this method "walks" right by getting and claiming
+     * the right sibling page and then releasing the original page. This pattern
+     * implements the B-link-tree semantic that allows searches to proceed while
+     * inserts are adjusting the index structure.
+     * <p />
+     * As a side effect, this method populates the LevelCache instance for the
+     * specified <code>currentLevel</code> and establishes a claim on a Buffer
+     * at that level. The caller of this method MUST release that Buffer when
+     * finished with it.
+     * 
+     * @param pageAddress
+     *            The address of the page to search
+     * @return Encoded key location within the page.
+     * @throws PMapException
+     */
+    private int searchLevel(Key key, long pageAddress, int currentLevel) throws PersistitException {
+        Buffer oldBuffer = null;
+        try {
+            long initialPageAddress = pageAddress; // DEBUG - debugging only
+            long oldPageAddress = pageAddress;
+            for (int rightWalk = MAX_WALK_RIGHT; rightWalk-- > 0;) {
+                Buffer buffer = null;
+                if (pageAddress <= 0 || pageAddress >= _volume.getStorage().getNextAvailablePage()) {
+                    corrupt("Volume " + _volume + " level=" + currentLevel + " page=" + pageAddress + " previousPage="
+                            + oldPageAddress + " initialPage=" + initialPageAddress + " key=<" + key.toString() + ">"
+                            + " oldBuffer=<" + oldBuffer + ">" + " invalid page address");
+                }
+                LevelCache lc = _levelCache[currentLevel];
+
+                if (lc._page == pageAddress) {
+                    buffer = reclaimQuickBuffer(lc);
+                }
+
+                if (buffer == null) {
+                    buffer = _pool.get(_volume, pageAddress, _exclusive, true);
+                }
+                checkPageType(buffer, currentLevel + PAGE_TYPE_DATA);
+
+                //
+                // Release previous buffer after claiming this one. This
+                // prevents another Thread from inserting pages to the left
+                // of our new buffer.
+                //
+                if (oldBuffer != null) {
+                    oldBuffer.releaseTouched();
+                    oldBuffer = null;
+                }
+
+                if (pageAddress != lc._page) {
+                    lc.invalidate();
+                }
+
+                int foundAt = findKey(buffer, key, lc);
+                if (!buffer.isAfterRightEdge(foundAt)) {
+                    lc.update(buffer, key, foundAt);
+                    return foundAt;
+                }
+
+                oldPageAddress = pageAddress;
+                pageAddress = buffer.getRightSibling();
+
+                Debug.$assert0.t(pageAddress > 0 && pageAddress < MAX_VALID_PAGE_ADDR);
+                oldBuffer = buffer;
+            }
+            corrupt("Volume " + _volume + " level=" + currentLevel + " page=" + oldPageAddress + " initialPage="
+                    + initialPageAddress + " key=<" + key.toString() + ">" + " walked right more than "
+                    + MAX_WALK_RIGHT + " pages" + " last page visited=" + pageAddress);
+            // won't happen - here to make compiler happy.
+            return -1;
+        } finally {
+            if (oldBuffer != null) {
+                oldBuffer.releaseTouched();
+            }
+        }
+    }
+
+    int maxValueSize(final int keySize) {
+        final int pageSize = _volume.getPageSize();
+        final int reserveForKeys = (KEYBLOCK_LENGTH + TAILBLOCK_HDR_SIZE_INDEX) * 3 + maxStorableKeySize(pageSize) * 2
+                + keySize;
+        return (pageSize - HEADER_SIZE - reserveForKeys) / 2;
+    }
+
+    /**
+     * Inserts or replaces a data value in the database.
+     * 
+     * @return
+     */
+    Exchange store(Key key, Value value) throws PersistitException {
+        if (_volume.isReadOnly()) {
+            throw new ReadOnlyVolumeException(_volume.toString());
+        }
+        key.testValidForStoreAndFetch(_volume.getPageSize());
+        _persistit.checkClosed();
+        _persistit.checkSuspended();
+        storeInternal(key, value, 0, false, false);
+
+        _treeHolder.verifyReleased();
+
+        return this;
+    }
+
+    /**
+     * Inserts or replaces a data value in the database starting at a specified
+     * level and working up toward the root of the tree.
+     * 
+     * @return this Exchange
+     */
+    void storeInternal(Key key, Value value, int level, boolean fetchFirst, boolean dontWait) throws PersistitException {
+        boolean treeClaimRequired = false;
+        boolean treeClaimAcquired = false;
+        boolean treeWriterClaimRequired = false;
+        boolean committed = false;
+
+        final boolean inTxn = _transaction.isActive() && !_ignoreTransactions;
+
+        int maxSimpleValueSize = maxValueSize(key.getEncodedSize());
+
+        //
+        // First insert the record in the data page
+        //
+        _exclusive = true;
+        Buffer buffer = null;
+
+        // long originalRootPageAddr = _tree.getRootPageAddr();
+        //
+        // The LONG_RECORD pointer that was present before the update, if
+        // there is a long record being replaced.
+        //
+        long oldLongRecordPointer = 0;
+        //
+        // The LONG_RECORD pointer for a new long record value, if the
+        // the new value is long.
+        //
+        long newLongRecordPointer = 0;
+
+        boolean overlength = value.getEncodedSize() > maxSimpleValueSize;
+
+        try {
+            if (overlength) {
+                //
+                // This method may delay significantly for I/O and must
+                // be called when there are no other claimed resources.
+                //
+                newLongRecordPointer = storeOverlengthRecord(value, 0);
+            }
+
+            for (;;) {
+                Debug.$assert0.t(buffer == null);
+                if (Debug.ENABLED) {
+                    Debug.suspend();
+                }
+
+                if (treeClaimRequired && !treeClaimAcquired) {
+                    if (!_treeHolder.claim(treeWriterClaimRequired)) {
+                        Debug.$assert0.t(false);
+                        throw new InUseException("Thread " + Thread.currentThread().getName() + " failed to get "
+                                + (treeWriterClaimRequired ? "writer" : "reader") + " claim on " + _tree);
+                    }
+                    treeClaimAcquired = true;
+                }
+
+                checkLevelCache();
+
+                try {
+                    if (inTxn) {
+                        if (value.isAtomicIncrementArmed()) {
+                            long from = value.getLong();
+                            if (_transaction.fetch(this, value, Integer.MAX_VALUE) == null) {
+                                fetch(value);
+                            }
+                            if (!value.isDefined()) {
+                                value.put(from);
+                            } else {
+                                value.performAtomicIncrement();
+                            }
+                            fetchFirst = false;
+                        } else if (fetchFirst) {
+                            if (_transaction.fetch(this, _spareValue, Integer.MAX_VALUE) == null) {
+                                fetch(_spareValue);
+                            }
+                        }
+
+                        // TODO - check whether this can happen
+                        if (value.getEncodedSize() > maxSimpleValueSize) {
+                            newLongRecordPointer = storeOverlengthRecord(value, 0);
+                        }
+                        _transaction.store(this, key, value);
+                        committed = true;
+                        break;
+                    }
+
+                    if (level >= _cacheDepth) {
+                        Debug.$assert0.t(level == _cacheDepth);
+                        //
+                        // Need to lock the tree because we may need to change
+                        // its root.
+                        //
+                        if (!treeClaimAcquired || !_treeHolder.upgradeClaim()) {
+                            treeClaimRequired = true;
+                            treeWriterClaimRequired = true;
+                            throw new RetryException();
+                        }
+
+                        Debug.$assert0.t(value.getPointerValue() > 0);
+                        insertIndexLevel(key, value);
+                        break;
+                    }
+
+                    Debug.$assert0.t(buffer == null);
+                    int foundAt = -1;
+                    LevelCache lc = _levelCache[level];
+                    buffer = reclaimQuickBuffer(lc);
+
+                    if (buffer != null) {
+                        //
+                        // Start by assuming cached value is okay
+                        //
+                        foundAt = findKey(buffer, key, lc);
+
+                        if (buffer.isBeforeLeftEdge(foundAt) || buffer.isAfterRightEdge(foundAt)) {
+                            // TODO -maybe not touched
+                            buffer.releaseTouched();
+                            buffer = null;
+                        }
+                    }
+
+                    if (buffer == null) {
+                        foundAt = searchTree(key, level);
+                        buffer = lc._buffer;
+                    }
+
+                    Debug.$assert0.t(buffer != null && (buffer.getStatus() & SharedResource.WRITER_MASK) != 0
+                            && (buffer.getStatus() & SharedResource.CLAIMED_MASK) != 0);
+                    if ((foundAt & EXACT_MASK) != 0) {
+                        oldLongRecordPointer = buffer.fetchLongRecordPointer(foundAt);
+                    }
+
+                    if (fetchFirst && buffer.isDataPage()) {
+                        buffer.fetch(foundAt, _spareValue);
+                        fetchFixupForLongRecords(_spareValue, Integer.MAX_VALUE);
+                    }
+
+                    // TODO - How would this condition ever be true?
+                    if (value.getEncodedSize() > maxSimpleValueSize && !overlength) {
+                        newLongRecordPointer = storeLongRecord(value, oldLongRecordPointer, 0);
+                    } else {
+                        _longRecordPageAddress = 0;
+                    }
+                    // Here we have a buffer with a writer claim and
+                    // a correct foundAt value
+                    //
+                    boolean splitRequired = putLevel(lc, key, value, buffer, foundAt, treeClaimAcquired);
+
+                    Debug.$assert0.t((buffer.getStatus() & SharedResource.WRITER_MASK) != 0
+                            && (buffer.getStatus() & SharedResource.CLAIMED_MASK) != 0);
+                    //
+                    // If a split is required but treeClaimAcquired is false
+                    // then putLevel did not change anything. It just backed out
+                    // so we can repeat after acquiring the claim. We need to
+                    // repeat this after acquiring a tree claim.
+                    //
+                    if (splitRequired && !treeClaimAcquired) {
+                        //
+                        // TODO - is it worth it to try an instantaneous claim
+                        // and retry?
+                        treeClaimRequired = true;
+                        buffer.releaseTouched();
+                        buffer = null;
+                        continue;
+                    }
+                    //
+                    // The value has been written to the buffer and the
+                    // buffer is reserved and dirty. No backing out now.
+                    // If we made it to here, any LONG_RECORD value is
+                    // committed.
+                    //
+                    if (buffer.isDataPage()) {
+                        if ((foundAt & EXACT_MASK) == 0) {
+                            _tree.bumpChangeCount();
+                        }
+                        committed = true;
+                    }
+
+                    buffer.releaseTouched();
+                    buffer = null;
+
+                    if (!splitRequired) {
+                        //
+                        // No split means we're totally done.
+                        //
+                        break;
+                    } else {
+                        // Otherwise we need to index the new right
+                        // sibling at the next higher index level.
+                        Debug.$assert0.t(value.getPointerValue() > 0);
+                        //
+                        // This maneuver sets key to the key value of
+                        // the first record in the newly inserted page.
+                        //
+                        key = _spareKey1;
+                        _spareKey1 = _spareKey2;
+                        _spareKey2 = key;
+                        //
+                        // Bump key generation because it no longer matches
+                        // what's in the LevelCache
+                        //
+                        key.bumpGeneration();
+                        //
+                        // And now cycle back to insert the key/pointer pair
+                        // into the next higher index level.
+                        //
+                        level++;
+                        continue;
+                    }
+
+                } catch (RetryException re) {
+                    newLongRecordPointer = 0;
+                    oldLongRecordPointer = 0;
+                    if (buffer != null) {
+                        buffer.releaseTouched();
+                        buffer = null;
+                    }
+
+                    if (treeClaimAcquired) {
+                        _treeHolder.release();
+                        treeClaimAcquired = false;
+                    }
+                    treeClaimAcquired = _treeHolder.claim(true, dontWait ? 0 : SharedResource.DEFAULT_MAX_WAIT_TIME);
+                    if (!treeClaimAcquired) {
+                        if (dontWait) {
+                            throw re;
+                        } else {
+                            throw new InUseException("Thread " + Thread.currentThread().getName()
+                                    + " failed to get reader claim on " + _tree);
+                        }
+                    }
+                } finally {
+                    if (buffer != null) {
+                        buffer.releaseTouched();
+                        buffer = null;
+                    }
+                }
+            }
+        } finally {
+            _exclusive = false;
+
+            if (treeClaimAcquired) {
+                _treeHolder.release();
+                treeClaimAcquired = false;
+            }
+
+            value.changeLongRecordMode(false);
+            if (!committed) {
+                //
+                // We failed to write the new LONG_RECORD. If there was
+                // previously no LONG_RECORD, then deallocate the newly
+                // allocated LONG_RECORD chain if we had successfully
+                // allocated one.
+                //
+                if (newLongRecordPointer != oldLongRecordPointer && newLongRecordPointer != 0) {
+                    _volume.getStructure().deallocateGarbageChain(newLongRecordPointer, 0);
+                }
+            } else if (oldLongRecordPointer != newLongRecordPointer && oldLongRecordPointer != 0) {
+                _volume.getStructure().deallocateGarbageChain(oldLongRecordPointer, 0);
+            }
+        }
+        _volume.getStatistics().bumpStoreCounter();
+        if (fetchFirst) {
+            _volume.getStatistics().bumpFetchCounter();
+        }
+    }
+
+    private long timestamp() {
+        return _persistit.getTimestampAllocator().updateTimestamp();
+    }
+
+    private void insertIndexLevel(Key key, Value value) throws PersistitException {
+
+        Buffer buffer = null;
+        try {
+            buffer = _volume.getStructure().allocPage();
+            final long timestamp = timestamp();
+            buffer.writePageOnCheckpoint(timestamp);
+
+            buffer.init(PAGE_TYPE_INDEX_MIN + _tree.getDepth() - 1);
+
+            long newTopPage = buffer.getPageAddress();
+            long leftSiblingPointer = _tree.getRootPageAddr();
+
+            Debug.$assert0.t(leftSiblingPointer == _tree.getRootPageAddr());
+            long rightSiblingPointer = value.getPointerValue();
+            //
+            // Note: left and right sibling are of the same level and therefore
+            // it is not necessary to invoke value.setPointerPageType() here.
+            //
+            value.setPointerValue(leftSiblingPointer);
+            buffer.putValue(LEFT_GUARD_KEY, value);
+
+            value.setPointerValue(rightSiblingPointer);
+            buffer.putValue(key, value);
+
+            value.setPointerValue(-1);
+            buffer.putValue(RIGHT_GUARD_KEY, Value.EMPTY_VALUE);
+
+            buffer.setDirtyAtTimestamp(timestamp);
+
+            _tree.changeRootPageAddr(newTopPage, 1);
+            _tree.bumpGeneration();
+            _volume.getStructure().updateDirectoryTree(_tree);
+
+        } finally {
+            if (buffer != null) {
+                buffer.releaseTouched();
+            }
+        }
+    }
+
+    /**
+     * Inserts a data or pointer value into a level of the tree.
+     * 
+     * @param buffer
+     *            The buffer containing the insert location. The buffer must
+     *            have a writer claim on it, and must be reserved.
+     * @param foundAt
+     *            The encoded insert location.
+     * @return <code>true</code> if it necessary to insert a key into the
+     *         ancestor index page.
+     * @throws PMapException
+     */
+    // TODO - Check insertIndexLevel timestamps
+    private boolean putLevel(LevelCache lc, Key key, Value value, Buffer buffer, int foundAt, boolean okToSplit)
+            throws PersistitException {
+        Debug.$assert0.t(_exclusive);
+        Debug.$assert0.t((buffer.getStatus() & SharedResource.WRITER_MASK) != 0
+                && (buffer.getStatus() & SharedResource.CLAIMED_MASK) != 0);
+        final Sequence sequence = lc.sequence(foundAt);
+
+        long timestamp = timestamp();
+        buffer.writePageOnCheckpoint(timestamp);
+
+        int result = buffer.putValue(key, value, foundAt, false);
+        if (result != -1) {
+            buffer.setDirtyAtTimestamp(timestamp);
+            lc.updateInsert(buffer, key, result);
+            return false;
+        } else {
+            Debug.$assert0.t(buffer.getPageAddress() != _volume.getStructure().getGarbageRoot());
+            Buffer rightSibling = null;
+
+            try {
+                // We can't perform the split because we don't have a claim
+                // on the Tree. We will just return, and the caller will
+                // call again with that claim.
+                //
+                if (!okToSplit) {
+                    return true;
+                }
+                //
+                // Allocate a new page
+                //
+                rightSibling = _volume.getStructure().allocPage();
+
+                timestamp = timestamp();
+                buffer.writePageOnCheckpoint(timestamp);
+                rightSibling.writePageOnCheckpoint(timestamp);
+
+                Debug.$assert0.t(rightSibling.getPageAddress() != 0);
+                Debug.$assert0.t(rightSibling != buffer);
+
+                rightSibling.init(buffer.getPageType());
+                // debug
+                //
+                // Split the page. As a side-effect, this will bump the
+                // generation counters of both buffers, and therefore the
+                // level cache for this level will become
+                // (appropriately) invalid.
+                //
+                int at = buffer.split(rightSibling, key, value, foundAt, _spareKey1, sequence, _splitPolicy);
+                if (at < 0) {
+                    lc.updateInsert(rightSibling, key, -at);
+                } else {
+                    lc.updateInsert(buffer, key, at);
+                }
+
+                long oldRightSibling = buffer.getRightSibling();
+                long newRightSibling = rightSibling.getPageAddress();
+
+                Debug.$assert0.t(newRightSibling > 0 && oldRightSibling != newRightSibling);
+                Debug.$assert0.t(rightSibling.getPageType() == buffer.getPageType());
+
+                rightSibling.setRightSibling(oldRightSibling);
+                buffer.setRightSibling(newRightSibling);
+
+                value.setPointerValue(newRightSibling);
+                value.setPointerPageType(rightSibling.getPageType());
+
+                rightSibling.setDirtyAtTimestamp(timestamp);
+                buffer.setDirtyAtTimestamp(timestamp);
+
+                return true;
+
+            } finally {
+                if (rightSibling != null) {
+                    rightSibling.releaseTouched();
+                }
+            }
+        }
+    }
+
+    private Buffer reclaimQuickBuffer(LevelCache lc) throws PersistitException {
+        Buffer buffer = lc._buffer;
+        if (buffer == null)
+            return null;
+
+        boolean available = buffer.claim(_exclusive, 0);
+        if (available) {
+            if (buffer.getPageAddress() == lc._page && buffer.getVolume() == _volume
+                    && _cachedTreeGeneration == _tree.getGeneration() && buffer.getGeneration() == lc._bufferGeneration
+                    && buffer.isValid()) {
+                return buffer;
+            } else {
+                buffer.release();
+            }
+        }
+        return null;
+    }
+
+    /**
+     * <p>
+     * Performs generalized tree traversal. The direction value indicates
+     * whether to traverse forward or backward in collation sequence, whether to
+     * descend to child nodes, and whether the key being sought must be strictly
+     * greater than or less then the supplied key.
+     * </p>
+     * <p>
+     * The direction value must be one of:
+     * <dl>
+     * <dt>Key.GT:</dt>
+     * <dd>Find the next key that is strictly greater than the supplied key. If
+     * there is none, return false.</dd>
+     * <dt>Key.GTEQ:</dt>
+     * <dd>If the supplied key exists in the database, return that key;
+     * otherwise find the next greater key and return it.</dd>
+     * <dt>Key.EQ:</dt>
+     * <dd>Return <code>true</code> iff the specified key exists in the
+     * database. Does not update the Key.</dd>
+     * <dt>Key.LT:</dt>
+     * <dd>Find the next key that is strictly less than the supplied key. If
+     * there is none, return false.</dd>
+     * <dt>Key.LTEQ:</dt>
+     * <dd>If the supplied key exists in the database, return that key;
+     * otherwise find the next smaller key and return it.</dd>
+     * </dl>
+     * </p>
+     * 
+     * @param direction
+     *            One of Key.GT, Key.GTEQ, Key.EQ, Key.LT or Key.LTEQ.
+     * 
+     * @param deep
+     *            Determines whether the result should represent the next (or
+     *            previous) physical key in the <code>Tree</code> or should be
+     *            restricted to just the logical siblings of the current key.
+     *            (See <a href="Key.html#_keyChildren">Logical Key Children and
+     *            Siblings</a>).
+     * @return <code>true</code> if there is a key to traverse to, else null.
+     * @throws PersistitException
+     */
+    public boolean traverse(Direction direction, boolean deep) throws PersistitException {
+        return traverse(direction, deep, Integer.MAX_VALUE);
+    }
+
+    /**
+     * <p>
+     * Performs generalized tree traversal. The direction value indicates
+     * whether to traverse forward or backward in collation sequence and whether
+     * the key being sought must be strictly greater than or less than the
+     * supplied key.
+     * </p>
+     * <p>
+     * The direction value must be one of:
+     * <dl>
+     * <dt>Key.GT:</dt>
+     * <dd>Find the next key that is strictly greater than the supplied key. If
+     * there is none, return false.</dd>
+     * <dt>Key.GTEQ:</dt>
+     * <dd>If the supplied key exists in the database, return that key;
+     * otherwise find the next greater key and return it.</dd>
+     * <dt>Key.EQ:</dt>
+     * <dd>Return <code>true</code> iff the specified key exists in the
+     * database. Does not update the Key.</dd>
+     * <dt>Key.LT:</dt>
+     * <dd>Find the next key that is strictly less than the supplied key. If
+     * there is none, return false.</dd>
+     * <dt>Key.LTEQ:</dt>
+     * <dd>If the supplied key exists in the database, return that key;
+     * otherwise find the next smaller key and return it.</dd>
+     * </dl>
+     * </p>
+     * 
+     * @param direction
+     *            One of Key.GT, Key.GTEQ, Key.EQ, Key.LT or Key.LTEQ.
+     * 
+     * @param deep
+     *            Determines whether the result should represent the next (or
+     *            previous) physical key in the <code>Tree</code> or should be
+     *            restricted to just the logical siblings of the current key.
+     *            (See <a href="Key.html#_keyChildren">Logical Key Children and
+     *            Siblings</a>).
+     * 
+     * @param minimumBytes
+     *            The minimum number of bytes to fetch. See {@link #fetch(int)}.
+     *            If minBytes is less than or equal to 0 then this method does
+     *            not update the Key and Value fields of the Exchange.
+     * 
+     * @return <code>true</code> if there is a key to traverse to, else null.
+     * 
+     * @throws PersistitException
+     */
+    public boolean traverse(final Direction direction, final boolean deep, final int minimumBytes)
+            throws PersistitException {
+        _persistit.checkClosed();
+
+        boolean doFetch = minimumBytes > 0;
+        boolean doModify = minimumBytes >= 0;
+        boolean result;
+
+        boolean inTxn = _transaction.isActive() && !_ignoreTransactions;
+        Buffer buffer = null;
+
+        if (doFetch) {
+            _value.clear();
+        }
+
+        final boolean reverse = (direction == LT) || (direction == LTEQ);
+        if (_key.getEncodedSize() == 0) {
+            if (reverse) {
+                _key.appendAfter();
+            } else {
+                _key.appendBefore();
+            }
+        }
+
+        _key.testValidForTraverse();
+
+        boolean edge = direction == EQ || direction == GTEQ || direction == LTEQ;
+        boolean nudged = false;
+
+        checkLevelCache();
+
+        try {
+            if (inTxn && edge && !_key.isSpecial()) {
+                Boolean txnResult = _transaction.fetch(this, this.getValue(), minimumBytes);
+                //
+                // A pending STORE transaction record overrides
+                // the base record.
+                //
+                if (txnResult == null) {
+                    /*
+                     * if the transaction is null then the pending operations do
+                     * not affect the result
+                     */
+                } else if (txnResult.equals(Boolean.TRUE)) {
+                    return true;
+                } else if (txnResult.equals(Boolean.FALSE)) {
+                    //
+                    // A pending DELETE transaction record overrides the
+                    // base record.
+                    //
+                    if (direction == EQ) {
+                        return false;
+                    } else {
+                        edge = false;
+                    }
+                }
+            }
+
+            //
+            // Now we are committed to computing a new key value. Save the
+            // original key value for comparison.
+            //
+            _key.copyTo(_spareKey1);
+            int index = _key.getEncodedSize();
+
+            if (index == 0) {
+                if (reverse) {
+                    _key.appendAfter();
+                } else {
+                    _key.appendBefore();
+                }
+                nudged = true;
+            }
+
+            int foundAt = 0;
+            LevelCache lc;
+            boolean fetchFromPendingTxn = false;
+
+            for (;;) {
+
+                lc = _levelCache[0];
+                //
+                // Optimal path - pick up the buffer and location left
+                // by previous operation.
+                //
+                if (lc._keyGeneration == _key.getGeneration()) {
+                    buffer = reclaimQuickBuffer(lc);
+                    foundAt = lc._foundAt;
+                }
+                //
+                // But if direction is leftward and the position is at the left
+                // edge of the buffer, re-do with a key search - there is no
+                // other way to find the left sibling page.
+                //
+                if (reverse && buffer != null && (foundAt & P_MASK) <= buffer.getKeyBlockStart()) {
+                    // Going left from first record in the page requires a
+                    // key search.
+                    if (inTxn) {
+                        _transaction.touchedPage(this, buffer);
+                    }
+                    buffer.releaseTouched();
+                    buffer = null;
+                }
+                //
+                // If the operations above failed to get the key, then
+                // look it up with search.
+                //
+                if (buffer == null) {
+                    if (!edge && !nudged) {
+                        if (reverse) {
+                            if (!_key.isSpecial()) {
+                                _key.nudgeLeft();
+                            }
+                        } else {
+                            if (!_key.isSpecial()) {
+                                if (deep) {
+                                    _key.nudgeDeeper();
+                                } else {
+                                    _key.nudgeRight();
+                                }
+                            }
+                        }
+                        nudged = true;
+                    }
+                    foundAt = search(_key);
+                    buffer = lc._buffer;
+                }
+
+                if (edge && (foundAt & EXACT_MASK) != 0) {
+                    break;
+                } else {
+                    edge = false;
+                    foundAt = buffer.traverse(_key, direction, foundAt);
+                    if (buffer.isAfterRightEdge(foundAt)) {
+                        long rightSiblingPage = buffer.getRightSibling();
+
+                        Debug.$assert0.t(rightSiblingPage >= 0 && rightSiblingPage <= MAX_VALID_PAGE_ADDR);
+                        if (rightSiblingPage > 0) {
+                            Buffer rightSibling = _pool.get(_volume, rightSiblingPage, _exclusive, true);
+                            if (inTxn) {
+                                _transaction.touchedPage(this, buffer);
+                            }
+                            buffer.releaseTouched();
+                            //
+                            // Reset foundAtNext to point to the first key block
+                            // of the right sibling page.
+                            //
+                            buffer = rightSibling;
+                            checkPageType(buffer, PAGE_TYPE_DATA);
+                            foundAt = buffer.traverse(_key, direction, buffer.toKeyBlock(0));
+
+                        }
+                    }
+
+                    //
+                    // If (a) the key was not nudged, and (b) this is not a deep
+                    // traverse, and (c) the foundAtNext refers now to a child
+                    // of the original key, then it's the wrong result - the
+                    // optimistic assumption that the next key would be adjacent
+                    // to the preceding result is wrong. To resolve this,
+                    // invalidate the LevelCache entry and retry the loop. That
+                    // will nudge the key appropriately and do a standard
+                    // search.
+                    //
+
+                    if (!nudged && !deep && _key.compareKeyFragment(_spareKey1, 0, _spareKey1.getEncodedSize()) == 0) {
+                        _key.setEncodedSize(_spareKey1.getEncodedSize());
+                        lc._keyGeneration = -1;
+                        if (inTxn) {
+                            _transaction.touchedPage(this, buffer);
+                        }
+                        buffer.release();
+                        buffer = null;
+                        continue;
+                    }
+                }
+
+                if (inTxn) {
+                    //
+                    // Here we need to test whether pending updates in a
+                    // transaction, if there is one, will modify the result.
+                    // The candidate key is in _key. This code
+                    // determines whether (a) that key has been deleted by
+                    // the pending transaction, or (b) there's a nearer key
+                    // that has been added by the pending transaction.
+                    // This is split into two calls. The first looks for
+                    // a pending remove operation that affects the result.
+                    //
+                    Boolean txnResult = _transaction.traverse(_tree, _spareKey1, _key, direction, deep, minimumBytes);
+
+                    if (txnResult != null) {
+                        _transaction.touchedPage(this, buffer);
+                        buffer.releaseTouched();
+                        buffer = null;
+
+                        if (txnResult.equals(Boolean.TRUE)) {
+                            // There's a pending new record that
+                            // yields a closer key. The key
+                            // was updated to reflect its content, and
+                            // if the key is selected by criteria below
+                            // then the pending value is fetched.
+                            //
+                            fetchFromPendingTxn = true;
+                        } else {
+                            //
+                            // There's a pending remove operation that
+                            // covers the candidate key. The key has been
+                            // modified to the beginning or end, depending
+                            // on direction, of the remove range, and then
+                            // we must go back and traverse again.
+                            //
+                            if (direction == LTEQ && !_key.isSpecial()) {
+                                _key.nudgeLeft();
+                                nudged = true;
+                            }
+                            continue;
+                        }
+                    }
+                }
+                break;
+            }
+
+            boolean matches;
+
+            if (reverse && _key.isLeftEdge() || !reverse && _key.isRightEdge()) {
+                matches = false;
+            } else {
+                if (deep) {
+                    matches = true;
+                    index = _key.getEncodedSize();
+
+                    if (doFetch) {
+                        if (fetchFromPendingTxn) {
+                            _transaction.fetchFromLastTraverse(this, minimumBytes);
+                        } else {
+                            buffer.fetch(foundAt, _value);
+                            fetchFixupForLongRecords(_value, minimumBytes);
+                        }
+                    }
+                } else {
+                    int parentIndex = _spareKey1.previousElementIndex(index);
+                    if (parentIndex < 0) {
+                        parentIndex = 0;
+                    }
+
+                    matches = (_spareKey1.compareKeyFragment(_key, 0, parentIndex) == 0);
+
+                    if (matches) {
+                        index = _key.nextElementIndex(parentIndex);
+                        if (index > 0) {
+                            if (index == _key.getEncodedSize()) {
+                                if (doFetch) {
+                                    if (fetchFromPendingTxn) {
+                                        _transaction.fetchFromLastTraverse(this, minimumBytes);
+                                    } else {
+                                        buffer.fetch(foundAt, _value);
+                                        fetchFixupForLongRecords(_value, minimumBytes);
+                                    }
+                                }
+                            } else {
+                                //
+                                // The physical traversal went to a child
+                                // of the next sibling (i.e. a niece or
+                                // nephew), so therefore there must not be
+                                // a record associated with the key value
+                                // we are going to return. This makes
+                                // the Value for this Exchange undefined.
+                                //
+                                if (doFetch) {
+                                    _value.clear();
+                                }
+                                foundAt &= ~EXACT_MASK;
+                            }
+                        } else
+                            matches = false;
+                    }
+                }
+            }
+
+            if (doModify) {
+                if (matches) {
+                    _key.setEncodedSize(index);
+                    if (!fetchFromPendingTxn && !reverse) {
+                        lc.update(buffer, _key, foundAt);
+                    }
+                } else {
+                    if (deep) {
+                        _key.setEncodedSize(0);
+                    } else {
+                        _spareKey1.copyTo(_key);
+                    }
+                    _key.cut();
+                    if (reverse) {
+                        _key.appendAfter();
+                    } else {
+                        _key.appendBefore();
+                    }
+                }
+            } else {
+                // Restore original key
+                _spareKey1.copyTo(_key);
+            }
+            result = matches;
+
+        } finally {
+            if (buffer != null) {
+                if (inTxn) {
+                    _transaction.touchedPage(this, buffer);
+                }
+                buffer.releaseTouched();
+                buffer = null;
+            }
+        }
+        _volume.getStatistics().bumpTraverseCounter();
+        return result;
+    }
+
+    /**
+     * <p>
+     * Performs generalized tree traversal constrained by a supplied
+     * {@link KeyFilter}. The direction value indicates whether to traverse
+     * forward or backward in collation sequence, and whether the key being
+     * sought must be strictly greater than or less than the supplied key.
+     * </p>
+     * <p>
+     * The direction value must be one of:
+     * <dl>
+     * <dt>Key.GT:</dt>
+     * <dd>Find the next key that is strictly greater than the supplied key. If
+     * there is none, return false.</dd>
+     * <dt>Key.GTEQ:</dt>
+     * <dd>If the supplied key exists in the database, return that key;
+     * otherwise find the next greater key and return it.</dd>
+     * <dt>Key.EQ:</dt>
+     * <dd>Return <code>true</code> iff the specified key exists in the
+     * database. Does not update the Key.</dd>
+     * <dt>Key.LT:</dt>
+     * <dd>Find the next key that is strictly less than the supplied key. If
+     * there is none, return false.</dd>
+     * <dt>Key.LTEQ:</dt>
+     * <dd>If the supplied key exists in the database, return that key;
+     * otherwise find the next smaller key and return it.</dd>
+     * </dl>
+     * </p>
+     * 
+     * @param direction
+     *            One of Key.GT, Key.GTEQ, Key.EQ, Key.LT or Key.LTEQ.
+     * 
+     * @param keyFilter
+     *            A KeyFilter that constrains the keys returned by this
+     *            operation.
+     * 
+     * @param minBytes
+     *            The minimum number of bytes to fetch. See {@link #fetch(int)}.
+     *            If minBytes is less than or equal to 0 then this method does
+     *            not update the Key and Value fields of the Exchange.
+     * 
+     * @return <code>true</code> if there is a key to traverse to, else null.
+     * 
+     * @throws PersistitException
+     */
+    public boolean traverse(final Direction direction, final KeyFilter keyFilter, int minBytes)
+            throws PersistitException {
+        if (keyFilter == null) {
+            return traverse(direction, true, minBytes);
+        }
+
+        if (direction == EQ) {
+            return keyFilter.selected(_key) && traverse(direction, true, minBytes);
+        }
+
+        if (_key.getEncodedSize() == 0) {
+            if (direction == GT || direction == GTEQ) {
+                _key.appendBefore();
+            } else {
+                _key.appendAfter();
+            }
+        }
+
+        for (;;) {
+            if (!keyFilter.next(_key, direction)) {
+                _key.setEncodedSize(0);
+                if (direction == LT || direction == LTEQ) {
+                    _key.appendAfter();
+                } else {
+                    _key.appendBefore();
+                }
+                return false;
+            }
+            if (!traverse(direction, true, minBytes)) {
+                return false;
+            }
+            if (keyFilter.selected(_key)) {
+                return true;
+            }
+        }
+    }
+
+    /**
+     * Traverses to the next logical sibling key value. Equivalent to
+     * <code>traverse(Key.GT, false)</code>.
+     * 
+     * @return <code>true</code> if there is a key to traverse to, else null.
+     * @throws PersistitException
+     */
+    public boolean next() throws PersistitException {
+        return traverse(GT, false);
+    }
+
+    /**
+     * Traverses to the previous logical sibling key value. Equivalent to
+     * <code>traverse(Key.LT, false)</code>.
+     * 
+     * @return <code>true</code> if there is a key to traverse to, else null.
+     * @throws PersistitException
+     */
+    public boolean previous() throws PersistitException {
+        return traverse(LT, false);
+    }
+
+    /**
+     * Traverses to the next key with control over depth. Equivalent to
+     * <code>traverse(Key.GT, deep)</code>.
+     * 
+     * @param deep
+     *            Determines whether the result should represent the next (or
+     *            previous) physical key in the <code>Tree</code> or should be
+     *            restricted to just the logical siblings of the current key.
+     *            (See <a href="Key.html#_keyChildren">Logical Key Children and
+     *            Siblings</a>).
+     * 
+     * @return <code>true</code> if there is a key to traverse to, else null.
+     * @throws PersistitException
+     */
+    public boolean next(boolean deep) throws PersistitException {
+        return traverse(GT, deep);
+    }
+
+    /**
+     * Traverses to the previous key with control over depth. Equivalent to
+     * <code>traverse(Key.LT, deep)</code>.
+     * 
+     * @param deep
+     *            Determines whether the result should represent the next (or
+     *            previous) physical key in the <code>Tree</code> or should be
+     *            restricted to just the logical siblings of the current key.
+     *            (See <a href="Key.html#_keyChildren">Logical Key Children and
+     *            Siblings</a>).
+     * 
+     * @return <code>true</code> if there is a key to traverse to, else null.
+     * 
+     * @throws PersistitException
+     */
+    public boolean previous(boolean deep) throws PersistitException {
+        return traverse(LT, deep);
+    }
+
+    /**
+     * Traverses to the next key value within the subset of all keys defined by
+     * the supplied KeyFilter. Whether logical children of the current key value
+     * are included in the result is determined by the <code>KeyFilter</code>.
+     * 
+     * @return <code>true</code> if there is a key to traverse to, else null.
+     * @throws PersistitException
+     */
+    public boolean next(KeyFilter filter) throws PersistitException {
+        return traverse(GT, filter, Integer.MAX_VALUE);
+    }
+
+    /**
+     * Traverses to the previous key value within the subset of all keys defined
+     * by the supplied KeyFilter. Whether logical children of the current key
+     * value are included in the result is determined by the
+     * <code>KeyFilter</code>.
+     * 
+     * @return <code>true</code> if there is a key to traverse to, else null.
+     * @throws PersistitException
+     */
+    public boolean previous(KeyFilter filter) throws PersistitException {
+        return traverse(LT, filter, Integer.MAX_VALUE);
+    }
+
+    /**
+     * Determines whether the current key has a logical sibling successor,
+     * without changing the state of <code>Key</code> or <code>Value</code>.
+     * This method is equivalent to {@link #next()} except that no state is
+     * changed.
+     * 
+     * @return <code>true</code> if the key has a successor
+     * 
+     * @throws PersistitException
+     */
+    public boolean hasNext() throws PersistitException {
+        return traverse(GT, false, -1);
+    }
+
+    /**
+     * Determines whether the current key has a successor within the subset of
+     * all keys defined by a <code>KeyFilter</code>. This method does not change
+     * the state of <code>Key</code> or <code>Value</code>.
+     * 
+     * @return <code>true</code> if the key has a successor
+     * 
+     * @throws PersistitException
+     */
+    public boolean hasNext(KeyFilter filter) throws PersistitException {
+        if (filter == null)
+            return hasNext();
+        _key.copyTo(_spareKey2);
+        boolean result = traverse(GT, filter, 0);
+        _spareKey2.copyTo(_key);
+        return result;
+    }
+
+    /**
+     * Determines whether the current key has a logical sibling successor,
+     * without changing the state of <code>Key</code> or <code>Value</code>.
+     * This method is equivalent to {@link #next(boolean)} except that no state
+     * is changed.
+     * 
+     * @param deep
+     *            Determines whether the predecessor may be of any logical depth
+     *            (<code>true</code>, or must be a restricted logical siblings (
+     *            <code>false</code>) of the current key. (See <a
+     *            href="Key.html#_keyChildren">Logical Key Children and
+     *            Siblings</a>).
+     * 
+     * @return <code>true</code> if the key has a successor
+     * 
+     * @throws PersistitException
+     */
+    public boolean hasNext(boolean deep) throws PersistitException {
+        return traverse(GT, deep, -1);
+    }
+
+    /**
+     * Determines whether the current key has a logical sibling predecessor,
+     * without changing the state of <code>Key</code> or <code>Value</code>.
+     * This method is equivalent to {@link #previous()} except that no state is
+     * changed.
+     * 
+     * @return <code>true</code> if the key has a predecessor
+     * @throws PersistitException
+     */
+    public boolean hasPrevious() throws PersistitException {
+        return traverse(LT, false, -1);
+    }
+
+    /**
+     * Determines whether the current key has a logical sibling predecessor,
+     * without changing the state of <code>Key</code> or <code>Value</code>.
+     * This method is equivalent to {@link #previous(boolean)} except that no
+     * state is changed.
+     * 
+     * @param deep
+     *            Determines whether the predecessor may be of any logical depth
+     *            (<code>true</code>, or must be a restricted logical siblings (
+     *            <code>false</code>) of the current key. (See <a
+     *            href="Key.html#_keyChildren">Logical Key Children and
+     *            Siblings</a>).
+     * 
+     * @return <code>true</code> if the key has a predecessor
+     * 
+     * @throws PersistitException
+     */
+    public boolean hasPrevious(boolean deep) throws PersistitException {
+        return traverse(LT, deep, -1);
+    }
+
+    /**
+     * Determines whether the current key has a predecessor within the subset of
+     * all keys defined by a <code>KeyFilter</code>. This method does not change
+     * the state of <code>Key</code> or <code>Value</code>.
+     * 
+     * @return <code>true</code> if the key has a successor
+     * 
+     * @throws PersistitException
+     */
+    public boolean hasPrevious(KeyFilter filter) throws PersistitException {
+        if (filter == null)
+            return hasPrevious();
+        _key.copyTo(_spareKey2);
+        boolean result = traverse(GT, filter, 0);
+        _spareKey2.copyTo(_key);
+        return result;
+    }
+
+    /**
+     * Determines whether the current key has an associated value - that is,
+     * whether a {@link #fetch} operation would return a defined value - without
+     * actually changing the state of either the <code>Key</code> or the
+     * <code>Value</code>.
+     * 
+     * @return <code>true</code> if the key has an associated value
+     * 
+     * @throws PersistitException
+     */
+    public boolean isValueDefined() throws PersistitException {
+        return traverse(EQ, false, -1);
+    }
+
+    /**
+     * Insert the current <code>Key</code> and <code>Value</code> pair into this
+     * <code>Exchange</code>'s <code>Tree</code>. If there already is a value
+     * associated with the current key, then replace it.
+     * 
+     * @return This <code>Exchange</code> to permit method call chaining
+     * @throws PersistitException
+     */
+    public Exchange store() throws PersistitException {
+        return store(_key, _value);
+    }
+
+    /**
+     * Fetches the value associated with the <code>Key</code>, then inserts or
+     * updates the value. Effectively this swaps the content of
+     * <code>Value</code> with the database record associated with the current
+     * <code>key</code>. It is equivalent to the code: <blockquote>
+     * 
+     * <pre>
+     *  Value tempValue = new Value();
+     *  <i>exchange</i>.fetch(tempValue);
+     *  <i>exchange</i>.store();
+     *  tempValue.copyTo(exchange.getValue());
+     *  return <i>exchange</i>;
+     * </pre>
+     * 
+     * </blockquote> except that this operation is performed atomically, without
+     * need for external synchronization.
+     * 
+     * @return This <code>Exchange</code> to permit method call chaining
+     * @throws PersistitException
+     */
+    public Exchange fetchAndStore() throws PersistitException {
+        if (_volume.isReadOnly()) {
+            throw new ReadOnlyVolumeException(_volume.toString());
+        }
+        _persistit.checkClosed();
+        _persistit.checkSuspended();
+        _key.testValidForStoreAndFetch(_volume.getPageSize());
+        storeInternal(_key, _value, 0, true, false);
+        _spareValue.copyTo(_value);
+        return this;
+    }
+
+    /**
+     * Fetches the value associated with the current <code>Key</code> into the
+     * <code>Exchange</code>'s <code>Value</code>. The <code>Value</code> object
+     * reflects the fetched state. If there is no value associated with the key
+     * then {@link Value#isDefined} is false. Otherwise the value may be
+     * retrieved using {@link Value#get} and other methods of <code>Value</code>
+     * .
+     * 
+     * @return This <code>Exchange</code> to permit method call chaining
+     * @throws PersistitException
+     */
+    public Exchange fetch() throws PersistitException {
+        return fetch(_value, Integer.MAX_VALUE);
+    }
+
+    /**
+     * <p>
+     * Fetches or partially fetches the value associated with the current
+     * <code>Key</code> into the <code>Exchange</code>'s <code>Value</code>. The
+     * <code>Value</code> object reflects the fetched state. If there is no
+     * value associated with the key then {@link Value#isDefined} is false.
+     * Otherwise the value may be retrieved using {@link Value#get} and other
+     * methods of <code>Value</code>.
+     * </p>
+     * <p>
+     * This method sets a lower bound on the number of bytes to be fetched. In
+     * particular, it may be useful to retrieve only a small fraction of a very
+     * long record such as the serialization of an image. Upon successful
+     * completion of this method, at least <code>minimumBytes</code> of the
+     * <code>Value</code> object will accurately reflect the value stored in the
+     * database. This might allow an application to determine whether to
+     * retrieve the rest of the value.
+     * </p>
+     * 
+     * @param minimumBytes
+     *            specifies a length at which Persistit will truncate the
+     *            returned value.
+     * 
+     * @return This <code>Exchange</code> to permit method call chaining
+     * @throws PersistitException
+     */
+    public Exchange fetch(int minimumBytes) throws PersistitException {
+        return fetch(_value, minimumBytes);
+    }
+
+    /**
+     * Fetches the value associated with the current <code>Key</code> into the
+     * supplied <code>Value</code> object (instead of the <code>Exchange</code>
+     * 's assigned <code>Value</code>). The <code>Value</code> object reflects
+     * the fetched state. If there is no value associated with the key then
+     * {@link Value#isDefined} is false. Otherwise the value may be retrieved
+     * using {@link Value#get} and other methods of <code>Value</code>.
+     * 
+     * @param value
+     *            the <code>Value</code> into which the database value should be
+     *            fetched.
+     * 
+     * @return This <code>Exchange</code> to permit method call chaining
+     * @throws PersistitException
+     */
+    public Exchange fetch(Value value) throws PersistitException {
+        return fetch(value, Integer.MAX_VALUE);
+    }
+
+    /**
+     * <p>
+     * Fetches or partially fetches the value associated with the current
+     * <code>Key</code> into the supplied <code>Value</code> object (instead of
+     * the <code>Exchange</code>'s assigned <code>Value</code>). The
+     * <code>Value</code> object reflects the fetched state. If there is no
+     * value associated with the key then {@link Value#isDefined} is false.
+     * Otherwise the value may be retrieved using {@link Value#get} and other
+     * methods of <code>Value</code>.
+     * </p>
+     * <p>
+     * This method sets an lower bound on the number of bytes to be fetched. In
+     * particular, it may be useful to retrieve only a small fraction of a very
+     * long record such as the serialization of an image. Upon successful
+     * completion of this method, at least <code>minimumBytes</code> of the
+     * <code>Value</code> object will accurately reflect the value stored in the
+     * database. This might allow an application to determine whether to
+     * retrieve the rest of the value using the {@link #fetch()} operation.
+     * </p>
+     * 
+     * @param value
+     *            the <code>Value</code> into which the database value should be
+     *            fetched.
+     * @param minimumBytes
+     *            specifies a length at which Persistit will truncate the
+     *            returned value.
+     * 
+     * 
+     * @return This <code>Exchange</code> to permit method call chaining
+     * @throws PersistitException
+     */
+    public Exchange fetch(Value value, int minimumBytes) throws PersistitException {
+        _persistit.checkClosed();
+        _key.testValidForStoreAndFetch(_volume.getPageSize());
+        if (minimumBytes < 0)
+            minimumBytes = 0;
+        boolean inTxn = _transaction.isActive() && !_ignoreTransactions;
+
+        if (inTxn && _transaction.fetch(this, value, minimumBytes) != null) {
+            return this;
+        }
+
+        Buffer buffer = null;
+        try {
+            int foundAt = search(_key);
+            LevelCache lc = _levelCache[0];
+            buffer = lc._buffer;
+            buffer.fetch(foundAt, value);
+            fetchFixupForLongRecords(value, minimumBytes);
+            _volume.getStatistics().bumpFetchCounter();
+            return this;
+        } finally {
+            if (buffer != null) {
+                if (inTxn) {
+                    _transaction.touchedPage(this, buffer);
+                }
+                buffer.releaseTouched();
+            }
+            _treeHolder.verifyReleased();
+        }
+    }
+
+    void fetchFixupForLongRecords(Value value, int minimumBytes) throws PersistitException {
+        if (value.isDefined() && (value.getEncodedBytes()[0] & 0xFF) == LONGREC_TYPE) {
+            //
+            // This will potential require numerous pages: the buffer
+            // claim is held for the duration to prevent a non-atomic
+            // update.
+            //
+            fetchLongRecord(value, minimumBytes);
+        }
+    }
+
+    /**
+     * Atomically increment a stored integer value and return the result. If the
+     * key currently has no associated value, then initialize the value to zero.
+     * Otherwise add 1 to whatever value is stored, store the result and return
+     * it.
+     * 
+     * @return The incremented value.
+     * @throws PersistitException
+     */
+    public long incrementValue() throws PersistitException {
+        return incrementValue(1);
+    }
+
+    /**
+     * Atomically increment a stored integer value and return the result. If the
+     * key currently has no associated value, then initialize the value to zero.
+     * Otherwise add <code>by</code> to whatever value is stored, store the
+     * result and return it.
+     * 
+     * @param by
+     *            The amount by which to increment the stored value
+     * @return The incremented value.
+     * @throws PersistitException
+     */
+    public long incrementValue(long by) throws PersistitException {
+        return incrementValue(by, 0);
+    }
+
+    /**
+     * Atomically increment a stored integer value and return the result. If the
+     * key currently has no associated value, then initialize the value to
+     * <code>from</code>. Otherwise add <code>by</code> to whatever value is
+     * stored, store the result and return it.
+     * 
+     * @param by
+     *            The amount by which to increment the stored value
+     * @return The incremented value.
+     * @throws PersistitException
+     */
+    public long incrementValue(long by, long from) throws PersistitException {
+        _persistit.checkClosed();
+        if (_volume.isReadOnly()) {
+            throw new ReadOnlyVolumeException(_volume.toString());
+        }
+        _value.put(from);
+        _value.armAtomicIncrement(by);
+        store();
+        return _value.getLong();
+    }
+
+    /**
+     * Return true if there is at least one key stored in this
+     * <code>Exchange</code> 's <code>Tree</code> that is a logical child of the
+     * current <code>Key</code>. A logical child is a key that can be formed by
+     * appending a value to the parent. (See <a
+     * href="Key.html#_keyChildren">Logical Key Children and Siblings</a>).
+     * 
+     * @return <code>true</code> if the current <code>Key</code> has logical
+     *         children
+     * @throws PersistitException
+     */
+    public boolean hasChildren() throws PersistitException {
+        _key.copyTo(_spareKey1);
+        final int size = _key.getEncodedSize();
+        boolean result = traverse(GT, true, 0);
+        if (result && _key.getEncodedSize() < size || _spareKey1.compareKeyFragment(_key, 0, size) != 0) {
+            result = false;
+        }
+        _spareKey1.copyTo(_key);
+        return result;
+    }
+
+    /**
+     * Remove a single key/value pair from this <code>Exchange</code>'s
+     * <code>Tree</code> and return the removed value in the
+     * <code>Exchange</code>'s <code>Value</code>. This method atomically
+     * fetches the former value then deletes it. If there was no value formerly
+     * associated with the key then <code>Value</code> becomes undefined - that
+     * is, the value of {@link Value#isDefined} becomes <code>false</code>.
+     * 
+     * @return <code>true</code> if there was a key/value pair to remove
+     * @throws PersistitException
+     */
+    public boolean fetchAndRemove() throws PersistitException {
+        _persistit.checkClosed();
+        _persistit.checkSuspended();
+        _spareValue.clear();
+        boolean result = remove(EQ, true);
+        _spareValue.copyTo(_value);
+        Debug.$assert0.t(_value.isDefined() == result);
+        return result;
+    }
+
+    /**
+     * Remove the entire <code>Tree</code> that this <code>Exchange</code> is
+     * based on. Subsequent to successful completion of this method, the
+     * <code>Exchange</code> will no longer be usable. Attempts to perform
+     * operations on it will result in an <code>IllegalStateException</code>.
+     * 
+     * @throws PersistitException
+     */
+    public void removeTree() throws PersistitException {
+        _persistit.checkClosed();
+        _persistit.checkSuspended();
+        boolean inTxn = _transaction.isActive() && !_ignoreTransactions;
+        clear();
+        _value.clear();
+        if (inTxn) {
+            _transaction.removeTree(this);
+        } else {
+            _volume.getStructure().removeTree(_tree);
+        }
+        initCache();
+    }
+
+    /**
+     * Remove a single key/value pair from the this <code>Exchange</code>'s
+     * <code>Tree</code>.
+     * 
+     * @return <code>true</code> if there was a key/value pair to remove
+     * @throws PersistitException
+     */
+    public boolean remove() throws PersistitException {
+        return remove(EQ, false);
+    }
+
+    /**
+     * Remove all keys in this <code>Exchange</code>'s <code>Tree</code>.
+     * 
+     * @return <code>true</code> if there were key/value pairs removed
+     * @throws PersistitException
+     */
+    public boolean removeAll() throws PersistitException {
+        clear();
+        return remove(GTEQ);
+    }
+
+    /**
+     * <p>
+     * Depending on the value of the selection parameter, remove the record
+     * associated with the current key, its logical children, or both.
+     * </p>
+     * <p>
+     * Following are valid values for selection: <br />
+     * <dl>
+     * <dt>Key.EQ</dt>
+     * <dd>Remove the record associated with the current key if it exists.</dd>
+     * <dt>Key.GT</dt>
+     * <dd>Remove the records associated with logical children of the current
+     * key.</dd>
+     * <dt>Key.GTEQ</dt>
+     * <dd>Remove the record associated with the current key AND its logical
+     * children.</dd>
+     * </dl>
+     * 
+     * @param direction
+     *            One of Key.EQ, Key.GT, Key.GTEQ
+     * @return <code>true</code> if one or more records were actually removed,
+     *         else </i>false</i>.
+     * @throws PersistitException
+     */
+    public boolean remove(Direction direction) throws PersistitException {
+        return remove(direction, false);
+    }
+
+    private boolean remove(Direction selection, boolean fetchFirst) throws PersistitException {
+        _persistit.checkClosed();
+
+        if (selection != EQ && selection != GTEQ && selection != GT) {
+            throw new IllegalArgumentException("Invalid mode " + selection);
+        }
+
+        int keySize = _key.getEncodedSize();
+
+        _key.copyTo(_spareKey1);
+        _key.copyTo(_spareKey2);
+
+        // Special case for empty key
+        if (keySize == 0) {
+            if (selection == EQ) {
+                return false;
+            }
+            _spareKey1.append(BEFORE);
+            _spareKey2.append(AFTER);
+        } else {
+            if (selection == EQ || selection == GTEQ) {
+                _spareKey1.nudgeLeft();
+            } else {
+                _spareKey1.nudgeDeeper();
+            }
+
+            if (selection == GTEQ || selection == GT) {
+                _spareKey2.nudgeRight();
+            }
+        }
+
+        final boolean result = removeKeyRangeInternal(_spareKey1, _spareKey2, fetchFirst);
+        _treeHolder.verifyReleased();
+
+        return result;
+    }
+
+    /**
+     * Removes record(s) for a range of keys. The keys to be removed are all
+     * those in the Tree that are Greater Than or Equal to key1 and less than
+     * key2.
+     * 
+     * @param key1
+     *            Start of the deletion range. No record with a key smaller than
+     *            key1 will be removed. key1 may be empty, in which case all
+     *            records having keys less than key2 will be removed.
+     * 
+     * @param key2
+     *            End of the deletion range. No record with a key greater than
+     *            or equal to key2 will be removed. key2 may be empty, in which
+     *            case all records having keys equal to or greater than key1
+     *            will be removed.
+     * 
+     * @return <code>true</code> if one or more records were actually removed,
+     *         else </i>false</i>.
+     * 
+     * @throws PersistitException
+     * @throws IllegalArgymentException
+     *             if key1 is equal to or greater than key2
+     */
+    public boolean removeKeyRange(Key key1, Key key2) throws PersistitException {
+        key1.copyTo(_spareKey1);
+        key2.copyTo(_spareKey2);
+
+        // Special case for empty key
+        if (key1.getEncodedSize() == 0) {
+            _spareKey1.append(BEFORE);
+        } else
+            _spareKey1.nudgeLeft();
+
+        if (key2.getEncodedSize() == 0) {
+            _spareKey2.append(AFTER);
+        } else {
+            _spareKey2.nudgeLeft();
+        }
+
+        if (_spareKey1.compareTo(_spareKey2) >= 0) {
+            throw new IllegalArgumentException("Second key must be larger than first");
+        }
+        final boolean result = removeKeyRangeInternal(_spareKey1, _spareKey2, false);
+        _treeHolder.verifyReleased();
+
+        return result;
+    }
+
+    /**
+     * Removes all records with keys falling between key1 and key2, exclusive.
+     * Validity checks and Key value adjustments have been done by wrapper
+     * methods - this method does the work.
+     * 
+     * @param key1
+     *            Key that is less than the leftmost to be removed
+     * @param key2
+     *            Key that is greater than the rightmost to be removed
+     * @return <code>true</code> if any records were removed.
+     * @throws PersistitException
+     */
+    boolean removeKeyRangeInternal(Key key1, Key key2, boolean fetchFirst) throws PersistitException {
+        if (_volume.isReadOnly()) {
+            throw new ReadOnlyVolumeException(_volume.toString());
+        }
+        _persistit.checkClosed();
+        _persistit.checkSuspended();
+
+        if (Debug.ENABLED) {
+            Debug.suspend();
+        }
+        boolean inTxn = _transaction.isActive() && !_ignoreTransactions;
+        boolean treeClaimAcquired = false;
+        boolean treeWriterClaimRequired = false;
+        boolean result = false;
+        _exclusive = true;
+
+        boolean deallocationRequired = true; // assume until proven false
+        boolean deferredReindexRequired = false;
+        boolean tryQuickDelete = true;
+
+        // long journalId = -1;
+        // if (!inTxn) {
+        // journalId = journal().beginRemove(_tree, key1, key2, fetchFirst);
+        // }
+
+        try {
+            //
+            // This is the main retry loop. If any attempt to reserve a page
+            // in the inner logic fails, we will iterate across all this logic
+            // again until the expiration time.
+            //
+            for (;;) {
+
+                checkLevelCache();
+                int depth = _cacheDepth; // The depth to which we have
+                // populated the level cache.
+
+                try {
+                    if (inTxn) {
+                        result = _transaction.remove(this, key1, key2, fetchFirst);
+                        break;
+                    }
+                    //
+                    // First try for a quick delete from a single data page.
+                    //
+                    if (tryQuickDelete) {
+                        Buffer buffer = null;
+                        try {
+                            int foundAt1 = search(key1) & P_MASK;
+                            buffer = _levelCache[0]._buffer;
+
+                            if (!buffer.isBeforeLeftEdge(foundAt1) && !buffer.isAfterRightEdge(foundAt1)) {
+                                int foundAt2 = buffer.findKey(key2);
+                                if (!buffer.isBeforeLeftEdge(foundAt2) && !buffer.isAfterRightEdge(foundAt2)) {
+                                    if ((foundAt2 & EXACT_MASK) != 0) {
+                                        foundAt2 = buffer.nextKeyBlock(foundAt2);
+                                    }
+                                    foundAt2 &= P_MASK;
+
+                                    Debug.$assert0.t(foundAt2 >= foundAt1);
+                                    if (fetchFirst) {
+                                        removeFetchFirst(buffer, foundAt1, buffer, foundAt2);
+                                    }
+                                    _volume.getStructure().harvestLongRecords(buffer, foundAt1, foundAt2);
+
+                                    final long timestamp = timestamp();
+                                    buffer.writePageOnCheckpoint(timestamp);
+
+                                    boolean removed = buffer.removeKeys(foundAt1, foundAt2, _spareKey1);
+                                    if (removed) {
+                                        _tree.bumpChangeCount();
+                                        buffer.setDirtyAtTimestamp(timestamp);
+                                    }
+                                    result = removed;
+                                    break;
+                                }
+                            }
+                            // If we didn't meet the criteria for quick delete,
+                            // then don't try it again on a RetryException.
+                            tryQuickDelete = false;
+                        } finally {
+                            if (buffer != null)
+                                buffer.releaseTouched();
+                            buffer = null;
+                        }
+                    }
+
+                    if (!treeClaimAcquired) {
+                        if (!_treeHolder.claim(treeWriterClaimRequired)) {
+                            Debug.$assert0.t(false);
+                            throw new InUseException("Thread " + Thread.currentThread().getName()
+                                    + " failed to get writer claim on " + _tree);
+                        }
+                        treeClaimAcquired = true;
+                        _tree.bumpGeneration();
+                        // Because we actually haven't changed anything yet.
+                        _cachedTreeGeneration++;
+                    }
+                    //
+                    // Need to redo this check now that we have a
+                    // claim on the Tree.
+                    //
+                    checkLevelCache();
+
+                    long pageAddr1 = _tree.getRootPageAddr();
+                    long pageAddr2 = pageAddr1;
+
+                    for (int level = _cacheDepth; --level >= 0;) {
+                        LevelCache lc = _levelCache[level];
+                        lc.initRemoveFields();
+                        depth = level;
+
+                        int foundAt1 = searchLevel(key1, pageAddr1, level) & P_MASK;
+                        int foundAt2 = -1;
+
+                        //
+                        // Note: this buffer now has a writer claim on it.
+                        //
+                        Buffer buffer = lc._buffer;
+                        lc._flags |= LEFT_CLAIMED;
+
+                        lc._leftBuffer = buffer;
+                        lc._leftFoundAt = foundAt1;
+                        boolean samePage = pageAddr2 == pageAddr1;
+
+                        if (samePage) {
+                            foundAt2 = buffer.findKey(key2);
+                            if ((foundAt2 & EXACT_MASK) != 0) {
+                                foundAt2 = buffer.nextKeyBlock(foundAt2);
+                            }
+                            foundAt2 &= P_MASK;
+
+                            if (!buffer.isAfterRightEdge(foundAt2)) {
+                                lc._rightBuffer = buffer;
+                                lc._rightFoundAt = foundAt2;
+                            } else {
+                                //
+                                // Since we are spanning pages we need an
+                                // exclusive claim on the tree to prevent
+                                // an insertion from propagating upward through
+                                // the deletion range.
+                                //
+                                pageAddr2 = buffer.getRightSibling();
+                                samePage = false;
+                            }
+                        }
+                        if (!samePage) {
+                            //
+                            // Since we are spanning pages we need an
+                            // exclusive claim on the tree to prevent
+                            // an insertion from propagating upward through
+                            // the deletion range.
+                            //
+                            if (!treeWriterClaimRequired) {
+                                treeWriterClaimRequired = true;
+                                if (!_treeHolder.upgradeClaim()) {
+                                    throw RetryException.SINGLE;
+                                }
+                            }
+
+                            foundAt2 = searchLevel(key2, pageAddr2, level);
+                            if ((foundAt2 & EXACT_MASK) != 0) {
+                                foundAt2 = buffer.nextKeyBlock(foundAt2);
+                                Debug.$assert0.t(foundAt2 != -1);
+                            }
+                            foundAt2 &= P_MASK;
+
+                            Debug.$assert0.t(foundAt2 != KEY_BLOCK_START);
+                            buffer = lc._buffer;
+                            lc._flags |= RIGHT_CLAIMED;
+                            lc._rightBuffer = buffer;
+                            lc._rightFoundAt = foundAt2;
+                            pageAddr2 = buffer.getPageAddress();
+                        }
+
+                        if (lc._leftBuffer.isIndexPage()) {
+                            Debug.$assert0.t(lc._rightBuffer.isIndexPage() && depth > 0);
+                            int p1 = lc._leftBuffer.previousKeyBlock(foundAt1);
+                            int p2 = lc._rightBuffer.previousKeyBlock(foundAt2);
+
+                            Debug.$assert0.t(p1 != -1 && p2 != -1);
+                            pageAddr1 = lc._leftBuffer.getPointer(p1);
+                            pageAddr2 = lc._rightBuffer.getPointer(p2);
+                        } else {
+                            Debug.$assert0.t(depth == 0);
+                            break;
+                        }
+                    }
+
+                    if (fetchFirst) {
+                        LevelCache lc = _levelCache[0];
+                        removeFetchFirst(lc._leftBuffer, lc._leftFoundAt, lc._rightBuffer, lc._rightFoundAt);
+                    }
+                    //
+                    // We have fully delineated the subtree that
+                    // needs to be removed. Now walk down the tree,
+                    // stitching together the pages where necessary.
+                    //
+                    final long timestamp = timestamp();
+                    for (int level = _cacheDepth; --level >= 0;) {
+                        LevelCache lc = _levelCache[level];
+                        Buffer buffer1 = lc._leftBuffer;
+                        Buffer buffer2 = lc._rightBuffer;
+                        int foundAt1 = lc._leftFoundAt;
+                        int foundAt2 = lc._rightFoundAt;
+                        boolean needsReindex = false;
+                        buffer1.writePageOnCheckpoint(timestamp);
+                        if (buffer1 != buffer2) {
+                            buffer2.writePageOnCheckpoint(timestamp);
+                            //
+                            // Deletion spans multiple pages at this level.
+                            // We will need to join or rebalance the pages.
+                            //
+                            long leftGarbagePage = buffer1.getRightSibling();
+                            _key.copyTo(_spareKey1);
+
+                            // Before we remove the records in this range, we
+                            // need to recover any LONG_RECORD pointers that
+                            // are associated with keys in this range.
+                            _volume.getStructure().harvestLongRecords(buffer1, foundAt1, Integer.MAX_VALUE);
+
+                            _volume.getStructure().harvestLongRecords(buffer2, 0, foundAt2);
+
+                            boolean rebalanced = buffer1.join(buffer2, foundAt1, foundAt2, _spareKey1, _spareKey2,
+                                    _joinPolicy);
+                            if (buffer1.isDataPage()) {
+                                _tree.bumpChangeCount();
+                            }
+                            buffer1.setDirtyAtTimestamp(timestamp);
+                            buffer2.setDirtyAtTimestamp(timestamp);
+
+                            long rightGarbagePage = buffer1.getRightSibling();
+
+                            if (rightGarbagePage != leftGarbagePage) {
+                                // here we just remember the page boundaries
+                                // that will need to be deallocated.
+                                lc._deallocLeftPage = leftGarbagePage;
+                                lc._deallocRightPage = rightGarbagePage;
+                                deallocationRequired = true;
+                            }
+
+                            if (rebalanced) {
+                                //
+                                // If the join operation was not able to
+                                // coalesce the two pages into one, then we need
+                                // to re-index the new first key of the second
+                                // page.
+                                //
+                                // We have either a quick way to do this or a
+                                // more complex way. If there is a single parent
+                                // page in the index for the two re-balanced
+                                // pages, and if the key to be reinserted fits
+                                // in that parent page, then all we need to do
+                                // is insert it. Otherwise, we will need to
+                                // split the page above us, and that will
+                                // potentially result in additional buffer
+                                // reservations. Because that could force a
+                                // retry at a bad time, in that case we defer
+                                // the re-insertion of the index key until
+                                // after all the current claims are released.
+                                //
+                                needsReindex = true;
+                                if (level < _cacheDepth - 1) {
+                                    LevelCache parentLc = _levelCache[level + 1];
+                                    Buffer buffer = parentLc._leftBuffer;
+
+                                    Debug.$assert0.t(buffer != null);
+                                    if (parentLc._rightBuffer == buffer) {
+                                        int foundAt = buffer.findKey(_spareKey1);
+                                        Debug.$assert0.t((foundAt & EXACT_MASK) == 0);
+                                        // Try it the simple way
+                                        _value.setPointerValue(buffer2.getPageAddress());
+                                        _value.setPointerPageType(buffer2.getPageType());
+                                        int fit = buffer.putValue(_spareKey1, _value, foundAt, false);
+
+                                        // If it worked then we're done.
+                                        if (fit != -1) {
+                                            needsReindex = false;
+                                            buffer.setDirtyAtTimestamp(timestamp);
+                                        }
+                                    }
+                                }
+                                if (needsReindex) {
+                                    lc._deferredReindexPage = buffer2.getPageAddress();
+                                    lc._deferredReindexChangeCount = buffer2.getGeneration();
+                                    deferredReindexRequired = true;
+                                    needsReindex = false;
+                                }
+                            }
+
+                            result = true;
+                        } else if (foundAt1 != foundAt2) {
+                            Debug.$assert0.t(foundAt2 > foundAt1);
+                            _key.copyTo(_spareKey1);
+                            //
+                            // Before we remove these records, we need to
+                            // recover any LONG_RECORD pointers that may be
+                            // associated with keys in this range.
+                            //
+                            _volume.getStructure().harvestLongRecords(buffer1, foundAt1, foundAt2);
+                            result |= buffer1.removeKeys(foundAt1, foundAt2, _spareKey1);
+                            if (buffer1.isDataPage() && result) {
+                                _tree.bumpChangeCount();
+                            }
+                            buffer1.setDirtyAtTimestamp(timestamp);
+                        }
+
+                        if (level < _cacheDepth - 1) {
+                            removeKeyRangeReleaseLevel(level + 1);
+                        }
+                    }
+                    break;
+                } catch (RetryException re) {
+                    // handled below
+                } finally {
+                    //
+                    // Release all buffers.
+                    //
+                    for (int level = _cacheDepth; --level >= depth;) {
+                        removeKeyRangeReleaseLevel(level);
+                    }
+
+                    if (treeClaimAcquired) {
+                        _treeHolder.release();
+                        treeClaimAcquired = false;
+                    }
+                }
+                if (treeWriterClaimRequired) {
+                    if (!_treeHolder.claim(true)) {
+                        Debug.$assert0.t(false);
+                        throw new InUseException("Thread " + Thread.currentThread().getName()
+                                + " failed to get reader claim on " + _tree);
+                    }
+                    treeClaimAcquired = true;
+                }
+            }
+            while (deallocationRequired) {
+                long left = -1;
+                long right = -1;
+                for (int level = _cacheDepth; --level >= 0;) {
+                    LevelCache lc = _levelCache[level];
+                    left = lc._deallocLeftPage;
+                    right = lc._deallocRightPage;
+                    if (left != 0) {
+                        _volume.getStructure().deallocateGarbageChain(left, right);
+                        lc._deallocLeftPage = 0;
+                        lc._deallocRightPage = 0;
+                    }
+                }
+                // If we successfully finish the loop then we're done
+                deallocationRequired = false;
+                break;
+            }
+            while (deferredReindexRequired) {
+                Buffer buffer = null;
+                try {
+                    for (int level = _cacheDepth; --level >= 0;) {
+                        LevelCache lc = _levelCache[level];
+                        if (lc._deferredReindexPage != 0) {
+                            if (!treeClaimAcquired) {
+                                if (!_treeHolder.claim(treeWriterClaimRequired)) {
+                                    Debug.$assert0.t(false);
+                                    throw new InUseException("Thread " + Thread.currentThread().getName()
+                                            + " failed to get writer claim on " + _tree);
+                                }
+                                treeClaimAcquired = true;
+                            }
+
+                            long deferredPage = lc._deferredReindexPage;
+                            buffer = _pool.get(_volume, deferredPage, false, true);
+                            if (buffer.getGeneration() == lc._deferredReindexChangeCount) {
+                                checkPageType(buffer, level + PAGE_TYPE_DATA);
+                                buffer.nextKey(_spareKey2, buffer.toKeyBlock(0));
+                                _value.setPointerValue(buffer.getPageAddress());
+                                _value.setPointerPageType(buffer.getPageType());
+                                storeInternal(_spareKey2, _value, level + 1, false, true);
+                            } else {
+                                _persistit.getLogBase().unindexedPage.log(deferredPage, _volume, _tree.getName());
+                            }
+                            lc._deferredReindexPage = 0;
+                            buffer.releaseTouched();
+                            buffer = null;
+                        }
+                    }
+                    deferredReindexRequired = false;
+                } catch (RetryException re) {
+                    if (buffer != null) {
+                        buffer.releaseTouched();
+                        buffer = null;
+                    }
+                    waitForTreeExclusive();
+                } finally {
+                    if (buffer != null) {
+                        buffer.releaseTouched();
+                        buffer = null;
+                    }
+                }
+            }
+        } finally {
+            if (treeClaimAcquired) {
+                _tree.bumpGeneration();
+                _treeHolder.release();
+                treeClaimAcquired = false;
+            }
+            _exclusive = false;
+        }
+        // if (journalId != -1)
+        // journal().completed(journalId);
+        _volume.getStatistics().bumpRemoveCounter();
+        if (fetchFirst)
+            _volume.getStatistics().bumpFetchCounter();
+        return result;
+    }
+
+    private void removeKeyRangeReleaseLevel(final int level) {
+
+        int offset = 0;
+        for (int lvl = 0; lvl < level; lvl++) {
+            final LevelCache lc = _levelCache[lvl];
+            Buffer buffer1 = lc._leftBuffer;
+            Buffer buffer2 = lc._rightBuffer;
+            if (buffer2 != null && (lc._flags & RIGHT_CLAIMED) != 0) {
+                offset++;
+            }
+            if (buffer1 != null && (lc._flags & LEFT_CLAIMED) != 0) {
+                offset++;
+            }
+        }
+
+        final LevelCache lc = _levelCache[level];
+        Buffer buffer1 = lc._leftBuffer;
+        Buffer buffer2 = lc._rightBuffer;
+
+        if (buffer2 != null && (lc._flags & RIGHT_CLAIMED) != 0) {
+            buffer2.releaseTouched();
+        }
+        if (buffer1 != null && (lc._flags & LEFT_CLAIMED) != 0) {
+            buffer1.releaseTouched();
+        }
+
+        lc._leftBuffer = null;
+        lc._rightBuffer = null;
+        lc._flags = 0;
+    }
+
+    private void removeFetchFirst(Buffer buffer1, int foundAt1, Buffer buffer2, int foundAt2) throws PersistitException {
+        if (buffer1 == buffer2) {
+            if (buffer1.nextKeyBlock(foundAt1) == foundAt2) {
+                buffer1.fetch(foundAt1 | EXACT_MASK, _spareValue);
+            }
+        } else {
+            if (buffer1.getRightSibling() == buffer2.getPageAddress() && buffer1.nextKeyBlock(foundAt1) == -1) {
+                foundAt1 = buffer2.toKeyBlock(0);
+                if (buffer2.nextKeyBlock(foundAt1) == foundAt2) {
+                    buffer2.fetch(foundAt1 | EXACT_MASK, _spareValue);
+                }
+            }
+        }
+        if (_spareValue.isDefined()) {
+            fetchFixupForLongRecords(_spareValue, Integer.MAX_VALUE);
+        }
+    }
+
+    void removeAntiValue(AntiValue av) throws PersistitException {
+        _key.copyTo(_spareKey1);
+        _key.copyTo(_spareKey2);
+        byte[] bytes = av.getBytes();
+        int elisionCount = av.getElisionCount();
+        System.arraycopy(bytes, 0, _spareKey2.getEncodedBytes(), elisionCount, bytes.length);
+        _spareKey2.setEncodedSize(elisionCount + bytes.length);
+        removeKeyRangeInternal(_spareKey1, _spareKey2, false);
+    }
+
+    /**
+     * Decodes the LONG_RECORD pointer that has previously been fetched into the
+     * Value. This will replace the byte array in that value with the actual
+     * long value. Note that this is all done with a reader claim being held on
+     * the data page containing the LONG_RECORD reference.
+     * 
+     * @param value
+     * @throws PersistitException
+     */
+    private void fetchLongRecord(Value value, int minimumBytesFetched) throws PersistitException {
+
+        Buffer buffer = null;
+        boolean inTxn = _transaction.isActive() && !_ignoreTransactions;
+
+        try {
+            byte[] rawBytes = value.getEncodedBytes();
+            int rawSize = value.getEncodedSize();
+            if (rawSize != LONGREC_SIZE) {
+                corrupt("Invalid LONG_RECORD value size=" + rawSize + " but should be " + LONGREC_SIZE);
+            }
+            if ((rawBytes[0] & 0xFF) != LONGREC_TYPE) {
+                corrupt("Invalid LONG_RECORD value type=" + (rawBytes[0] & 0xFF) + " but should be " + LONGREC_TYPE);
+            }
+            int longSize = Buffer.decodeLongRecordDescriptorSize(rawBytes, 0);
+            long startAtPage = Buffer.decodeLongRecordDescriptorPointer(rawBytes, 0);
+
+            int remainingSize = Math.min(longSize, minimumBytesFetched);
+
+            value.ensureFit(remainingSize);
+            value.setEncodedSize(remainingSize);
+
+            int offset = 0;
+            //
+            // This is a workaround for an egregious bug in the AIX JRE 1.4.0
+            // and JRE 1.4.2 System.arraycopy implementation. Without this, the
+            // arraycopy method corrupts the array.
+            //
+            Util.arraycopy(rawBytes, LONGREC_PREFIX_OFFSET, value.getEncodedBytes(), offset, LONGREC_PREFIX_SIZE);
+
+            offset += LONGREC_PREFIX_SIZE;
+            remainingSize -= LONGREC_PREFIX_SIZE;
+            long page = startAtPage;
+
+            for (int count = 0; page != 0 && offset < minimumBytesFetched; count++) {
+                if (remainingSize <= 0) {
+                    corrupt("Invalid LONG_RECORD remaining size=" + remainingSize + " of " + rawSize + " in page "
+                            + page);
+                }
+                buffer = _pool.get(_volume, page, false, true);
+                if (buffer.getPageType() != PAGE_TYPE_LONG_RECORD) {
+                    corrupt("LONG_RECORD chain is invalid at page " + page + " - invalid page type: " + buffer);
+                }
+                int segmentSize = buffer.getBufferSize() - HEADER_SIZE;
+                if (segmentSize > remainingSize)
+                    segmentSize = remainingSize;
+
+                System.arraycopy(buffer.getBytes(), HEADER_SIZE, value.getEncodedBytes(), offset, segmentSize);
+
+                offset += segmentSize;
+                remainingSize -= segmentSize;
+                // previousPage = page;
+                page = buffer.getRightSibling();
+                if (inTxn) {
+                    _transaction.touchedPage(this, buffer);
+                }
+                buffer.releaseTouched();
+                buffer = null;
+
+                if (count > MAX_LONG_RECORD_CHAIN) {
+                    if (count > Exchange.MAX_LONG_RECORD_CHAIN) {
+                        corrupt("LONG_RECORD chain starting at " + startAtPage + " is too long");
+                    }
+
+                }
+            }
+            value.setLongSize(rawSize);
+            value.setEncodedSize(offset);
+        } finally {
+            if (buffer != null)
+                buffer.releaseTouched();
+        }
+    }
+
+    /**
+     * <p>
+     * Stores the raw bytes of a long record in Value into a LONG_RECORD chain,
+     * then replaces the content of the raw bytes of the Value with a
+     * LONG_RECORD descriptor.
+     * </p>
+     * <p>
+     * If a non-zero page address is supplied, this is the address of the long
+     * record chain that was previously associated with this record. In this
+     * case, storeLongRecord will attempt to reuse those pages rather than
+     * allocating new pages to hold the long record.
+     * </p>
+     * <p>
+     * Called with a writer claim on the data page that will contain the
+     * LONG_RECORD value, and that page is reserved. This method will claim and
+     * reserve an indefinite number of additional pages. Upon completion, All of
+     * those claims will be released, and if no change was made they will be
+     * unreserved. Throws a RetryException if it was not possible to reserve all
+     * the necessary pages.
+     * </p>
+     * 
+     * @param value
+     *            The Value object containing the long record. The Value must be
+     *            in "long record mode".
+     * 
+     * @param page
+     *            Address of first page of LONG_RECORD chain being overwritten,
+     *            or 0 if there is none.
+     * 
+     * @returns the page address of the first page of the LONG_RECORD chain
+     * @throws PersistitException
+     */
+    long storeLongRecord(Value value, long oldChain, long newChain) throws PersistitException {
+        // Calculate how many LONG_RECORD pages we will need.
+        //
+        boolean completed = false;
+        value.changeLongRecordMode(true);
+
+        long page = oldChain;
+        int longSize = value.getLongSize();
+        int remainingSize = longSize;
+        byte[] longBytes = value.getLongBytes();
+        byte[] rawBytes = value.getEncodedBytes();
+        int loosePageIndex = -1;
+        int index = 0;
+        long looseChain = 0;
+        Buffer[] bufferArray = null;
+
+        Debug.$assert0.t(value.isLongRecordMode());
+        Debug.$assert0.t(rawBytes.length == LONGREC_SIZE);
+
+        System.arraycopy(longBytes, 0, rawBytes, LONGREC_PREFIX_OFFSET, LONGREC_PREFIX_SIZE);
+
+        remainingSize -= LONGREC_PREFIX_SIZE;
+        int maxSegmentSize = _pool.getBufferSize() - HEADER_SIZE;
+        int count = (remainingSize + (maxSegmentSize - 1)) / maxSegmentSize;
+
+        try {
+            bufferArray = new Buffer[count];
+            for (; index < count && page != 0; index++) {
+                Buffer buffer = _pool.get(_volume, page, true, true);
+                Debug.$assert0.t(buffer.isLongRecordPage());
+                bufferArray[index] = buffer;
+                page = buffer.getRightSibling();
+
+                // verify that there's no cycle
+                for (int i = 0; i < index; i++) {
+                    if (bufferArray[i].getPageAddress() == page) {
+                        corrupt("LONG_RECORD chain cycle at " + bufferArray[0]);
+                    }
+                }
+            }
+
+            if (index == count) {
+                looseChain = page;
+                loosePageIndex = index;
+            }
+
+            for (; index < count; index++) {
+                Buffer buffer = _volume.getStructure().allocPage();
+                bufferArray[index] = buffer;
+            }
+            final long timestamp = timestamp();
+            //
+            // Now we're committed - the just-allocated pages are no longer
+            // subject to being deallocated by a retry.
+            //
+            page = newChain;
+            for (index = count; --index >= 0;) {
+                int offset = LONGREC_PREFIX_SIZE + (index * maxSegmentSize);
+                int segmentSize = longSize - offset;
+                if (segmentSize > maxSegmentSize)
+                    segmentSize = maxSegmentSize;
+                Buffer buffer = bufferArray[index];
+                buffer.writePageOnCheckpoint(timestamp);
+
+                buffer.init(PAGE_TYPE_LONG_RECORD);
+                buffer.setRightSibling(page);
+
+                System.arraycopy(longBytes, offset, buffer.getBytes(), HEADER_SIZE, segmentSize);
+
+                int end = HEADER_SIZE + segmentSize;
+                if (end < buffer.getBufferSize()) {
+                    buffer.clearBytes(end, buffer.getBufferSize());
+                }
+                buffer.setDirtyAtTimestamp(timestamp);
+                bufferArray[index] = null;
+                page = buffer.getPageAddress(); // current head of the chain
+                buffer.releaseTouched();
+            }
+            completed = true;
+            Buffer.writeLongRecordDescriptor(value.getEncodedBytes(), longSize, page);
+            _longRecordPageAddress = page;
+            return page;
+        } finally {
+            if (!completed) {
+                if (bufferArray != null) {
+                    for (index = count; --index >= 0;) {
+                        Buffer buffer = bufferArray[index];
+                        if (buffer != null) {
+                            buffer.releaseTouched();
+                            if (loosePageIndex >= 0 && index >= loosePageIndex) {
+                                _volume.getStructure().deallocateGarbageChain(buffer.getPageAddress(), -1);
+                            }
+                        }
+                    }
+                }
+                value.changeLongRecordMode(false);
+            } else {
+                if (looseChain != 0) {
+                    _volume.getStructure().deallocateGarbageChain(looseChain, 0);
+                }
+            }
+        }
+    }
+
+    /**
+     * Creates a new LONG_RECORD chain and stores the supplied byte array in the
+     * pages of this chain. This method catches and retries on RetryExceptions,
+     * therefore it should only be called with no resource claims.
+     * 
+     * @param value
+     *            The value. Must be in "long record mode"
+     * 
+     * @param from
+     *            Offset to first byte of the long record.
+     * 
+     * @return Page address of the beginning of the chain
+     * 
+     * @throws PersistitException
+     */
+    private long storeOverlengthRecord(Value value, int from) throws PersistitException {
+        value.changeLongRecordMode(true);
+
+        // Calculate how many LONG_RECORD pages we will need.
+        //
+        boolean completed = false;
+        int longSize = value.getLongSize();
+        byte[] longBytes = value.getLongBytes();
+        byte[] rawBytes = value.getEncodedBytes();
+        int maxSegmentSize = _pool.getBufferSize() - HEADER_SIZE;
+
+        Debug.$assert0.t(value.isLongRecordMode());
+        Debug.$assert0.t(rawBytes.length == LONGREC_SIZE);
+
+        System.arraycopy(longBytes, 0, rawBytes, LONGREC_PREFIX_OFFSET, LONGREC_PREFIX_SIZE);
+
+        long looseChain = 0;
+        if (from < LONGREC_PREFIX_SIZE)
+            from = LONGREC_PREFIX_SIZE;
+
+        Buffer buffer = null;
+        int offset = from + (((longSize - from - 1) / maxSegmentSize) * maxSegmentSize);
+        final long timestamp = timestamp();
+        try {
+            for (;;) {
+                while (offset >= from) {
+                    buffer = _volume.getStructure().allocPage();
+                    buffer.writePageOnCheckpoint(timestamp);
+                    buffer.init(PAGE_TYPE_LONG_RECORD);
+
+                    int segmentSize = longSize - offset;
+                    if (segmentSize > maxSegmentSize)
+                        segmentSize = maxSegmentSize;
+
+                    Debug.$assert0.t(segmentSize >= 0 && offset >= 0 && offset + segmentSize <= longBytes.length
+                            && HEADER_SIZE + segmentSize <= buffer.getBytes().length);
+
+                    System.arraycopy(longBytes, offset, buffer.getBytes(), HEADER_SIZE, segmentSize);
+
+                    int end = HEADER_SIZE + segmentSize;
+                    if (end < buffer.getBufferSize()) {
+                        buffer.clearBytes(end, buffer.getBufferSize());
+                    }
+                    buffer.setRightSibling(looseChain);
+                    looseChain = buffer.getPageAddress();
+                    buffer.setDirtyAtTimestamp(timestamp);
+                    buffer.releaseTouched();
+                    offset -= maxSegmentSize;
+                    buffer = null;
+                }
+
+                long page = looseChain;
+                looseChain = 0;
+                Buffer.writeLongRecordDescriptor(value.getEncodedBytes(), longSize, page);
+                completed = true;
+                _longRecordPageAddress = page;
+                return page;
+            }
+        } finally {
+            if (buffer != null)
+                buffer.releaseTouched();
+            if (looseChain != 0) {
+                _volume.getStructure().deallocateGarbageChain(looseChain, 0);
+            }
+            if (!completed)
+                value.changeLongRecordMode(false);
+        }
+    }
+
+    void writeLongRecordPagesToJournal() throws PersistitException {
+        Buffer buffer = null;
+        long page = _longRecordPageAddress;
+        if (page == 0) {
+            return;
+        }
+        try {
+            for (int count = 0; page != 0; count++) {
+                buffer = _volume.getPool().get(_volume, page, false, true);
+                if (buffer.getPageType() != PAGE_TYPE_LONG_RECORD) {
+                    corrupt("LONG_RECORD chain starting at " + _longRecordPageAddress + " is invalid at page " + page
+                            + " - invalid page type: " + buffer);
+                }
+                if (buffer.isDirty()) {
+                    buffer.writePage();
+                }
+                page = buffer.getRightSibling();
+                buffer.releaseTouched();
+                buffer = null;
+                if (count > Exchange.MAX_LONG_RECORD_CHAIN) {
+                    corrupt("LONG_RECORD chain starting at " + _longRecordPageAddress + " is too long");
+                }
+            }
+        } finally {
+            if (buffer != null) {
+                buffer.releaseTouched();
+            }
+        }
+    }
+
+    private void checkPageType(Buffer buffer, int expectedType) throws PersistitException {
+        int type = buffer.getPageType();
+        if (type != expectedType) {
+            buffer.releaseTouched();
+            corrupt("Volume " + _volume + " page " + buffer.getPageAddress() + " invalid page type " + type
+                    + ": should be " + expectedType);
+        }
+    }
+
+    /**
+     * The transaction context for this Exchange. By default, this is the
+     * transaction context of the current thread, and by default, all
+     * <code>Exchange</code>s created by a thread share the same transaction
+     * context.
+     * 
+     * @return The <code>Transaction</code> context for this thread.
+     */
+    public Transaction getTransaction() {
+        return _transaction;
+    }
+
+    void ignoreTransactions() {
+        _ignoreTransactions = true;
+    }
+
+    /**
+     * Called by Transaction to set up a context for committing updates.
+     * 
+     * @param volume
+     * @param _treeName
+     */
+    void setTree(Tree tree) throws PersistitException {
+        _persistit.checkClosed();
+        if (tree.getVolume() != _volume) {
+            _volume = tree.getVolume();
+            _pool = _persistit.getBufferPool(_volume.getPageSize());
+        }
+        if (_tree != tree) {
+            _tree = tree;
+            _treeHolder = new ReentrantResourceHolder(_tree);
+            _cachedTreeGeneration = -1;
+            checkLevelCache();
+        }
+    }
+
+    /**
+     * Package-private method indicates whether this <code>Exchange</code>
+     * refers to the directory tree.
+     * 
+     * @return <code>true</code> if this is a directory exchange, else
+     *         <code>false</code>.
+     */
+    boolean isDirectoryExchange() {
+        return _isDirectoryExchange;
+    }
+
+    public void setSplitPolicy(SplitPolicy policy) {
+        _splitPolicy = policy;
+    }
+
+    public void setJoinPolicy(JoinPolicy policy) {
+        _joinPolicy = policy;
+    }
+
+    /**
+     * Called after RetryException due to an operation discovering too late it
+     * needs exclusive access to a Tree
+     */
+    private void waitForTreeExclusive() throws PersistitException {
+        _treeHolder.claim(true);
+        _treeHolder.release();
+    }
+
+    public KeyHistogram computeHistogram(final Key start, final Key end, final int sampleSize, final int keyDepth,
+            final KeyFilter keyFilter, final int requestedTreeDepth) throws PersistitException {
+
+        _persistit.checkClosed();
+        checkLevelCache();
+        final int treeDepth = requestedTreeDepth > _tree.getDepth() ? _tree.getDepth() : requestedTreeDepth;
+        if (treeDepth < 0) {
+            throw new IllegalArgumentException("treeDepth out of bounds: " + treeDepth);
+        }
+        final KeyHistogram histogram = new KeyHistogram(getTree(), start, end, sampleSize, keyDepth, treeDepth);
+        Buffer previousBuffer = null;
+        LevelCache lc = null;
+        Buffer buffer = null;
+        Direction direction = GTEQ;
+        if (start != null) {
+            start.copyTo(_key);
+        } else {
+            LEFT_GUARD_KEY.copyTo(_key);
+            direction = GT;
+        }
+
+        int foundAt = searchTree(_key, treeDepth);
+        try {
+            lc = _levelCache[treeDepth];
+            buffer = lc._buffer;
+            if (buffer != null) {
+                checkPageType(buffer, treeDepth + 1);
+            }
+
+            while (foundAt != -1) {
+                foundAt = buffer.traverse(_key, direction, foundAt);
+                direction = GT;
+                if (buffer.isAfterRightEdge(foundAt)) {
+                    long rightSiblingPage = buffer.getRightSibling();
+                    if (rightSiblingPage > 0) {
+                        Buffer rightSibling = _pool.get(_volume, rightSiblingPage, _exclusive, true);
+                        buffer.releaseTouched();
+                        //
+                        // Reset foundAtNext to point to the first key block
+                        // of the right sibling page.
+                        //
+                        buffer = rightSibling;
+                        checkPageType(buffer, treeDepth + 1);
+                        foundAt = buffer.traverse(_key, GT, buffer.toKeyBlock(0));
+                    } else {
+                        foundAt = -1;
+                        break;
+                    }
+                }
+                if (end != null && end.compareTo(_key) < 0) {
+                    break;
+                }
+                if (!_key.isLeftEdge()) {
+                    if (buffer != previousBuffer) {
+                        histogram.addPage(buffer.getBufferSize(), buffer.getBufferSize() - buffer.getAvailableSize());
+                        previousBuffer = buffer;
+                    }
+                    if (keyFilter == null || keyFilter.selected(_key)) {
+                        histogram.addKeyCopy(_key);
+                    }
+                }
+            }
+        } finally {
+            if (buffer != null) {
+                buffer.releaseTouched();
+            }
+        }
+
+        histogram.cull();
+        return histogram;
+    }
+
+    void corrupt(final String error) throws CorruptVolumeException {
+        Debug.$assert0.t(false);
+        _persistit.getLogBase().corruptVolume.log(error + Util.NEW_LINE + toStringDetail());
+        throw new CorruptVolumeException(error);
+    }
+
+    /**
+     * Store an Object with this Exchange for the convenience of an application.
+     * 
+     * @param the
+     *            object to be cached for application convenience.
+     */
+    public void setAppCache(Object appCache) {
+        _appCache = appCache;
+    }
+
+    /**
+     * @return the object cached for application convenience
+     */
+    public Object getAppCache() {
+        return _appCache;
+    }
+
+    /**
+     * Returns a copy of either the data page or a page on the index path to the
+     * data page containing the current key. This method looks up the current
+     * key, then copies and returns the page at the specified tree level in a
+     * new Buffer. The resulting Buffer object is not part of the BufferPool and
+     * can simply be discarded when the caller is finished with it.
+     * 
+     * @param level
+     *            The tree level, starting at zero for the data page.
+     * @return copy of page on the key's index tree at that level.
+     */
+    public Buffer fetchBufferCopy(final int level) throws PersistitException {
+        if (level >= _tree.getDepth() || level <= -_tree.getDepth()) {
+            throw new IllegalArgumentException("Tree depth is " + _tree.getDepth());
+        }
+        int lvl = level >= 0 ? level : _tree.getDepth() + level;
+        _exclusive = false;
+        int foundAt = searchTree(_key, lvl);
+        final Buffer buffer = _levelCache[lvl]._buffer;
+        try {
+            if (foundAt == -1) {
+                return null;
+            } else {
+                return new Buffer(buffer);
+            }
+        } finally {
+            buffer.releaseTouched();
+        }
+    }
+
+    public String toStringDetail() {
+        final StringBuilder sb = new StringBuilder(toString());
+        for (int level = 0; level < MAX_TREE_DEPTH; level++) {
+            final LevelCache lc = _levelCache[level];
+            if (lc == null || lc._buffer == null) {
+                break;
+            } else {
+                sb.append(Util.NEW_LINE);
+                sb.append(level);
+                sb.append(": ");
+                sb.append(lc);
+            }
+        }
+        return sb.toString();
+    }
+}