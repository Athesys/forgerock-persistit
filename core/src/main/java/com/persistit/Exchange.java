--- conflicted
+++ resolved
@@ -187,7 +187,10 @@
     }
 
     private static class MvvVisitor implements MVV.VersionVisitor {
-        enum Usage { FETCH, STORE }
+        enum Usage {
+            FETCH, STORE
+        }
+
         private final static long READ_COMMITTED_TS = TransactionStatus.UNCOMMITTED - 1;
 
         private TransactionIndex _ti;
@@ -203,8 +206,8 @@
 
         /**
          * @param status
-         *            Status to inspect the versions as. <code>null</code>
-         *            is allowed iff <code>usage</code> is {@link Usage#FETCH},
+         *            Status to inspect the versions as. <code>null</code> is
+         *            allowed iff <code>usage</code> is {@link Usage#FETCH},
          *            which signifies 'read committed' mode.
          * @param step
          *            Current step value associated with <code>status</code>.
@@ -243,29 +246,28 @@
                         _offset = offset;
                         _maxVersion = status;
                     }
-                break;
+                    break;
 
                 case STORE:
                     long depends = _ti.wwDependency(version, _status, Persistit.SHORT_DELAY);
                     if (depends != 0 && depends != TransactionStatus.ABORTED) {
                         // version is from concurrent txn that already committed
-                        // or timed out waiting to see. Either way, must abort.
+                        // or timed out waiting to see. Either
+                        // way, must abort.
                         throw new RollbackException();
                     }
                     if (version > _maxVersion) {
                         _maxVersion = version;
                     }
-                break;
-                }
-            }
-            catch (InterruptedException ie) {
+                    break;
+                }
+            } catch (InterruptedException ie) {
                 throw new PersistitInterruptedException(ie);
             }
         }
     }
 
     private final MvvVisitor _mvvVisitor;
-    
 
     private Exchange(final Persistit persistit) {
         _persistit = persistit;
@@ -1376,18 +1378,8 @@
                             valueToStore = _spareValue;
                             int valueSize = value.getEncodedSize();
 
-<<<<<<< HEAD
-                            if ((options & StoreOptions.ONLY_IF_VISIBLE) != 0) {
-                                _fetchVisitor.init();
-                                if (keyExisted) {
-                                    _fetchVisitor.internalInit(_persistit.getTransactionIndex(), _transaction
-                                            .getStartTimestamp(), 0);
-                                    MVV.visitAllVersions(_fetchVisitor, _spareValue.getEncodedBytes(), _spareValue
-                                            .getEncodedSize());
-                                }
-                                if (_fetchVisitor.getOffset() == MVV.VERSION_NOT_FOUND) {
-=======
-                            // If key didn't exist the value is truly non-existent
+                            // If key didn't exist the value is truly
+                            // non-existent
                             // and not just undefined/zero length
                             byte[] spareBytes = _spareValue.getEncodedBytes();
                             int spareSize = keyExisted ? _spareValue.getEncodedSize() : -1;
@@ -1395,47 +1387,32 @@
 
                             if ((options & StoreOptions.ONLY_IF_VISIBLE) != 0) {
                                 // Could be streamlined as a single visit of all
-                                // versions, but current TI interface would still
+                                // versions, but current TI interface would
+                                // still
                                 // require calls to both commitStatus() and
                                 // wwDependency() (which are the costly parts)
                                 _mvvVisitor.initInternal(tStatus, 0, MvvVisitor.Usage.FETCH);
                                 MVV.visitAllVersions(_mvvVisitor, spareBytes, spareSize);
                                 if (!_mvvVisitor.foundVersion()) {
->>>>>>> c2d5ae0b
                                     break;
                                 }
                             }
 
-<<<<<<< HEAD
-                            // If key didn't exist the value is truly
-                            // non-existent
-                            // and not just undefined/zero length
-                            int currentSize = keyExisted ? _spareValue.getEncodedSize() : -1;
-
-                            int mvvSize = MVV.estimateRequiredLength(_spareValue.getEncodedBytes(), currentSize,
-                                    valueSize);
-=======
                             // Visit all versions for ww detection
                             _mvvVisitor.initInternal(tStatus, 0, MvvVisitor.Usage.STORE);
                             MVV.visitAllVersions(_mvvVisitor, spareBytes, spareSize);
 
                             int mvvSize = MVV.estimateRequiredLength(spareBytes, spareSize, valueSize);
->>>>>>> c2d5ae0b
                             _spareValue.ensureFit(mvvSize);
 
                             long versionHandle = TransactionIndex.ts2vh(_transaction.getStartTimestamp());
-<<<<<<< HEAD
-                            int storedLength = MVV.storeVersion(_spareValue.getEncodedBytes(), currentSize,
+                            int storedLength = MVV.storeVersion(_spareValue.getEncodedBytes(), spareSize,
                                     versionHandle, value.getEncodedBytes(), valueSize);
-=======
-                            int storedLength = MVV.storeVersion(_spareValue.getEncodedBytes(), spareSize,
-                                                                versionHandle, value.getEncodedBytes(), valueSize);
 
                             if ((storedLength & MVV.STORE_EXISTED_MASK) == 0) {
                                 tStatus.incrementMvvCount();
                             }
                             storedLength &= MVV.STORE_LENGTH_MASK;
->>>>>>> c2d5ae0b
                             _spareValue.setEncodedSize(storedLength);
 
                             if (_spareValue.getEncodedSize() > maxSimpleValueSize) {
@@ -2509,32 +2486,15 @@
             fetchFixupForLongRecords(value, Integer.MAX_VALUE);
         }
 
-<<<<<<< HEAD
-        long startTimestamp = _transaction.getStartTimestamp();
-        if (startTimestamp == 0 || !_transaction.isActive()) {
-            // Won't conflict with a real startTime, causes all committed
-            // versions to be seen
-            startTimestamp = Long.MAX_VALUE - 1;
-        }
-
-        int valueSize = value.getEncodedSize();
-        byte[] valueBytes = value.getEncodedBytes();
-        _fetchVisitor.internalInit(_persistit.getTransactionIndex(), startTimestamp, 0);
-        MVV.visitAllVersions(_fetchVisitor, valueBytes, valueSize);
-
-        if (_fetchVisitor.getOffset() != MVV.VERSION_NOT_FOUND) {
-            int finalSize = MVV.fetchVersionByOffset(valueBytes, valueSize, _fetchVisitor.getOffset(), valueBytes);
-=======
         TransactionStatus status = _transaction.isActive() ? _transaction.getTransactionStatus() : null;
         _mvvVisitor.initInternal(status, 0, MvvVisitor.Usage.FETCH);
 
         int valueSize = value.getEncodedSize();
         byte[] valueBytes = value.getEncodedBytes();
         MVV.visitAllVersions(_mvvVisitor, valueBytes, valueSize);
-        
-        if(_mvvVisitor.foundVersion()) {
+
+        if (_mvvVisitor.foundVersion()) {
             int finalSize = MVV.fetchVersionByOffset(valueBytes, valueSize, _mvvVisitor.getOffset(), valueBytes);
->>>>>>> c2d5ae0b
             value.setEncodedSize(finalSize);
             fetchFixupForLongRecords(value, Integer.MAX_VALUE);
             if (value.isDefined() && value.isAntiValue()) {
@@ -2841,7 +2801,7 @@
         _persistit.checkClosed();
 
         _transaction.remove(this, key1, key2);
-        
+
         checkLevelCache();
 
         _value.clear().putAntiValueMVV();
