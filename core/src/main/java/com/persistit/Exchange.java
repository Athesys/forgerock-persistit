--- conflicted
+++ resolved
@@ -18,6 +18,7 @@
 import static com.persistit.Buffer.EXACT_MASK;
 import static com.persistit.Buffer.HEADER_SIZE;
 import static com.persistit.Buffer.KEYBLOCK_LENGTH;
+import static com.persistit.Buffer.KEY_BLOCK_START;
 import static com.persistit.Buffer.LONGREC_PREFIX_OFFSET;
 import static com.persistit.Buffer.LONGREC_PREFIX_SIZE;
 import static com.persistit.Buffer.LONGREC_SIZE;
@@ -211,7 +212,7 @@
                     _maxVersion = status;
                     _offset = offset;
                 }
-            } catch (Exception e) {
+            } catch(Exception e) {
                 e.printStackTrace();
             }
         }
@@ -2572,25 +2573,7 @@
             int foundAt = search(_key, false);
             LevelCache lc = _levelCache[0];
             buffer = lc._buffer;
-<<<<<<< HEAD
             mvccFetch(buffer, value, foundAt, minimumBytes);
-=======
-            buffer.fetch(foundAt, value);
-            fetchFixupForLongRecords(value, minimumBytes);
-
-            byte[] valueBytes = value.getEncodedBytes();
-            int valueSize = value.getEncodedSize();
-
-            _fetchVisitor.internalInit(_persistit.getTransactionIndex(), _transaction.getStartTimestamp(), 0);
-            MVV.visitAllVersions(_fetchVisitor, valueBytes, valueSize);
-            if (_fetchVisitor.getOffset() != MVV.VERSION_NOT_FOUND) {
-                int newSize = MVV.fetchVersionByOffset(valueBytes, valueSize, _fetchVisitor.getOffset(), valueBytes);
-                value.setEncodedSize(newSize);
-            } else {
-                value.setEncodedSize(0);
-            }
-
->>>>>>> d2461ef0
             _volume.getStatistics().bumpFetchCounter();
             _tree.getStatistics().bumpFetchCounter();
             return this;
@@ -3276,12 +3259,8 @@
         _tree.getStatistics().bumpRemoveCounter();
         if (fetchFirst) {
             _volume.getStatistics().bumpFetchCounter();
-<<<<<<< HEAD
             _tree.getStatistics().bumpFetchCounter();
         }
-=======
-        _tree.getStatistics().bumpFetchCounter();
->>>>>>> d2461ef0
         return result;
     }
 
