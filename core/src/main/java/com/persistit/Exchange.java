--- conflicted
+++ resolved
@@ -2530,7 +2530,6 @@
             buffer = lc._buffer;
             buffer.fetch(foundAt, value);
             fetchFixupForLongRecords(value, minimumBytes);
-<<<<<<< HEAD
 
             byte[] valueBytes= value.getEncodedBytes();
             int valueSize = value.getEncodedSize();
@@ -2545,11 +2544,8 @@
                 value.setEncodedSize(0);
             }
 
-           _volume.getStatistics().bumpFetchCounter();
-=======
             _volume.getStatistics().bumpFetchCounter();
             _tree.getStatistics().bumpFetchCounter();
->>>>>>> daa528e5
             return this;
         } finally {
             if (buffer != null) {
