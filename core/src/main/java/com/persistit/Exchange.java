/**
 * Copyright (C) 2011 Akiban Technologies Inc.
 * This program is free software: you can redistribute it and/or modify
 * it under the terms of the GNU Affero General Public License, version 3,
 * as published by the Free Software Foundation.
 *
 * This program is distributed in the hope that it will be useful,
 * but WITHOUT ANY WARRANTY; without even the implied warranty of
 * MERCHANTABILITY or FITNESS FOR A PARTICULAR PURPOSE.  See the
 * GNU Affero General Public License for more details.
 *
 * You should have received a copy of the GNU Affero General Public License
 * along with this program.  If not, see http://www.gnu.org/licenses.
 */

package com.persistit;

import static com.persistit.Buffer.EXACT_MASK;
import static com.persistit.Buffer.HEADER_SIZE;
import static com.persistit.Buffer.KEYBLOCK_LENGTH;
import static com.persistit.Buffer.LONGREC_PREFIX_OFFSET;
import static com.persistit.Buffer.LONGREC_PREFIX_SIZE;
import static com.persistit.Buffer.LONGREC_SIZE;
import static com.persistit.Buffer.LONGREC_TYPE;
import static com.persistit.Buffer.MAX_VALID_PAGE_ADDR;
import static com.persistit.Buffer.PAGE_TYPE_DATA;
import static com.persistit.Buffer.PAGE_TYPE_INDEX_MIN;
import static com.persistit.Buffer.PAGE_TYPE_LONG_RECORD;
import static com.persistit.Buffer.P_MASK;
import static com.persistit.Buffer.TAILBLOCK_HDR_SIZE_INDEX;
import static com.persistit.Key.AFTER;
import static com.persistit.Key.BEFORE;
import static com.persistit.Key.EQ;
import static com.persistit.Key.GT;
import static com.persistit.Key.GTEQ;
import static com.persistit.Key.LEFT_GUARD_KEY;
import static com.persistit.Key.LT;
import static com.persistit.Key.LTEQ;
import static com.persistit.Key.RIGHT_GUARD_KEY;
import static com.persistit.Key.maxStorableKeySize;

import com.persistit.Key.Direction;
import com.persistit.exception.CorruptVolumeException;
import com.persistit.exception.InUseException;
import com.persistit.exception.PersistitException;
import com.persistit.exception.PersistitInterruptedException;
import com.persistit.exception.ReadOnlyVolumeException;
import com.persistit.exception.RetryException;
import com.persistit.exception.TreeNotFoundException;
import com.persistit.policy.JoinPolicy;
import com.persistit.policy.SplitPolicy;
import com.persistit.util.Debug;
import com.persistit.util.Util;

/**
 * <p>
 * The main facade for fetching, storing and removing records from a
 * Persistit&trade; database.
 * </p>
 * <p>
 * Applications interact with Persistit through instances of this class. A
 * <code>Exchange</code> has two important associated member objects, a
 * {@link com.persistit.Key} and a {@link com.persistit.Value}. A
 * <code>Key</code> is a mutable representation of a key, and a
 * <code>Value</code> is a mutable representation of a value. Applications
 * manipulate these objects and interact with the database through one of the
 * following four general patterns:
 * <ol>
 * <li>
 * Modify the <code>Key</code>, perform a {@link com.persistit.Exchange#fetch
 * fetch} operation, and query the <code>Value</code>.</li>
 * <li>
 * Modify the <code>Key</code>, modify the <code>Value</code>, and then perform
 * a {@link com.persistit.Exchange#store store} operation to insert or replace
 * data in the database.</li>
 * <li>
 * Modify the <code>Key</code>, and then perform a
 * {@link com.persistit.Exchange#remove remove} to remove one or more key/value
 * pairs.</li>
 * <li>
 * Optionally modify the <code>Key</code>, perform a
 * {@link com.persistit.Exchange#traverse traverse} operation, then query the
 * resulting state of <code>Key</code> and/or <code>Value</code> to enumerate
 * key/value pairs currently stored in the database.</li>
 * </ol>
 * <p>
 * Additional methods of <code>Exchange</code> include {@link #fetchAndStore
 * fetchAndStore} and {@link #fetchAndRemove fetchAndRemove} which atomically
 * modify the database and return the former value associated with the current
 * <code>Key</code>, and {@link #incrementValue} which atomically increments an
 * integer value associated with the current <code>Key</code>.
 * </p>
 * <p>
 * <h3>Exchange is Not Threadsafe</h3>
 * <em>Important:</em> an <code>Exchange</code> and its associated
 * <code>Key</code> and <code>Value</code> instances are <i>not</i> thread-safe.
 * Generally each <code>Thread</code> should allocate and use its own
 * <code>Exchange</code> instances. Were it to occur, modification of the
 * <code>Key</code> or <code>Value</code> objects associated with an
 * <code>Exchange</code> by another thread could cause severe and unpredictable
 * errors, including possible corruption of the underlying data storage. While
 * the methods of one <code>Exchange</code> instance are not threadsafe,
 * Persistit is designed to allow multiple threads, using <em>multiple</em>
 * <code>Exchange</code> instances, to access and update the underlying database
 * in a highly concurrent fashion.
 * </p>
 * <p>
 * <h3>Exchange Pools</h3>
 * Normally each thread should allocate its own <code>Exchange</code> instances.
 * However, depending on the garbage collection performance characteristics of a
 * particular JVM it may be desirable to maintain a pool of
 * <code>Exchange</code>s available for reuse, thereby reducing the frequency
 * with which <code>Exchange</code>s need to be constructed and then garbage
 * collected. An application may get an Exchange using
 * {@link Persistit#getExchange(String, String, boolean)} or
 * {@link Persistit#getExchange(Volume, String, boolean)}. These methods reuse a
 * previously constructed <code>Exchange</code> if one is available in a pool;
 * otherwise they construct methods construct a new one. Applications using the
 * Exchange pool should call
 * {@link Persistit#releaseExchange(Exchange, boolean)} to relinquish an
 * <code>Exchange</code> once it is no longer needed, thereby placing it in the
 * pool for subsequent reuse.
 * </p>
 * 
 * @version 1.0
 */
public class Exchange {
    /**
     * Maximum number of levels in one tree. (This count represents a highly
     * pathological case: most trees, even large ones, are no more than four or
     * five levels deep.)
     */
    final static int MAX_TREE_DEPTH = 20;
    /**
     * Upper bound on horizontal page searches.
     */
    final static int MAX_WALK_RIGHT = 50;

    /**
     * Upper bound on long record chains.
     */
    final static int MAX_LONG_RECORD_CHAIN = 5000;

    private final static int LEFT_CLAIMED = 1;

    private final static int RIGHT_CLAIMED = 2;

    private Persistit _persistit;

    private final Key _key;
    private final Value _value;

    private final LevelCache[] _levelCache = new LevelCache[MAX_TREE_DEPTH];

    private BufferPool _pool;
    private Volume _volume;
    private Tree _tree;

    private volatile long _cachedTreeGeneration = -1;
    private volatile int _cacheDepth = 0;

    private Key _spareKey1;
    private Key _spareKey2;

    private Value _spareValue;

    private SplitPolicy _splitPolicy;
    private JoinPolicy _joinPolicy;

    private boolean _isDirectoryExchange = false;

    private Transaction _transaction;

    private boolean _ignoreTransactions;

    private long _longRecordPageAddress;

    private Object _appCache;

    private ReentrantResourceHolder _treeHolder;

    public enum Sequence {
        NONE, FORWARD, REVERSE
    }

    private static class ReadCommittedVisitor implements MVV.VersionVisitor {
        TransactionIndex _ti;
        int _offset;
        long _maxVersion;

        long _timestamp;
        int _step;

        void internalInit(TransactionIndex ti, long timestamp, int step) {
            _ti = ti;
            _timestamp = timestamp;
            _step = step;
        }

        @Override
        public void init() {
            _maxVersion = -1;
            _offset = -1;
        }

        @Override
        public void sawVersion(long version, int valueLength, int offset) {
            try {
                long status = _ti.commitStatus(version, _timestamp, _step);
                if(status >= 0 && status != TransactionStatus.UNCOMMITTED && status > _maxVersion) {
                    _maxVersion= status;
                    _offset = offset;
                }
            } catch(Exception e) {
                e.printStackTrace();
            }
        }

        public int getOffset() {
            return _offset;
        }
    }

    private ReadCommittedVisitor _fetchVisitor = new ReadCommittedVisitor();


    /**
     * <p>
     * Construct a new <code>Exchange</code> object to create and/or access the
     * {@link Tree} specified by treeName within the {@link Volume} specified by
     * <code>volumeName</code>. This constructor optionally creates a new
     * <code>Tree</code>. If the <code>create</code> parameter is false and a
     * <code>Tree</code> by the specified name does not exist, this constructor
     * throws a {@link com.persistit.exception.TreeNotFoundException}.
     * </p>
     * <p>
     * The <code>volumeName</tt< you supply must match exactly one open 
     * <code>Volume</code>. The name matches if either (a) the
     * <code>Volume</code> has an optional alias that is equal to the supplied
     * name, or (b) if the supplied name matches a substring of the
     * <code>Volume</code>'s pathname. If there is not unique match for the name
     * you supply, this method throws a
     * {@link com.persistit.exception.VolumeNotFoundException}.
     * </p>
     * 
     * @param volumeName
     *            The volume name that either matches the alias or a partially
     *            matches the pathname of exactly one open <code>Volume</code>.
     * 
     * @param treeName
     *            The tree name
     * 
     * @param create
     *            <code>true</code> to create a new Tree if one by the specified
     *            name does not already exist.
     * 
     * @throws PersistitException
     */
    public Exchange(Persistit persistit, String volumeName, String treeName, boolean create) throws PersistitException {
        this(persistit, persistit.getVolume(volumeName), treeName, create);
    }

    /**
     * <p>
     * Construct a new <code>Exchange</code> object to create and/or access the
     * {@link Tree} specified by treeName within the specified {@link Volume}.
     * This constructor optionally creates a new <code>Tree</code>. If the
     * <code>create</code> parameter is false and a <code>Tree</code> by the
     * specified name does not exist, this constructor throws a
     * {@link com.persistit.exception.TreeNotFoundException}.
     * </p>
     * 
     * @param volume
     *            The Volume
     * @param treeName
     *            The tree name
     * @param create
     *            <code>true</code> to create a new Tree if one by the specified
     *            name does not already exist.
     * @throws PersistitException
     */
    public Exchange(Persistit persistit, Volume volume, String treeName, boolean create) throws PersistitException {
        _persistit = persistit;
        _key = new Key(persistit);
        _spareKey1 = new Key(persistit);
        _spareKey2 = new Key(persistit);
        _value = new Value(persistit);
        _spareValue = new Value(persistit);
        if (volume == null) {
            throw new NullPointerException();
        }
        init(volume, treeName, create);
    }

    /**
     * Construct a new <code>Exchange</code> to access the same {@link Volume}
     * and {@link Tree} as the supplied <code>Exchange</code>. The states of the
     * supplied <code>Exchange</code>'s {@link Key} and {@link Value} objects
     * are copied to new the <code>Key</code> and new <code>Value</code>
     * associated with this <code>Exchange</code> so that operations on the two
     * <code>Exchange</code>s initially behave identically.
     * 
     * @param exchange
     *            The <code>Exchange</code> to copy from.
     */
    public Exchange(Exchange exchange) {
        _persistit = exchange._persistit;
        _key = new Key(_persistit);
        _spareKey1 = new Key(_persistit);
        _spareKey2 = new Key(_persistit);
        _value = new Value(_persistit);
        _spareValue = new Value(_persistit);
        init(exchange);
    }

    /**
     * Construct a new <code>Exchange</code> to access the specified
     * {@link Tree}.
     * 
     * @param tree
     *            The <code>Tree</code> to access.
     */
    public Exchange(Tree tree) {
        _persistit = tree._persistit;
        _key = new Key(_persistit);
        _spareKey1 = new Key(_persistit);
        _spareKey2 = new Key(_persistit);
        _value = new Value(_persistit);
        init(tree);
        _spareValue = new Value(_persistit);
        _volume = tree.getVolume();
        _isDirectoryExchange = tree == _volume.getDirectoryTree();
        initCache();
    }

    void init(Volume volume, String treeName, boolean create) throws PersistitException {
        if (volume == null) {
            throw new NullPointerException();
        }

        Tree tree = volume.getTree(treeName, create);
        if (tree == null) {
            throw new TreeNotFoundException(treeName);
        }
        init(tree);
    }

    void init(final Tree tree) {
        final Volume volume = tree.getVolume();
        _ignoreTransactions = volume.isTemporary();
        _pool = _persistit.getBufferPool(volume.getPageSize());
        _transaction = _persistit.getTransaction();
        _key.clear();
        _value.clear();

        if (_volume != volume || _tree != tree) {
            _volume = volume;
            _tree = tree;
            _treeHolder = new ReentrantResourceHolder(_tree);
            _cachedTreeGeneration = -1;
            initCache();
        }
        _splitPolicy = _persistit.getDefaultSplitPolicy();
        _joinPolicy = _persistit.getDefaultJoinPolicy();

    }

    void init(Exchange exchange) {
        _persistit = exchange._persistit;
        _volume = exchange._volume;
        _ignoreTransactions = _volume.isTemporary();
        _tree = exchange._tree;
        _treeHolder = new ReentrantResourceHolder(_tree);
        _pool = exchange._pool;

        _cachedTreeGeneration = -1;
        _transaction = _persistit.getTransaction();
        _cacheDepth = exchange._cacheDepth;

        initCache();

        for (int index = 0; index < _cacheDepth; index++) {
            exchange._levelCache[index].copyTo(_levelCache[index]);
        }

        exchange._key.copyTo(_key);
        exchange._value.copyTo(_value);
        _splitPolicy = exchange._splitPolicy;
        _joinPolicy = exchange._joinPolicy;
    }

    void removeState(boolean secure) {
        _key.clear(secure);
        _value.clear(secure);
        _spareKey1.clear(secure);
        _spareKey2.clear(secure);
        _spareValue.clear(secure);
        _transaction = null;
        _ignoreTransactions = _volume.isTemporary();
        _splitPolicy = _persistit.getDefaultSplitPolicy();
        _joinPolicy = _persistit.getDefaultJoinPolicy();
        _treeHolder.verifyReleased();
    }

    void initCache() {
        for (int level = 0; level < MAX_TREE_DEPTH; level++) {
            if (_levelCache[level] != null)
                _levelCache[level].invalidate();
            else
                _levelCache[level] = new LevelCache(level);
        }
    }

    private void checkLevelCache() throws PersistitException {
        if (!_tree.isValid()) {
            if (_tree.getVolume().isTemporary()) {
                _tree = _tree.getVolume().getTree(_tree.getName(), true);
                _treeHolder = new ReentrantResourceHolder(_tree);
                _cachedTreeGeneration = -1;
            } else {
                throw new TreeNotFoundException();
            }
        }
        if (_cachedTreeGeneration != _tree.getGeneration()) {
            _cachedTreeGeneration = _tree.getGeneration();
            _cacheDepth = _tree.getDepth();
            for (int index = 0; index < MAX_TREE_DEPTH; index++) {
                LevelCache lc = _levelCache[index];
                lc.invalidate();
            }
        }
    }

    private class LevelCache {
        int _level;
        Buffer _buffer;
        long _page;
        long _bufferGeneration;
        long _keyGeneration;
        int _foundAt;
        int _lastInsertAt;
        //
        // The remaining fields are used only by removeKeyRangeInternal and
        // its helpers.
        //
        Buffer _leftBuffer;
        Buffer _rightBuffer;
        int _leftFoundAt;
        int _rightFoundAt;
        int _flags;
        long _deallocLeftPage;
        long _deallocRightPage;
        long _deferredReindexPage;
        long _deferredReindexChangeCount;

        private LevelCache(int level) {
            _level = level;
        }

        @Override
        public String toString() {
            if (_buffer == null)
                return "<empty>";

            return "Buffer=<" + _buffer + ">" + ", keyGeneration=" + _keyGeneration + ", bufferGeneration="
                    + _bufferGeneration + ", foundAt=" + _buffer.foundAtString(_foundAt) + ">";
        }

        private void copyTo(LevelCache to) {
            Debug.$assert0.t(to._level == _level || to._level == -1);
            to._buffer = _buffer;
            to._page = _page;
            to._foundAt = _foundAt;
            to._keyGeneration = _keyGeneration;
            to._bufferGeneration = _bufferGeneration;
        }

        private void invalidate() {
            _buffer = null;
            _bufferGeneration = -1;
        }

        private void updateInsert(Buffer buffer, Key key, int foundAt) {
            update(buffer, key, foundAt);
            _lastInsertAt = foundAt;
        }

        private void update(Buffer buffer, Key key, int foundAt) {
            Debug.$assert0.t(_level + PAGE_TYPE_DATA == buffer.getPageType());
            // Debug.$assert0.t(foundAt == -1 || (foundAt & EXACT_MASK) == 0
            // || Buffer.decodeDepth(foundAt) == key.getEncodedSize());

            _page = buffer.getPageAddress();
            _buffer = buffer;
            _bufferGeneration = buffer.getGeneration();

            if (key == _key && foundAt > 0 && !buffer.isAfterRightEdge(foundAt)) {
                _keyGeneration = key.getGeneration();
                _foundAt = foundAt;
            } else {
                _keyGeneration = -1;
                _foundAt = -1;
            }
        }

        private Sequence sequence(final int foundAt) {
            int delta = ((foundAt & P_MASK) - (_lastInsertAt & P_MASK));
            if ((foundAt & EXACT_MASK) == 0 && delta == KEYBLOCK_LENGTH) {
                return Sequence.FORWARD;
            }
            if ((foundAt & EXACT_MASK) == 0 && delta == 0) {
                return Sequence.REVERSE;
            }
            return Sequence.NONE;
        }

        private void initRemoveFields() {
            _leftBuffer = null;
            _rightBuffer = null;
            _leftFoundAt = -1;
            _rightFoundAt = -1;
            _flags = 0;
        }
    }

    // -----------------------------------------------------------------
    /**
     * Delegate to {@link Key#reset} on the associated <code>Key</code> object.
     * 
     * @return This <code>Exchange</code> to permit method call chaining.
     */
    public Exchange reset() {
        getKey().reset();
        return this;
    }

    /**
     * Delegate to {@link Key#clear} on the associated <code>Key</code> object.
     * 
     * @return This <code>Exchange</code> to permit method call chaining.
     */
    public Exchange clear() {
        getKey().clear();
        return this;
    }

    /**
     * Delegate to {@link Key#setDepth} on the associated <code>Key</code>
     * object.
     * 
     * @return This <code>Exchange</code> to permit method call chaining.
     */
    public Exchange setDepth(int depth) {
        getKey().setDepth(depth);
        return this;
    }

    /**
     * Delegate to {@link Key#cut(int)} on the associated <code>Key</code>
     * object.
     * 
     * @return This <code>Exchange</code> to permit method call chaining.
     */
    public Exchange cut(int level) {
        getKey().cut(level);
        return this;
    }

    /**
     * Delegate to {@link Key#cut()} on the associated <code>Key</code> object.
     * 
     * @return This <code>Exchange</code> to permit method call chaining.
     */
    public Exchange cut() {
        getKey().cut();
        return this;
    }

    /**
     * Delegate to {@link Key#append(boolean)} on the associated
     * <code>Key</code> object.
     * 
     * @return This <code>Exchange</code> to permit method call chaining.
     */
    public Exchange append(boolean item) {
        getKey().append(item);
        return this;
    }

    /**
     * Delegate to {@link Key#append(byte)} on the associated <code>Key</code>
     * object.
     * 
     * @return This <code>Exchange</code> to permit method call chaining.
     */
    public Exchange append(byte item) {
        getKey().append(item);
        return this;
    }

    /**
     * Delegate to {@link Key#append(short)} on the associated <code>Key</code>
     * object.
     * 
     * @return This <code>Exchange</code> to permit method call chaining.
     */
    public Exchange append(short item) {
        getKey().append(item);
        return this;
    }

    /**
     * Delegate to {@link Key#append(char)} on the associated <code>Key</code>
     * object.
     * 
     * @return This <code>Exchange</code> to permit method call chaining.
     */
    public Exchange append(char item) {
        getKey().append(item);
        return this;
    }

    /**
     * Delegate to {@link Key#append(int)} on the associated <code>Key</code>
     * object.
     * 
     * @return This <code>Exchange</code> to permit method call chaining.
     */
    public Exchange append(int item) {
        getKey().append(item);
        return this;
    }

    /**
     * Delegate to {@link Key#append(long)} on the associated <code>Key</code>
     * object.
     * 
     * @return This <code>Exchange</code> to permit method call chaining.
     */
    public Exchange append(long item) {
        getKey().append(item);
        return this;
    }

    /**
     * Delegate to {@link Key#append(float)} on the associated <code>Key</code>
     * object.
     * 
     * @return This <code>Exchange</code> to permit method call chaining.
     */
    public Exchange append(float item) {
        getKey().append(item);
        return this;
    }

    /**
     * Delegate to {@link Key#append(double)} on the associated <code>Key</code>
     * object.
     * 
     * @return This <code>Exchange</code> to permit method call chaining.
     */
    public Exchange append(double item) {
        getKey().append(item);
        return this;
    }

    /**
     * Delegate to {@link Key#append(Object)} on the associated <code>Key</code>
     * object.
     * 
     * @return This <code>Exchange</code> to permit method call chaining.
     */
    public Exchange append(Object item) {
        getKey().append(item);
        return this;
    }

    /**
     * Delegate to {@link Key#to(boolean)} on the associated <code>Key</code>
     * object.
     * 
     * @return This <code>Exchange</code> to permit method call chaining.
     */
    public Exchange to(boolean item) {
        getKey().to(item);
        return this;
    }

    /**
     * Delegate to {@link Key#to(byte)} on the associated <code>Key</code>
     * object.
     * 
     * @return This <code>Exchange</code> to permit method call chaining.
     */
    public Exchange to(byte item) {
        getKey().to(item);
        return this;
    }

    /**
     * Delegate to {@link Key#to(short)} on the associated <code>Key</code>
     * object.
     * 
     * @return This <code>Exchange</code> to permit method call chaining.
     */
    public Exchange to(short item) {
        getKey().to(item);
        return this;
    }

    /**
     * Delegate to {@link Key#to(char)} on the associated <code>Key</code>
     * object.
     * 
     * @return This <code>Exchange</code> to permit method call chaining.
     */
    public Exchange to(char item) {
        getKey().to(item);
        return this;
    }

    /**
     * Delegate to {@link Key#to(int)} on the associated <code>Key</code>
     * object.
     * 
     * @return This <code>Exchange</code> to permit method call chaining.
     */
    public Exchange to(int item) {
        getKey().to(item);
        return this;
    }

    /**
     * Delegate to {@link Key#to(long)} on the associated <code>Key</code>
     * object.
     * 
     * @return This <code>Exchange</code> to permit method call chaining.
     */
    public Exchange to(long item) {
        getKey().to(item);
        return this;
    }

    /**
     * Delegate to {@link Key#to(float)} on the associated <code>Key</code>
     * object.
     * 
     * @return This <code>Exchange</code> to permit method call chaining.
     */
    public Exchange to(float item) {
        getKey().to(item);
        return this;
    }

    /**
     * Delegate to {@link Key#to(double)} on the associated <code>Key</code>
     * object.
     * 
     * @return This <code>Exchange</code> to permit method call chaining.
     */
    public Exchange to(double item) {
        getKey().to(item);
        return this;
    }

    /**
     * Delegate to {@link Key#to(Object)} on the associated <code>Key</code>
     * object.
     * 
     * @return This <code>Exchange</code> to permit method call chaining.
     */
    public Exchange to(Object item) {
        getKey().to(item);
        return this;
    }

    /**
     * Return the {@link Key} associated with this <code>Exchange</code>.
     * 
     * @return This <code>Key</code>.
     */
    public Key getKey() {
        return _key;
    }

    /**
     * Return the {@link Value} associated with this <code>Exchange</code>.
     * 
     * @return The <code>Value</code>.
     */
    public Value getValue() {
        return _value;
    }

    BufferPool getBufferPool() {
        return _pool;
    }

    /**
     * Return the {@link Volume} containing the data accessed by this
     * <code>Exchange</code>.
     * 
     * @return The <code>Volume</code>.
     */
    public Volume getVolume() {
        return _volume;
    }

    /**
     * Return the {@link Tree} on which this <code>Exchange</code> operates.
     * 
     * @return The <code>Tree</code>
     */
    public Tree getTree() {
        return _tree;
    }

    /**
     * Return the Persistit instance from which this Exchange was created.
     * 
     * @return The <code>Persistit<code> instance.
     */
    public Persistit getPersistitInstance() {
        return _persistit;
    }

    /**
     * Return the count of structural changes committed to the {@link Tree} on
     * which this <code>Exchange</code> operates. This count includes changes
     * committed by all Threads, including the current one. A structural change
     * is one in which at least one key is inserted or deleted. Replacement of
     * an existing value is not counted.
     * 
     * @return The change count
     */
    public long getChangeCount() {
        return _tree.getChangeCount();
    }

    /**
     * An additional <code>Key</code> maintained for the convenience of
     * {@link Transaction}, {@link PersistitMap} and {@link JournalManager}.
     * 
     * @return spareKey1
     */
    Key getAuxiliaryKey1() {
        return _spareKey1;
    }

    /**
     * An additional <code>Key</code> maintained for the convenience of
     * {@link Transaction}, {@link PersistitMap} and {@link JournalManager}.
     * 
     * @return spareKey2
     */
    Key getAuxiliaryKey2() {
        return _spareKey2;
    }

    /**
     * An additional <code>Value</code> maintained for the convenience of
     * {@link Transaction}.
     * 
     * @return spareValue
     */
    Value getAuxiliaryValue() {
        return _spareValue;
    }

    /**
     * Return a displayable String containing the volume name, tree name and
     * current key state for this <code>Exchange</code>.
     * 
     * @return The displayable String
     */
    @Override
    public String toString() {
        return "Exchange(Volume=" + _volume.getPath() + ",Tree=" + _tree.getName() + "," + ",Key=<" + _key.toString()
                + ">)";

    }

    /**
     * Search for a data record by key. Uses and maintains level cache. This
     * method returns a foundAt location within a Buffer.
     * <p />
     * As a side effect, this method populates the root LevelCache instance
     * (_levelCache[0]) and establishes a claim on a Buffer at that level to
     * which the foundAt value refers. The caller of this method MUST release
     * that Buffer when finished with it.
     * 
     * @return Encoded key location within the data page. The page itself is
     *         made valid in the level cache.
     * @throws PMapException
     */
    private int search(Key key, boolean writer) throws PersistitException {
        Buffer buffer = null;
        checkLevelCache();
        LevelCache lc = _levelCache[0];
        buffer = reclaimQuickBuffer(lc, writer);

        if (buffer == null) {
            return searchTree(key, 0, writer);
        }

        checkPageType(buffer, PAGE_TYPE_DATA);

        int foundAt = findKey(buffer, key, lc);

        if (buffer.isBeforeLeftEdge(foundAt) || buffer.isAfterRightEdge(foundAt)) {
            // TODO - should this be touched?
            buffer.releaseTouched();
            return searchTree(key, 0, writer);
        }
        return foundAt;
    }

    /**
     * Helper method to return the result of the {@link Buffer#findKey(Key)}
     * method given a Buffer, a Key and a LevelCache instance. The caller must
     * establish a claim on the Buffer before calling this method. This method
     * determines whether information cached in the LevelCache is still valid;
     * if so the previous result is still valid.
     * 
     * @param buffer
     * @param key
     * @param lc
     * @return
     * @throws PersistitInterruptedException
     */
    private int findKey(Buffer buffer, Key key, LevelCache lc) throws PersistitInterruptedException {
        //
        // Possibly we can accelerate.
        //
        // TODO - metrics on hits vs. misses
        //
        int foundAt = lc._foundAt;
        if (foundAt != -1 && buffer.getGeneration() == lc._bufferGeneration && key == _key
                && key.getGeneration() == lc._keyGeneration) {
            Debug.$assert0.t(buffer.findKey(key) == foundAt);
            return foundAt;
        }
        //
        // Otherwise look it up again.
        //
        foundAt = buffer.findKey(key);
        // TODO - why do this if key != _key
        lc.update(buffer, key, foundAt);
        return foundAt;
    }

    /**
     * Searches for the current key from top down and populates the level cache
     * while doing so.
     * <p />
     * As a side effect, this method populates the root LevelCache instance
     * (_levelCache[0]) and establishes a claim on a Buffer at that level to
     * which the foundAt value refers. The caller of this method MUST release
     * that Buffer when finished with it.
     * 
     * @return Encoded key location within the level. The page itself is valid
     *         within the level cache.
     * @throws PMapException
     */
    private int searchTree(Key key, int toLevel, boolean writer) throws PersistitException {
        Buffer oldBuffer = null;
        int currentLevel;
        int foundAt = -1;

        if (!_treeHolder.claim(false)) {
            Debug.$assert0.t(false);
            throw new InUseException("Thread " + Thread.currentThread().getName() + " failed to get reader claim on "
                    + _tree);
        }
        checkLevelCache();

        long pageAddress = _tree.getRootPageAddr();
        long oldPageAddress = pageAddress;
        Debug.$assert0.t(pageAddress != 0);

        try {
            for (currentLevel = _cacheDepth; --currentLevel >= toLevel;) {
                if (pageAddress <= 0) {
                    corrupt("Volume " + _volume + " level=" + currentLevel + " page=" + pageAddress + " oldPage="
                            + oldPageAddress + " key=<" + key.toString() + "> " + " invalid page address");
                }

<<<<<<< HEAD
                foundAt = searchLevel(key, pageAddress, currentLevel, writer && currentLevel == toLevel);
=======
                foundAt = searchLevel(key, false, pageAddress, currentLevel);
>>>>>>> 9beb1edf
                if (oldBuffer != null) {
                    oldBuffer.releaseTouched();
                    oldBuffer = null;
                }

                LevelCache lc = _levelCache[currentLevel];
                Buffer buffer = lc._buffer;

                if (buffer == null || buffer.isBeforeLeftEdge(foundAt)) {
                    oldBuffer = buffer; // So it will be released
                    corrupt("Volume " + _volume + " level=" + currentLevel + " page=" + pageAddress + " key=<"
                            + key.toString() + "> " + " is before left edge");
                }

                checkPageType(buffer, currentLevel + PAGE_TYPE_DATA);

                if (currentLevel == toLevel) {
                    for (int level = currentLevel; --level > 0;) {
                        _levelCache[level].invalidate();
                    }
                    return foundAt;
                } else if (buffer.isIndexPage()) {
                    int p = foundAt & P_MASK;
                    if ((foundAt & EXACT_MASK) == 0) {
                        p -= KEYBLOCK_LENGTH;
                    }
                    oldBuffer = buffer; // So it will be released
                    oldPageAddress = pageAddress;
                    pageAddress = buffer.getPointer(p);

                    Debug.$assert0.t(pageAddress > 0 && pageAddress < MAX_VALID_PAGE_ADDR);
                }/** TODO -- dead code **/
                else {
                    oldBuffer = buffer; // So it will be released
                    corrupt("Volume " + _volume + " level=" + currentLevel + " page=" + pageAddress + " key=<"
                            + key.toString() + ">" + " page type=" + buffer.getPageType() + " is invalid");
                }
            }
            // Should never get here.
            return -1;

        } finally {
            if (oldBuffer != null) {
                oldBuffer.releaseTouched();
                oldBuffer = null;
            }
            _treeHolder.release();
        }
    }

    /**
     * Search for the key in the specified page (data or index). This method
     * gets and claims the identified page. If the key is found to be after the
     * right key of that page, this method "walks" right by getting and claiming
     * the right sibling page and then releasing the original page. This pattern
     * implements the B-link-tree semantic that allows searches to proceed while
     * inserts are adjusting the index structure.
     * 
     * finished with it.
     * 
     * @param key
     *            Key to search for
     * @param edge
     *            if <code>true</code> select the right-edge key of the left
     *            page, otherwise select the left key of the right page.
     * @param pageAddress
     *            The address of the page to search
     * @param currentLevel
     *            current level in the tree
     * @return Encoded key location within the page.
     * @throws PMapException
     */
<<<<<<< HEAD
    private int searchLevel(Key key, long pageAddress, int currentLevel, boolean writer) throws PersistitException {
=======
    private int searchLevel(Key key, boolean edge, long pageAddress, int currentLevel) throws PersistitException {
>>>>>>> 9beb1edf
        Buffer oldBuffer = null;
        try {
            long initialPageAddress = pageAddress; // DEBUG - debugging only
            long oldPageAddress = pageAddress;
            for (int rightWalk = MAX_WALK_RIGHT; rightWalk-- > 0;) {
                Buffer buffer = null;
                if (pageAddress <= 0 || pageAddress >= _volume.getStorage().getNextAvailablePage()) {
                    corrupt("Volume " + _volume + " level=" + currentLevel + " page=" + pageAddress + " previousPage="
                            + oldPageAddress + " initialPage=" + initialPageAddress + " key=<" + key.toString() + ">"
                            + " oldBuffer=<" + oldBuffer + ">" + " invalid page address");
                }
                LevelCache lc = _levelCache[currentLevel];

                if (lc._page == pageAddress) {
                    buffer = reclaimQuickBuffer(lc, writer);
                }

                if (buffer == null) {
                    buffer = _pool.get(_volume, pageAddress, writer, true);
                }
                checkPageType(buffer, currentLevel + PAGE_TYPE_DATA);

                //
                // Release previous buffer after claiming this one. This
                // prevents another Thread from inserting pages to the left
                // of our new buffer.
                //
                if (oldBuffer != null) {
                    oldBuffer.releaseTouched();
                    oldBuffer = null;
                }

                if (pageAddress != lc._page) {
                    lc.invalidate();
                }

                int foundAt = findKey(buffer, key, lc);
                if (!buffer.isAfterRightEdge(foundAt) || edge & (foundAt & EXACT_MASK) != 0) {
                    lc.update(buffer, key, foundAt);
                    return foundAt;
                }

                oldPageAddress = pageAddress;
                pageAddress = buffer.getRightSibling();

                Debug.$assert0.t(pageAddress > 0 && pageAddress < MAX_VALID_PAGE_ADDR);
                oldBuffer = buffer;
            }
            corrupt("Volume " + _volume + " level=" + currentLevel + " page=" + oldPageAddress + " initialPage="
                    + initialPageAddress + " key=<" + key.toString() + ">" + " walked right more than "
                    + MAX_WALK_RIGHT + " pages" + " last page visited=" + pageAddress);
            // won't happen - here to make compiler happy.
            return -1;
        } finally {
            if (oldBuffer != null) {
                oldBuffer.releaseTouched();
            }
        }
    }

    int maxValueSize(final int keySize) {
        final int pageSize = _volume.getPageSize();
        final int reserveForKeys = (KEYBLOCK_LENGTH + TAILBLOCK_HDR_SIZE_INDEX) * 3 + maxStorableKeySize(pageSize) * 2
                + keySize;
        return (pageSize - HEADER_SIZE - reserveForKeys) / 2;
    }

    /**
     * Inserts or replaces a data value in the database.
     * 
     * @return
     */
    Exchange store(Key key, Value value) throws PersistitException {
        if (_volume.isReadOnly()) {
            throw new ReadOnlyVolumeException(_volume.toString());
        }
        key.testValidForStoreAndFetch(_volume.getPageSize());
        _persistit.checkClosed();
        _persistit.checkSuspended();

        // TODO: directoryExchange, and lots of tests, don't use transactions. Skip MVCC for now.
        if(!_ignoreTransactions && _transaction.isActive()) {
            storeInternalMVCC(key, value, 0, false);
        }
        else {
            storeInternal(key, value, 0, false, false);
        }

        _treeHolder.verifyReleased();

        return this;
    }

    /**
     * Inserts or replaces a data value in the database starting at a specified
     * level and working up toward the root of the tree.
     * 
     * @return this Exchange
     */
    void storeInternal(Key key, Value value, int level, boolean fetchFirst, boolean dontWait) throws PersistitException {
        boolean treeClaimRequired = false;
        boolean treeClaimAcquired = false;
        boolean treeWriterClaimRequired = false;
        boolean committed = false;

        int maxSimpleValueSize = maxValueSize(key.getEncodedSize());

        //
        // First insert the record in the data page
        //
        Buffer buffer = null;

        // long originalRootPageAddr = _tree.getRootPageAddr();
        //
        // The LONG_RECORD pointer that was present before the update, if
        // there is a long record being replaced.
        //
        long oldLongRecordPointer = 0;
        //
        // The LONG_RECORD pointer for a new long record value, if the
        // the new value is long.
        //
        long newLongRecordPointer = 0;

        boolean overlength = value.getEncodedSize() > maxSimpleValueSize;

        if (!_ignoreTransactions) {
            _transaction.store(this, key, value);
        }

        try {
            if (overlength) {
                //
                // This method may delay significantly for I/O and must
                // be called when there are no other claimed resources.
                //
                newLongRecordPointer = storeOverlengthRecord(value, 0);
            }

            for (;;) {
                Debug.$assert0.t(buffer == null);
                if (Debug.ENABLED) {
                    Debug.suspend();
                }

                if (treeClaimRequired && !treeClaimAcquired) {
                    if (!_treeHolder.claim(treeWriterClaimRequired)) {
                        Debug.$assert0.t(false);
                        throw new InUseException("Thread " + Thread.currentThread().getName() + " failed to get "
                                + (treeWriterClaimRequired ? "writer" : "reader") + " claim on " + _tree);
                    }
                    treeClaimAcquired = true;
                }

                checkLevelCache();

                try {
                    if (level >= _cacheDepth) {
                        Debug.$assert0.t(level == _cacheDepth);
                        //
                        // Need to lock the tree because we may need to change
                        // its root.
                        //
                        if (!treeClaimAcquired || !_treeHolder.upgradeClaim()) {
                            treeClaimRequired = true;
                            treeWriterClaimRequired = true;
                            throw new RetryException();
                        }

                        Debug.$assert0.t(value.getPointerValue() > 0);
                        insertIndexLevel(key, value);
                        break;
                    }

                    Debug.$assert0.t(buffer == null);
                    int foundAt = -1;
                    LevelCache lc = _levelCache[level];
                    buffer = reclaimQuickBuffer(lc, true);

                    if (buffer != null) {
                        //
                        // Start by assuming cached value is okay
                        //
                        foundAt = findKey(buffer, key, lc);

                        if (buffer.isBeforeLeftEdge(foundAt) || buffer.isAfterRightEdge(foundAt)) {
                            // TODO -maybe not touched
                            buffer.releaseTouched();
                            buffer = null;
                        }
                    }

                    if (buffer == null) {
                        foundAt = searchTree(key, level, true);
                        buffer = lc._buffer;
                    }

                    Debug.$assert0.t(buffer != null && (buffer.getStatus() & SharedResource.WRITER_MASK) != 0
                            && (buffer.getStatus() & SharedResource.CLAIMED_MASK) != 0);
                    if ((foundAt & EXACT_MASK) != 0) {
                        oldLongRecordPointer = buffer.fetchLongRecordPointer(foundAt);
                    }

                    if (fetchFirst && buffer.isDataPage()) {
                        buffer.fetch(foundAt, _spareValue);
                        fetchFixupForLongRecords(_spareValue, Integer.MAX_VALUE);
                    }

                    // TODO - How would this condition ever be true?
                    if (value.getEncodedSize() > maxSimpleValueSize && !overlength) {
                        newLongRecordPointer = storeLongRecord(value, oldLongRecordPointer, 0);
                    } else {
                        _longRecordPageAddress = 0;
                    }
                    // Here we have a buffer with a writer claim and
                    // a correct foundAt value
                    //
                    boolean splitRequired = putLevel(lc, key, value, buffer, foundAt, treeClaimAcquired);

                    Debug.$assert0.t((buffer.getStatus() & SharedResource.WRITER_MASK) != 0
                            && (buffer.getStatus() & SharedResource.CLAIMED_MASK) != 0);
                    //
                    // If a split is required but treeClaimAcquired is false
                    // then putLevel did not change anything. It just backed out
                    // so we can repeat after acquiring the claim. We need to
                    // repeat this after acquiring a tree claim.
                    //
                    if (splitRequired && !treeClaimAcquired) {
                        //
                        // TODO - is it worth it to try an instantaneous claim
                        // and retry?
                        treeClaimRequired = true;
                        buffer.releaseTouched();
                        buffer = null;
                        continue;
                    }
                    //
                    // The value has been written to the buffer and the
                    // buffer is reserved and dirty. No backing out now.
                    // If we made it to here, any LONG_RECORD value is
                    // committed.
                    //
                    if (buffer.isDataPage()) {
                        if ((foundAt & EXACT_MASK) == 0) {
                            _tree.bumpChangeCount();
                        }
                        committed = true;
                    }

                    buffer.releaseTouched();
                    buffer = null;

                    if (!splitRequired) {
                        //
                        // No split means we're totally done.
                        //
                        break;

                    } else {
                        // Otherwise we need to index the new right
                        // sibling at the next higher index level.
                        Debug.$assert0.t(value.getPointerValue() > 0);
                        //
                        // This maneuver sets key to the key value of
                        // the first record in the newly inserted page.
                        //
                        key = _spareKey1;
                        _spareKey1 = _spareKey2;
                        _spareKey2 = key;
                        //
                        // Bump key generation because it no longer matches
                        // what's in the LevelCache
                        //
                        key.bumpGeneration();
                        //
                        // And now cycle back to insert the key/pointer pair
                        // into the next higher index level.
                        //
                        level++;
                        continue;
                    }

                } catch (RetryException re) {
                    newLongRecordPointer = 0;
                    oldLongRecordPointer = 0;
                    if (buffer != null) {
                        buffer.releaseTouched();
                        buffer = null;
                    }

                    if (treeClaimAcquired) {
                        _treeHolder.release();
                        treeClaimAcquired = false;
                    }
                    treeClaimAcquired = _treeHolder.claim(true, dontWait ? 0 : SharedResource.DEFAULT_MAX_WAIT_TIME);
                    if (!treeClaimAcquired) {
                        if (dontWait) {
                            throw re;
                        } else {
                            throw new InUseException("Thread " + Thread.currentThread().getName()
                                    + " failed to get reader claim on " + _tree);
                        }
                    }
                } finally {
                    if (buffer != null) {
                        buffer.releaseTouched();
                        buffer = null;
                    }
                }
            }
        } finally {

            if (treeClaimAcquired) {
                _treeHolder.release();
                treeClaimAcquired = false;
            }

            value.changeLongRecordMode(false);
            if (!committed) {
                //
                // We failed to write the new LONG_RECORD. If there was
                // previously no LONG_RECORD, then deallocate the newly
                // allocated LONG_RECORD chain if we had successfully
                // allocated one.
                //
                if (newLongRecordPointer != oldLongRecordPointer && newLongRecordPointer != 0) {
                    _volume.getStructure().deallocateGarbageChain(newLongRecordPointer, 0);
                }
            } else if (oldLongRecordPointer != newLongRecordPointer && oldLongRecordPointer != 0) {
                _volume.getStructure().deallocateGarbageChain(oldLongRecordPointer, 0);
            }
        }
        _volume.getStatistics().bumpStoreCounter();
        _tree.getStatistics().bumpStoreCounter();
        if (fetchFirst) {
            _volume.getStatistics().bumpFetchCounter();
            _tree.getStatistics().bumpFetchCounter();
        }
    }

    /**
     * Inserts or replaces a data value in the database starting at a specified
     * level and working up toward the root of the tree.
     *
     * @return this Exchange
     */
    void storeInternalMVCC(Key key, Value value, int level, boolean dontWait) throws PersistitException {
        boolean treeClaimRequired = false;
        boolean treeClaimAcquired = false;
        boolean treeWriterClaimRequired = false;

        //
        // First insert the record in the data page
        //
        Buffer buffer = null;
        
        if (!_ignoreTransactions) {
            _transaction.store(this, key, value);
        }

        try {
            for (;;) {
                Debug.$assert0.t(buffer == null);
                if (Debug.ENABLED) {
                    Debug.suspend();
                }

                if (treeClaimRequired && !treeClaimAcquired) {
                    if (!_treeHolder.claim(treeWriterClaimRequired)) {
                        Debug.$assert0.t(false);
                        throw new InUseException("Thread " + Thread.currentThread().getName() + " failed to get "
                                + (treeWriterClaimRequired ? "writer" : "reader") + " claim on " + _tree);
                    }
                    treeClaimAcquired = true;
                }

                checkLevelCache();

                try {
                    if (level >= _cacheDepth) {
                        Debug.$assert0.t(level == _cacheDepth);
                        //
                        // Need to lock the tree because we may need to change
                        // its root.
                        //
                        if (!treeClaimAcquired || !_treeHolder.upgradeClaim()) {
                            treeClaimRequired = true;
                            treeWriterClaimRequired = true;
                            throw new RetryException();
                        }

                        Debug.$assert0.t(_spareValue.getPointerValue() > 0);
                        insertIndexLevel(key, _spareValue);
                        break;
                    }

                    Debug.$assert0.t(buffer == null);
                    int foundAt = -1;
                    LevelCache lc = _levelCache[level];
                    buffer = reclaimQuickBuffer(lc, true);

                    if (buffer != null) {
                        //
                        // Start by assuming cached value is okay
                        //
                        foundAt = findKey(buffer, key, lc);

                        if (buffer.isBeforeLeftEdge(foundAt) || buffer.isAfterRightEdge(foundAt)) {
                            // TODO -maybe not touched
                            buffer.releaseTouched();
                            buffer = null;
                        }
                    }

                    if (buffer == null) {
                        foundAt = searchTree(key, level, true);
                        buffer = lc._buffer;
                    }

                    Debug.$assert0.t(buffer != null &&
                                     (buffer.getStatus() & SharedResource.WRITER_MASK) != 0 &&
                                     (buffer.getStatus() & SharedResource.CLAIMED_MASK) != 0);

                    if(buffer.isDataPage()) {
                        buffer.fetch(foundAt, _spareValue);

                        int valueSize = value.getEncodedSize();
                        int maxSimpleValueSize = maxValueSize(key.getEncodedSize());
                        if(valueSize > maxSimpleValueSize) {
                            throw new UnsupportedOperationException("Unsupported LONG_RECORD value inside MVV: "+
                                                                     valueSize + " > " + maxSimpleValueSize);
                        }

                        // If no EXACT_MASK, key is not currently present in the buffer
                        // so current value is truly non-existent not just undefined
                        int currentSize = (foundAt & EXACT_MASK) == 0 ? -1 : _spareValue.getEncodedSize();

                        int mvvSize = MVV.estimateRequiredLength(_spareValue.getEncodedBytes(), currentSize, valueSize);
                        if(mvvSize > maxSimpleValueSize) {
                            throw new UnsupportedOperationException("Unsupported LONG_RECORD MVV: "+
                                                                     mvvSize +" > "+maxSimpleValueSize);
                        }

                        _spareValue.ensureFit(mvvSize);
                        
                        // TODO: Need the current step value
                        long versionHandle = TransactionIndex.ts2vh(_transaction.getStartTimestamp());
                        int storedLength = MVV.storeVersion(_spareValue.getEncodedBytes(), currentSize,
                                                            versionHandle, value.getEncodedBytes(), valueSize);
                        _spareValue.setEncodedSize(storedLength);
                    }

                    //
                    // Here we have a buffer with a writer claim and
                    // a correct foundAt value
                    //
                    boolean splitRequired = putLevel(lc, key, _spareValue, buffer, foundAt, treeClaimAcquired);

                    Debug.$assert0.t((buffer.getStatus() & SharedResource.WRITER_MASK) != 0 &&
                                     (buffer.getStatus() & SharedResource.CLAIMED_MASK) != 0);

                    //
                    // If a split is required but treeClaimAcquired is false
                    // then putLevel did not change anything. It just backed out
                    // so we can repeat after acquiring the claim. We need to
                    // repeat this after acquiring a tree claim.
                    //
                    if (splitRequired && !treeClaimAcquired) {
                        // TODO - is it worth it to try an instantaneous claim and retry?
                        treeClaimRequired = true;
                        buffer.releaseTouched();
                        buffer = null;
                        continue;
                    }
                    //
                    // The value has been written to the buffer and the
                    // buffer is reserved and dirty. No backing out now.
                    // If we made it to here, any LONG_RECORD value is
                    // committed.
                    //
                    if (buffer.isDataPage()) {
                        if ((foundAt & EXACT_MASK) == 0) {
                            _tree.bumpChangeCount();
                        }
                    }

                    buffer.releaseTouched();
                    buffer = null;

                    if (!splitRequired) {
                        //
                        // No split means we're totally done.
                        //
                        break;

                    } else {
                        // Otherwise we need to index the new right
                        // sibling at the next higher index level.
                        Debug.$assert0.t(_spareValue.getPointerValue() > 0);
                        //
                        // This maneuver sets key to the key value of
                        // the first record in the newly inserted page.
                        //
                        key = _spareKey1;
                        _spareKey1 = _spareKey2;
                        _spareKey2 = key;
                        //
                        // Bump key generation because it no longer matches
                        // what's in the LevelCache
                        //
                        key.bumpGeneration();
                        //
                        // And now cycle back to insert the key/pointer pair
                        // into the next higher index level.
                        //
                        level++;
                        continue;
                    }

                } catch (RetryException re) {
                    if (buffer != null) {
                        buffer.releaseTouched();
                        buffer = null;
                    }

                    if (treeClaimAcquired) {
                        _treeHolder.release();
                        treeClaimAcquired = false;
                    }
                    treeClaimAcquired = _treeHolder.claim(true, dontWait ? 0 : SharedResource.DEFAULT_MAX_WAIT_TIME);
                    if (!treeClaimAcquired) {
                        if (dontWait) {
                            throw re;
                        } else {
                            throw new InUseException("Thread " + Thread.currentThread().getName()
                                    + " failed to get reader claim on " + _tree);
                        }
                    }
                } finally {
                    if (buffer != null) {
                        buffer.releaseTouched();
                        buffer = null;
                    }
                }
            }
        } finally {
            if (treeClaimAcquired) {
                _treeHolder.release();
                treeClaimAcquired = false;
            }
            value.changeLongRecordMode(false);
        }
        _volume.getStatistics().bumpStoreCounter();
        _volume.getStatistics().bumpFetchCounter();
    }

    private long timestamp() {
        return _persistit.getTimestampAllocator().updateTimestamp();
    }

    private void insertIndexLevel(Key key, Value value) throws PersistitException {

        Buffer buffer = null;
        try {
            buffer = _volume.getStructure().allocPage();
            final long timestamp = timestamp();
            buffer.writePageOnCheckpoint(timestamp);

            buffer.init(PAGE_TYPE_INDEX_MIN + _tree.getDepth() - 1);

            long newTopPage = buffer.getPageAddress();
            long leftSiblingPointer = _tree.getRootPageAddr();

            Debug.$assert0.t(leftSiblingPointer == _tree.getRootPageAddr());
            long rightSiblingPointer = value.getPointerValue();
            //
            // Note: left and right sibling are of the same level and therefore
            // it is not necessary to invoke value.setPointerPageType() here.
            //
            value.setPointerValue(leftSiblingPointer);
            buffer.putValue(LEFT_GUARD_KEY, value);

            value.setPointerValue(rightSiblingPointer);
            buffer.putValue(key, value);

            value.setPointerValue(-1);
            buffer.putValue(RIGHT_GUARD_KEY, Value.EMPTY_VALUE);

            buffer.setDirtyAtTimestamp(timestamp);

            _tree.changeRootPageAddr(newTopPage, 1);
            _tree.bumpGeneration();
            _volume.getStructure().updateDirectoryTree(_tree);

        } finally {
            if (buffer != null) {
                buffer.releaseTouched();
            }
        }
    }

    /**
     * Inserts a data or pointer value into a level of the tree.
     * 
     * @param buffer
     *            The buffer containing the insert location. The buffer must
     *            have a writer claim on it, and must be reserved.
     * @param foundAt
     *            The encoded insert location.
     * @return <code>true</code> if it necessary to insert a key into the
     *         ancestor index page.
     * @throws PMapException
     */
    // TODO - Check insertIndexLevel timestamps
    private boolean putLevel(LevelCache lc, Key key, Value value, Buffer buffer, int foundAt, boolean okToSplit)
            throws PersistitException {
        Debug.$assert0.t((buffer.getStatus() & SharedResource.WRITER_MASK) != 0
                && (buffer.getStatus() & SharedResource.CLAIMED_MASK) != 0);
        final Sequence sequence = lc.sequence(foundAt);

        long timestamp = timestamp();
        buffer.writePageOnCheckpoint(timestamp);

        int result = buffer.putValue(key, value, foundAt, false);
        if (result != -1) {
            buffer.setDirtyAtTimestamp(timestamp);
            lc.updateInsert(buffer, key, result);
            return false;
        } else {
            Debug.$assert0.t(buffer.getPageAddress() != _volume.getStructure().getGarbageRoot());
            Buffer rightSibling = null;

            try {
                // We can't perform the split because we don't have a claim
                // on the Tree. We will just return, and the caller will
                // call again with that claim.
                //
                if (!okToSplit) {
                    return true;
                }
                //
                // Allocate a new page
                //
                rightSibling = _volume.getStructure().allocPage();

                timestamp = timestamp();
                buffer.writePageOnCheckpoint(timestamp);
                rightSibling.writePageOnCheckpoint(timestamp);

                Debug.$assert0.t(rightSibling.getPageAddress() != 0);
                Debug.$assert0.t(rightSibling != buffer);

                rightSibling.init(buffer.getPageType());
                // debug
                //
                // Split the page. As a side-effect, this will bump the
                // generation counters of both buffers, and therefore the
                // level cache for this level will become
                // (appropriately) invalid.
                //
                int at = buffer.split(rightSibling, key, value, foundAt, _spareKey1, sequence, _splitPolicy);
                if (at < 0) {
                    lc.updateInsert(rightSibling, key, -at);
                } else {
                    lc.updateInsert(buffer, key, at);
                }

                long oldRightSibling = buffer.getRightSibling();
                long newRightSibling = rightSibling.getPageAddress();

                Debug.$assert0.t(newRightSibling > 0 && oldRightSibling != newRightSibling);
                Debug.$assert0.t(rightSibling.getPageType() == buffer.getPageType());

                rightSibling.setRightSibling(oldRightSibling);
                buffer.setRightSibling(newRightSibling);

                value.setPointerValue(newRightSibling);
                value.setPointerPageType(rightSibling.getPageType());

                rightSibling.setDirtyAtTimestamp(timestamp);
                buffer.setDirtyAtTimestamp(timestamp);

                return true;

            } finally {
                if (rightSibling != null) {
                    rightSibling.releaseTouched();
                }
            }
        }
    }

    private Buffer reclaimQuickBuffer(LevelCache lc, boolean writer) throws PersistitException {
        Buffer buffer = lc._buffer;
        if (buffer == null)
            return null;

        boolean available = buffer.claim(writer, 0);
        if (available) {
            if (buffer.getPageAddress() == lc._page && buffer.getVolume() == _volume
                    && _cachedTreeGeneration == _tree.getGeneration() && buffer.getGeneration() == lc._bufferGeneration
                    && buffer.isValid()) {
                return buffer;
            } else {
                buffer.release();
            }
        }
        return null;
    }

    /**
     * <p>
     * Performs generalized tree traversal. The direction value indicates
     * whether to traverse forward or backward in collation sequence, whether to
     * descend to child nodes, and whether the key being sought must be strictly
     * greater than or less then the supplied key.
     * </p>
     * <p>
     * The <code>direction</code> value must be one of:
     * <dl>
     * <dt>Key.GT:</dt>
     * <dd>Find the next key that is strictly greater than the supplied key. If
     * there is none, return false.</dd>
     * <dt>Key.GTEQ:</dt>
     * <dd>If the supplied key exists in the database, return that key;
     * otherwise find the next greater key and return it.</dd>
     * <dt>Key.EQ:</dt>
     * <dd>Return <code>true</code> iff the specified key exists in the
     * database. Does not update the Key.</dd>
     * <dt>Key.LT:</dt>
     * <dd>Find the next key that is strictly less than the supplied key. If
     * there is none, return false.</dd>
     * <dt>Key.LTEQ:</dt>
     * <dd>If the supplied key exists in the database, return that key;
     * otherwise find the next smaller key and return it.</dd>
     * </dl>
     * </p>
     * 
     * @param direction
     *            One of Key.GT, Key.GTEQ, Key.EQ, Key.LT or Key.LTEQ.
     * 
     * @param deep
     *            Determines whether the result should represent the next (or
     *            previous) physical key in the <code>Tree</code> or should be
     *            restricted to just the logical siblings of the current key.
     *            (See <a href="Key.html#_keyChildren">Logical Key Children and
     *            Siblings</a>).
     * @return <code>true</code> if there is a key to traverse to, else
     *         <code>false</code>.
     * @throws PersistitException
     */
    public boolean traverse(Direction direction, boolean deep) throws PersistitException {
        return traverse(direction, deep, Integer.MAX_VALUE);
    }

    /**
     * <p>
     * Performs generalized tree traversal. The direction value indicates
     * whether to traverse forward or backward in collation sequence and whether
     * the key being sought must be strictly greater than or less than the
     * supplied key.
     * </p>
     * <p>
     * This method normally modifies both the <code>Key</code> and
     * <code>Value</code> fields of this <code>Exchange</code>: the
     * <code>Key</code> is modified to reflect the key found through traversal,
     * and the <code>Value</code> field is modified to contain the value
     * associated with that key. However, this behavior can be modified by the
     * <code>minimumBytes</code> parameter. If <code>minimumBytes</code> is less
     * than 0 then this method modifies neither the <code>Key</code> nor the
     * <code>Value</code> field. If it is equal to zero then only the
     * <code>Key</code> is modified.
     * </p>
     * <p>
     * The <code>direction</code> value must be one of:
     * <dl>
     * <dt>Key.GT:</dt>
     * <dd>Find the next key that is strictly greater than the supplied key. If
     * there is none, return false.</dd>
     * <dt>Key.GTEQ:</dt>
     * <dd>If the supplied key exists in the database, return that key;
     * otherwise find the next greater key and return it.</dd>
     * <dt>Key.EQ:</dt>
     * <dd>Return <code>true</code> iff the specified key exists in the
     * database. Does not update the Key.</dd>
     * <dt>Key.LT:</dt>
     * <dd>Find the next key that is strictly less than the supplied key. If
     * there is none, return false.</dd>
     * <dt>Key.LTEQ:</dt>
     * <dd>If the supplied key exists in the database, return that key;
     * otherwise find the next smaller key and return it.</dd>
     * </dl>
     * </p>
     * 
     * @param direction
     *            One of Key.GT, Key.GTEQ, Key.EQ, Key.LT or Key.LTEQ.
     * 
     * @param deep
     *            Determines whether the result should represent the next (or
     *            previous) physical key in the <code>Tree</code> or should be
     *            restricted to just the logical siblings of the current key.
     *            (See <a href="Key.html#_keyChildren">Logical Key Children and
     *            Siblings</a>).
     * 
     * @param minimumBytes
     *            The minimum number of bytes to fetch. See {@link #fetch(int)}.
     * 
     * @return <code>true</code> if there is a key to traverse to, else
     *         <code>false</code>.
     * 
     * @throws PersistitException
     */
    public boolean traverse(final Direction direction, final boolean deep, final int minimumBytes)
            throws PersistitException {
        _persistit.checkClosed();

        boolean doFetch = minimumBytes > 0;
        boolean doModify = minimumBytes >= 0;
        boolean result;

        Buffer buffer = null;

        if (doFetch) {
            _value.clear();
        }

        final boolean reverse = (direction == LT) || (direction == LTEQ);
        boolean edge = direction == EQ || direction == GTEQ || direction == LTEQ;
        boolean nudged = false;

        if (_key.getEncodedSize() == 0) {
            if (reverse) {
                _key.appendAfter();
            } else {
                _key.appendBefore();
            }
            nudged = true;
<<<<<<< HEAD
=======

>>>>>>> 9beb1edf
        }

        _key.testValidForTraverse();

        checkLevelCache();

        try {
            //
            // Now we are committed to computing a new key value. Save the
            // original key value for comparison.
            //
            _key.copyTo(_spareKey1);
            int index = _key.getEncodedSize();

            if (index == 0) {
                if (reverse) {
                    _key.appendAfter();
                } else {
                    _key.appendBefore();
                }
                nudged = true;
            }

            int foundAt = 0;
            LevelCache lc;
            boolean matches = false;

            for (;;) {

                lc = _levelCache[0];
                //
                // Optimal path - pick up the buffer and location left
                // by previous operation.
                //
                if (lc._keyGeneration == _key.getGeneration()) {
                    buffer = reclaimQuickBuffer(lc, false);
                    foundAt = lc._foundAt;
                }
                //
                // But if direction is leftward and the position is at the left
                // edge of the buffer, re-do with a key search - there is no
                // other way to find the left sibling page.
                //
                if (reverse && buffer != null && (foundAt & P_MASK) <= buffer.getKeyBlockStart()) {
                    // Going left from first record in the page requires a
                    // key search.
                    buffer.releaseTouched();
                    buffer = null;
                }
                //
                // If the operations above failed to get the key, then
                // look it up with search.
                //
                if (buffer == null) {
                    if (!edge && !nudged) {
                        if (reverse) {
                            if (!_key.isSpecial()) {
                                _key.nudgeLeft();
                            }
                        } else {
                            if (!_key.isSpecial()) {
                                if (deep) {
                                    _key.nudgeDeeper();
                                } else {
                                    _key.nudgeRight();
                                }
                            }
                        }
                        nudged = true;
                    }
                    foundAt = search(_key, false);
                    buffer = lc._buffer;
                }

                if (edge && (foundAt & EXACT_MASK) != 0) {
                    matches = true;
                    break;
                } else if (edge && !deep && Buffer.decodeDepth(foundAt) == index) {
                    break;
                } else if (direction == EQ) {
                    break;
                } else {
                    edge = false;
                    foundAt = buffer.traverse(_key, direction, foundAt);
                    if (buffer.isAfterRightEdge(foundAt)) {
                        long rightSiblingPage = buffer.getRightSibling();

                        Debug.$assert0.t(rightSiblingPage >= 0 && rightSiblingPage <= MAX_VALID_PAGE_ADDR);
                        if (rightSiblingPage > 0) {
                            Buffer rightSibling = _pool.get(_volume, rightSiblingPage, false, true);
                            buffer.releaseTouched();
                            //
                            // Reset foundAtNext to point to the first key block
                            // of the right sibling page.
                            //
                            buffer = rightSibling;
                            checkPageType(buffer, PAGE_TYPE_DATA);
                            foundAt = buffer.traverse(_key, direction, buffer.toKeyBlock(0));

                        }
                    }

                    //
                    // If (a) the key was not nudged, and (b) this is not a deep
                    // traverse, and (c) the foundAtNext refers now to a child
                    // of the original key, then it's the wrong result - the
                    // optimistic assumption that the next key would be adjacent
                    // to the preceding result is wrong. To resolve this,
                    // invalidate the LevelCache entry and retry the loop. That
                    // will nudge the key appropriately and do a standard
                    // search.
                    //

                    if (!nudged && !deep && _key.compareKeyFragment(_spareKey1, 0, _spareKey1.getEncodedSize()) == 0) {
                        _key.setEncodedSize(_spareKey1.getEncodedSize());
                        lc._keyGeneration = -1;
                        buffer.release();
                        buffer = null;
                        continue;
                    }
                }

                break;
            }

            if (reverse && _key.isLeftEdge() || !reverse && _key.isRightEdge()) {

            } else {
                if (deep) {
                    matches |= direction != EQ;
                    index = _key.getEncodedSize();

                    if (doFetch && matches) {
                        buffer.fetch(foundAt, _value);
                        fetchFixupForLongRecords(_value, minimumBytes);
                    }
                } else {
                    int parentIndex = _spareKey1.previousElementIndex(index);
                    if (parentIndex < 0) {
                        parentIndex = 0;
                    }

                    matches = (_spareKey1.compareKeyFragment(_key, 0, parentIndex) == 0);

                    if (matches) {
                        index = _key.nextElementIndex(parentIndex);
                        if (index > 0) {
                            if (index == _key.getEncodedSize()) {
                                if (doFetch) {
                                    buffer.fetch(foundAt, _value);
                                    fetchFixupForLongRecords(_value, minimumBytes);
                                }
                            } else {
                                //
                                // The physical traversal went to a child
                                // of the next sibling (i.e. a niece or
                                // nephew), so therefore there must not be
                                // a record associated with the key value
                                // we are going to return. This makes
                                // the Value for this Exchange undefined.
                                //
                                if (doFetch) {
                                    _value.clear();
                                }
                                foundAt &= ~EXACT_MASK;
                            }
                        } else
                            matches = false;
                    }
                }
            }

            if (doModify) {
                if (matches) {
                    _key.setEncodedSize(index);
                    lc.update(buffer, _key, foundAt);
                } else {
                    if (deep) {
                        _key.setEncodedSize(0);
                    } else {
                        _spareKey1.copyTo(_key);
                    }
                    _key.cut();
                    if (reverse) {
                        _key.appendAfter();
                    } else {
                        _key.appendBefore();
                    }
                }
            } else {
                // Restore original key
                _spareKey1.copyTo(_key);
            }
            result = matches;

        } finally {
            if (buffer != null) {
                buffer.releaseTouched();
                buffer = null;
            }
        }
        _volume.getStatistics().bumpTraverseCounter();
        _tree.getStatistics().bumpTraverseCounter();
        return result;
    }

    /**
     * <p>
     * Performs generalized tree traversal constrained by a supplied
     * {@link KeyFilter}. The direction value indicates whether to traverse
     * forward or backward in collation sequence, and whether the key being
     * sought must be strictly greater than or less than the supplied key.
     * </p>
     * <p>
     * The direction value must be one of:
     * <dl>
     * <dt>Key.GT:</dt>
     * <dd>Find the next key that is strictly greater than the supplied key. If
     * there is none, return false.</dd>
     * <dt>Key.GTEQ:</dt>
     * <dd>If the supplied key exists in the database, return that key;
     * otherwise find the next greater key and return it.</dd>
     * <dt>Key.EQ:</dt>
     * <dd>Return <code>true</code> if the specified key exists in the database.
     * Does not update the Key.</dd>
     * <dt>Key.LT:</dt>
     * <dd>Find the next key that is strictly less than the supplied key. If
     * there is none, return false.</dd>
     * <dt>Key.LTEQ:</dt>
     * <dd>If the supplied key exists in the database, return that key;
     * otherwise find the next smaller key and return it.</dd>
     * </dl>
     * </p>
     * 
     * @param direction
     *            One of Key.GT, Key.GTEQ, Key.EQ, Key.LT or Key.LTEQ.
     * 
     * @param keyFilter
     *            A KeyFilter that constrains the keys returned by this
     *            operation.
     * 
     * @param minBytes
     *            The minimum number of bytes to fetch. See {@link #fetch(int)}.
     *            If minBytes is less than or equal to 0 then this method does
     *            not update the Key and Value fields of the Exchange.
     * 
     * @return <code>true</code> if there is a key to traverse to, else null.
     * 
     * @throws PersistitException
     */
    public boolean traverse(final Direction direction, final KeyFilter keyFilter, int minBytes)
            throws PersistitException {
        if (keyFilter == null) {
            return traverse(direction, true, minBytes);
        }

        if (direction == EQ) {
            return keyFilter.selected(_key) && traverse(direction, true, minBytes);
        }

        if (_key.getEncodedSize() == 0) {
            if (direction == GT || direction == GTEQ) {
                _key.appendBefore();
            } else {
                _key.appendAfter();
            }
        }

        for (;;) {
            if (!keyFilter.next(_key, direction)) {
                _key.setEncodedSize(0);
                if (direction == LT || direction == LTEQ) {
                    _key.appendAfter();
                } else {
                    _key.appendBefore();
                }
                return false;
            }
            if (!traverse(direction, true, minBytes)) {
                return false;
            }
            if (keyFilter.selected(_key)) {
                return true;
            }
        }
    }

    /**
     * Traverses to the next logical sibling key value. Equivalent to
     * <code>traverse(Key.GT, false)</code>.
     * 
     * @return <code>true</code> if there is a key to traverse to, else null.
     * @throws PersistitException
     */
    public boolean next() throws PersistitException {
        return traverse(GT, false);
    }

    /**
     * Traverses to the previous logical sibling key value. Equivalent to
     * <code>traverse(Key.LT, false)</code>.
     * 
     * @return <code>true</code> if there is a key to traverse to, else null.
     * @throws PersistitException
     */
    public boolean previous() throws PersistitException {
        return traverse(LT, false);
    }

    /**
     * Traverses to the next key with control over depth. Equivalent to
     * <code>traverse(Key.GT, deep)</code>.
     * 
     * @param deep
     *            Determines whether the result should represent the next (or
     *            previous) physical key in the <code>Tree</code> or should be
     *            restricted to just the logical siblings of the current key.
     *            (See <a href="Key.html#_keyChildren">Logical Key Children and
     *            Siblings</a>).
     * 
     * @return <code>true</code> if there is a key to traverse to, else null.
     * @throws PersistitException
     */
    public boolean next(boolean deep) throws PersistitException {
        return traverse(GT, deep);
    }

    /**
     * Traverses to the previous key with control over depth. Equivalent to
     * <code>traverse(Key.LT, deep)</code>.
     * 
     * @param deep
     *            Determines whether the result should represent the next (or
     *            previous) physical key in the <code>Tree</code> or should be
     *            restricted to just the logical siblings of the current key.
     *            (See <a href="Key.html#_keyChildren">Logical Key Children and
     *            Siblings</a>).
     * 
     * @return <code>true</code> if there is a key to traverse to, else null.
     * 
     * @throws PersistitException
     */
    public boolean previous(boolean deep) throws PersistitException {
        return traverse(LT, deep);
    }

    /**
     * Traverses to the next key value within the subset of all keys defined by
     * the supplied KeyFilter. Whether logical children of the current key value
     * are included in the result is determined by the <code>KeyFilter</code>.
     * 
     * @return <code>true</code> if there is a key to traverse to, else null.
     * @throws PersistitException
     */
    public boolean next(KeyFilter filter) throws PersistitException {
        return traverse(GT, filter, Integer.MAX_VALUE);
    }

    /**
     * Traverses to the previous key value within the subset of all keys defined
     * by the supplied KeyFilter. Whether logical children of the current key
     * value are included in the result is determined by the
     * <code>KeyFilter</code>.
     * 
     * @return <code>true</code> if there is a key to traverse to, else null.
     * @throws PersistitException
     */
    public boolean previous(KeyFilter filter) throws PersistitException {
        return traverse(LT, filter, Integer.MAX_VALUE);
    }

    /**
     * Determines whether the current key has a logical sibling successor,
     * without changing the state of <code>Key</code> or <code>Value</code>.
     * This method is equivalent to {@link #next()} except that no state is
     * changed.
     * 
     * @return <code>true</code> if the key has a successor
     * 
     * @throws PersistitException
     */
    public boolean hasNext() throws PersistitException {
        return traverse(GT, false, -1);
    }

    /**
     * Determines whether the current key has a successor within the subset of
     * all keys defined by a <code>KeyFilter</code>. This method does not change
     * the state of <code>Key</code> or <code>Value</code>.
     * 
     * @return <code>true</code> if the key has a successor
     * 
     * @throws PersistitException
     */
    public boolean hasNext(KeyFilter filter) throws PersistitException {
        if (filter == null)
            return hasNext();
        _key.copyTo(_spareKey2);
        boolean result = traverse(GT, filter, 0);
        _spareKey2.copyTo(_key);
        return result;
    }

    /**
     * Determines whether the current key has a logical sibling successor,
     * without changing the state of <code>Key</code> or <code>Value</code>.
     * This method is equivalent to {@link #next(boolean)} except that no state
     * is changed.
     * 
     * @param deep
     *            Determines whether the predecessor may be of any logical depth
     *            (<code>true</code>, or must be a restricted logical siblings (
     *            <code>false</code>) of the current key. (See <a
     *            href="Key.html#_keyChildren">Logical Key Children and
     *            Siblings</a>).
     * 
     * @return <code>true</code> if the key has a successor
     * 
     * @throws PersistitException
     */
    public boolean hasNext(boolean deep) throws PersistitException {
        return traverse(GT, deep, -1);
    }

    /**
     * Determines whether the current key has a logical sibling predecessor,
     * without changing the state of <code>Key</code> or <code>Value</code>.
     * This method is equivalent to {@link #previous()} except that no state is
     * changed.
     * 
     * @return <code>true</code> if the key has a predecessor
     * @throws PersistitException
     */
    public boolean hasPrevious() throws PersistitException {
        return traverse(LT, false, -1);
    }

    /**
     * Determines whether the current key has a logical sibling predecessor,
     * without changing the state of <code>Key</code> or <code>Value</code>.
     * This method is equivalent to {@link #previous(boolean)} except that no
     * state is changed.
     * 
     * @param deep
     *            Determines whether the predecessor may be of any logical depth
     *            (<code>true</code>, or must be a restricted logical siblings (
     *            <code>false</code>) of the current key. (See <a
     *            href="Key.html#_keyChildren">Logical Key Children and
     *            Siblings</a>).
     * 
     * @return <code>true</code> if the key has a predecessor
     * 
     * @throws PersistitException
     */
    public boolean hasPrevious(boolean deep) throws PersistitException {
        return traverse(LT, deep, -1);
    }

    /**
     * Determines whether the current key has a predecessor within the subset of
     * all keys defined by a <code>KeyFilter</code>. This method does not change
     * the state of <code>Key</code> or <code>Value</code>.
     * 
     * @return <code>true</code> if the key has a successor
     * 
     * @throws PersistitException
     */
    public boolean hasPrevious(KeyFilter filter) throws PersistitException {
        if (filter == null)
            return hasPrevious();
        _key.copyTo(_spareKey2);
        boolean result = traverse(GT, filter, 0);
        _spareKey2.copyTo(_key);
        return result;
    }

    /**
     * Determines whether the current key has an associated value - that is,
     * whether a {@link #fetch} operation would return a defined value - without
     * actually changing the state of either the <code>Key</code> or the
     * <code>Value</code>.
     * 
     * @return <code>true</code> if the key has an associated value
     * 
     * @throws PersistitException
     */
    public boolean isValueDefined() throws PersistitException {
        return traverse(EQ, true, -1);
    }

    /**
     * Insert the current <code>Key</code> and <code>Value</code> pair into this
     * <code>Exchange</code>'s <code>Tree</code>. If there already is a value
     * associated with the current key, then replace it.
     * 
     * @return This <code>Exchange</code> to permit method call chaining
     * @throws PersistitException
     */
    public Exchange store() throws PersistitException {
        return store(_key, _value);
    }

    /**
     * Fetches the value associated with the <code>Key</code>, then inserts or
     * updates the value. Effectively this swaps the content of
     * <code>Value</code> with the database record associated with the current
     * <code>key</code>. It is equivalent to the code: <blockquote>
     * 
     * <pre>
     *  Value tempValue = new Value();
     *  <i>exchange</i>.fetch(tempValue);
     *  <i>exchange</i>.store();
     *  tempValue.copyTo(exchange.getValue());
     *  return <i>exchange</i>;
     * </pre>
     * 
     * </blockquote> except that this operation is performed atomically, without
     * need for external synchronization.
     * 
     * @return This <code>Exchange</code> to permit method call chaining
     * @throws PersistitException
     */
    public Exchange fetchAndStore() throws PersistitException {
        if (_volume.isReadOnly()) {
            throw new ReadOnlyVolumeException(_volume.toString());
        }
        _persistit.checkClosed();
        _persistit.checkSuspended();
        _key.testValidForStoreAndFetch(_volume.getPageSize());
        storeInternal(_key, _value, 0, true, false);
        _spareValue.copyTo(_value);
        return this;
    }

    /**
     * Fetches the value associated with the current <code>Key</code> into the
     * <code>Exchange</code>'s <code>Value</code>. The <code>Value</code> object
     * reflects the fetched state. If there is no value associated with the key
     * then {@link Value#isDefined} is false. Otherwise the value may be
     * retrieved using {@link Value#get} and other methods of <code>Value</code>
     * .
     * 
     * @return This <code>Exchange</code> to permit method call chaining
     * @throws PersistitException
     */
    public Exchange fetch() throws PersistitException {
        return fetch(_value, Integer.MAX_VALUE);
    }

    /**
     * <p>
     * Fetches or partially fetches the value associated with the current
     * <code>Key</code> into the <code>Exchange</code>'s <code>Value</code>. The
     * <code>Value</code> object reflects the fetched state. If there is no
     * value associated with the key then {@link Value#isDefined} is false.
     * Otherwise the value may be retrieved using {@link Value#get} and other
     * methods of <code>Value</code>.
     * </p>
     * <p>
     * This method sets a lower bound on the number of bytes to be fetched. In
     * particular, it may be useful to retrieve only a small fraction of a very
     * long record such as the serialization of an image. Upon successful
     * completion of this method, at least <code>minimumBytes</code> of the
     * <code>Value</code> object will accurately reflect the value stored in the
     * database. This might allow an application to determine whether to
     * retrieve the rest of the value.
     * </p>
     * 
     * @param minimumBytes
     *            specifies a length at which Persistit will truncate the
     *            returned value.
     * 
     * @return This <code>Exchange</code> to permit method call chaining
     * @throws PersistitException
     */
    public Exchange fetch(int minimumBytes) throws PersistitException {
        return fetch(_value, minimumBytes);
    }

    /**
     * Fetches the value associated with the current <code>Key</code> into the
     * supplied <code>Value</code> object (instead of the <code>Exchange</code>
     * 's assigned <code>Value</code>). The <code>Value</code> object reflects
     * the fetched state. If there is no value associated with the key then
     * {@link Value#isDefined} is false. Otherwise the value may be retrieved
     * using {@link Value#get} and other methods of <code>Value</code>.
     * 
     * @param value
     *            the <code>Value</code> into which the database value should be
     *            fetched.
     * 
     * @return This <code>Exchange</code> to permit method call chaining
     * @throws PersistitException
     */
    public Exchange fetch(Value value) throws PersistitException {
        return fetch(value, Integer.MAX_VALUE);
    }

    /**
     * <p>
     * Fetches or partially fetches the value associated with the current
     * <code>Key</code> into the supplied <code>Value</code> object (instead of
     * the <code>Exchange</code>'s assigned <code>Value</code>). The
     * <code>Value</code> object reflects the fetched state. If there is no
     * value associated with the key then {@link Value#isDefined} is false.
     * Otherwise the value may be retrieved using {@link Value#get} and other
     * methods of <code>Value</code>.
     * </p>
     * <p>
     * This method sets an lower bound on the number of bytes to be fetched. In
     * particular, it may be useful to retrieve only a small fraction of a very
     * long record such as the serialization of an image. Upon successful
     * completion of this method, at least <code>minimumBytes</code> of the
     * <code>Value</code> object will accurately reflect the value stored in the
     * database. This might allow an application to determine whether to
     * retrieve the rest of the value using the {@link #fetch()} operation.
     * </p>
     * 
     * @param value
     *            the <code>Value</code> into which the database value should be
     *            fetched.
     * @param minimumBytes
     *            specifies a length at which Persistit will truncate the
     *            returned value.
     * 
     * 
     * @return This <code>Exchange</code> to permit method call chaining
     * @throws PersistitException
     */
    public Exchange fetch(Value value, int minimumBytes) throws PersistitException {
        _persistit.checkClosed();
        _key.testValidForStoreAndFetch(_volume.getPageSize());
        if (minimumBytes < 0)
            minimumBytes = 0;

        Buffer buffer = null;
        try {
            int foundAt = search(_key, false);
            LevelCache lc = _levelCache[0];
            buffer = lc._buffer;
            buffer.fetch(foundAt, value);
            fetchFixupForLongRecords(value, minimumBytes);

            byte[] valueBytes= value.getEncodedBytes();
            int valueSize = value.getEncodedSize();

            _fetchVisitor.internalInit(_persistit.getTransactionIndex(), _transaction.getStartTimestamp(), 0);
            MVV.visitAllVersions(_fetchVisitor, valueBytes, valueSize);
            if(_fetchVisitor.getOffset() != MVV.VERSION_NOT_FOUND) {
                int newSize = MVV.fetchVersionByOffset(valueBytes, valueSize, _fetchVisitor.getOffset(), valueBytes);
                value.setEncodedSize(newSize);
            }
            else {
                value.setEncodedSize(0);
            }

            _volume.getStatistics().bumpFetchCounter();
            _tree.getStatistics().bumpFetchCounter();
            return this;
        } finally {
            if (buffer != null) {
                buffer.releaseTouched();
            }
            _treeHolder.verifyReleased();
        }
    }

    void fetchFixupForLongRecords(Value value, int minimumBytes) throws PersistitException {
        if (value.isDefined() && (value.getEncodedBytes()[0] & 0xFF) == LONGREC_TYPE) {
            //
            // This will potential require numerous pages: the buffer
            // claim is held for the duration to prevent a non-atomic
            // update.
            //
            fetchLongRecord(value, minimumBytes);
        }
    }

    /**
     * Atomically increment a stored integer value and return the result. If the
     * key currently has no associated value, then initialize the value to zero.
     * Otherwise add 1 to whatever value is stored, store the result and return
     * it.
     * 
     * @return The incremented value.
     * @throws PersistitException
     */
    public long incrementValue() throws PersistitException {
        return incrementValue(1);
    }

    /**
     * Atomically increment a stored integer value and return the result. If the
     * key currently has no associated value, then initialize the value to zero.
     * Otherwise add <code>by</code> to whatever value is stored, store the
     * result and return it.
     * 
     * @param by
     *            The amount by which to increment the stored value
     * @return The incremented value.
     * @throws PersistitException
     */
    public long incrementValue(long by) throws PersistitException {
        return incrementValue(by, 0);
    }

    /**
     * Atomically increment a stored integer value and return the result. If the
     * key currently has no associated value, then initialize the value to
     * <code>from</code>. Otherwise add <code>by</code> to whatever value is
     * stored, store the result and return it.
     * 
     * @param by
     *            The amount by which to increment the stored value
     * @return The incremented value.
     * @throws PersistitException
     */
    public long incrementValue(long by, long from) throws PersistitException {
        _persistit.checkClosed();
        if (_volume.isReadOnly()) {
            throw new ReadOnlyVolumeException(_volume.toString());
        }
        _value.put(from);
        _value.armAtomicIncrement(by);
        store();
        return _value.getLong();
    }

    /**
     * Return true if there is at least one key stored in this
     * <code>Exchange</code> 's <code>Tree</code> that is a logical child of the
     * current <code>Key</code>. A logical child is a key that can be formed by
     * appending a value to the parent. (See <a
     * href="Key.html#_keyChildren">Logical Key Children and Siblings</a>).
     * 
     * @return <code>true</code> if the current <code>Key</code> has logical
     *         children
     * @throws PersistitException
     */
    public boolean hasChildren() throws PersistitException {
        _key.copyTo(_spareKey1);
        final int size = _key.getEncodedSize();
        boolean result = traverse(GT, true, 0);
        if (result && _key.getEncodedSize() < size || _spareKey1.compareKeyFragment(_key, 0, size) != 0) {
            result = false;
        }
        _spareKey1.copyTo(_key);
        return result;
    }

    /**
     * Remove a single key/value pair from this <code>Exchange</code>'s
     * <code>Tree</code> and return the removed value in the
     * <code>Exchange</code>'s <code>Value</code>. This method atomically
     * fetches the former value then deletes it. If there was no value formerly
     * associated with the key then <code>Value</code> becomes undefined - that
     * is, the value of {@link Value#isDefined} becomes <code>false</code>.
     * 
     * @return <code>true</code> if there was a key/value pair to remove
     * @throws PersistitException
     */
    public boolean fetchAndRemove() throws PersistitException {
        _persistit.checkClosed();
        _persistit.checkSuspended();
        _spareValue.clear();
        boolean result = remove(EQ, true);
        _spareValue.copyTo(_value);
        Debug.$assert0.t(_value.isDefined() == result);
        return result;
    }

    /**
     * Remove the entire <code>Tree</code> that this <code>Exchange</code> is
     * based on. Subsequent to successful completion of this method, the
     * <code>Exchange</code> will no longer be usable. Attempts to perform
     * operations on it will result in an <code>IllegalStateException</code>.
     * 
     * @throws PersistitException
     */
    public void removeTree() throws PersistitException {
        _persistit.checkClosed();
        _persistit.checkSuspended();

        if (!_ignoreTransactions) {
            _transaction.removeTree(this);
        }

        clear();

        _value.clear();
        _volume.getStructure().removeTree(_tree);
        initCache();
    }

    /**
     * Remove a single key/value pair from the this <code>Exchange</code>'s
     * <code>Tree</code>.
     * 
     * @return <code>true</code> if there was a key/value pair to remove
     * @throws PersistitException
     */
    public boolean remove() throws PersistitException {
        return remove(EQ, false);
    }

    /**
     * Remove all keys in this <code>Exchange</code>'s <code>Tree</code>.
     * 
     * @return <code>true</code> if there were key/value pairs removed
     * @throws PersistitException
     */
    public boolean removeAll() throws PersistitException {
        clear();
        return remove(GTEQ);
    }

    /**
     * <p>
     * Depending on the value of the selection parameter, remove the record
     * associated with the current key, its logical children, or both.
     * </p>
     * <p>
     * Following are valid values for selection: <br />
     * <dl>
     * <dt>Key.EQ</dt>
     * <dd>Remove the record associated with the current key if it exists.</dd>
     * <dt>Key.GT</dt>
     * <dd>Remove the records associated with logical children of the current
     * key.</dd>
     * <dt>Key.GTEQ</dt>
     * <dd>Remove the record associated with the current key AND its logical
     * children.</dd>
     * </dl>
     * 
     * @param direction
     *            One of Key.EQ, Key.GT, Key.GTEQ
     * @return <code>true</code> if one or more records were actually removed,
     *         else </i>false</i>.
     * @throws PersistitException
     */
    public boolean remove(Direction direction) throws PersistitException {
        return remove(direction, false);
    }

    private boolean remove(Direction selection, boolean fetchFirst) throws PersistitException {
        _persistit.checkClosed();

        if (selection != EQ && selection != GTEQ && selection != GT) {
            throw new IllegalArgumentException("Invalid mode " + selection);
        }

        int keySize = _key.getEncodedSize();

        _key.copyTo(_spareKey1);
        _key.copyTo(_spareKey2);

        // Special case for empty key
        if (keySize == 0) {
            if (selection == EQ) {
                return false;
            }
            _spareKey1.append(BEFORE);
            _spareKey2.append(AFTER);
        } else {
            if (selection == EQ) {
                _spareKey2.nudgeDeeper();
            } else if (selection == GT) {
                _spareKey1.nudgeDeeper();
                _spareKey2.nudgeRight();
            } else if (selection == GTEQ) {
                _spareKey2.nudgeRight();
            }
        }

        final boolean result = removeKeyRangeInternal(_spareKey1, _spareKey2, fetchFirst);
        _treeHolder.verifyReleased();

        return result;
    }

    /**
     * Removes all records with keys falling between <code>key1</code> and
     * </code>key2</code>, left-inclusive.
     * 
     * @param key1
     *            Start of the deletion range. No record with a key smaller than
     *            key1 will be removed. key1 may be empty, in which case all
     *            records having keys less than key2 will be removed.
     * 
     * @param key2
     *            End of the deletion range. No record with a key greater than
     *            or equal to key2 will be removed. key2 may be empty, in which
     *            case all records having keys equal to or greater than key1
     *            will be removed.
     * 
     * @return <code>true</code> if one or more records were actually removed,
     *         else </i>false</i>.
     * 
     * @throws PersistitException
     * @throws IllegalArgymentException
     *             if key1 is equal to or greater than key2
     */
    public boolean removeKeyRange(Key key1, Key key2) throws PersistitException {
        key1.copyTo(_spareKey1);
        key2.copyTo(_spareKey2);

        // Special case for empty key
        if (key1.getEncodedSize() == 0) {
            _spareKey1.append(BEFORE);
        }

        if (key2.getEncodedSize() == 0) {
            _spareKey2.append(AFTER);
        }

        if (_spareKey1.compareTo(_spareKey2) >= 0) {
            throw new IllegalArgumentException("Second key must be greater than the first");
        }
        final boolean result = removeKeyRangeInternal(_spareKey1, _spareKey2, false);
        _treeHolder.verifyReleased();

        return result;
    }

    /**
     * Removes all records with keys falling between <code>key1</code> and
     * </code>key2</code>, lefty-inclusive. Validity checks and Key value
     * adjustments have been done by caller - this method does the work.
     * 
     * @param key1
     *            Key that is less than or equal to the leftmost to be removed
     * @param key2
     *            Key that is greater than the rightmost to be removed
     * @param fetchFirst
     *            Control whether to copy the existing value for the first key
     *            into _spareValue before deleting the record.
     * @return <code>true</code> if any records were removed.
     * @throws PersistitException
     */
    boolean removeKeyRangeInternal(Key key1, Key key2, boolean fetchFirst) throws PersistitException {
        if (_volume.isReadOnly()) {
            throw new ReadOnlyVolumeException(_volume.toString());
        }
        _persistit.checkClosed();
        _persistit.checkSuspended();

        if (Debug.ENABLED) {
            Debug.suspend();
        }
        boolean treeClaimAcquired = false;
        boolean treeWriterClaimRequired = false;
        boolean result = false;

        boolean deallocationRequired = true; // assume until proven false
        boolean deferredReindexRequired = false;
        boolean tryQuickDelete = true;

<<<<<<< HEAD
        if (!_ignoreTransactions) {
            _transaction.remove(this, key1, key2);
        }

=======
>>>>>>> 9beb1edf
        try {
            //
            // Retry here to get an exclusive Tree latch in the occasional case
            // where pages are being joined.
            //
            for (;;) {

                checkLevelCache();
                int depth = _cacheDepth; // The depth to which we have
                // populated the level cache.

                try {
                    //
                    // First try for a quick delete from a single data page.
                    //
                    if (tryQuickDelete) {
                        Buffer buffer = null;
                        try {
                            int foundAt1 = search(key1, true) & P_MASK;
                            buffer = _levelCache[0]._buffer;

                            if (foundAt1 > buffer.getKeyBlockStart() && foundAt1 < buffer.getKeyBlockEnd()) {
                                int foundAt2 = buffer.findKey(key2) & P_MASK;
                                if (!buffer.isBeforeLeftEdge(foundAt2) && !buffer.isAfterRightEdge(foundAt2)) {
                                    foundAt2 &= P_MASK;
                                    if (foundAt2 < buffer.getKeyBlockEnd()) {
                                        Debug.$assert0.t(foundAt2 >= foundAt1);
                                        if (fetchFirst) {
                                            removeFetchFirst(buffer, foundAt1, buffer, foundAt2);
                                        }
                                        _volume.getStructure().harvestLongRecords(buffer, foundAt1, foundAt2);

                                        final long timestamp = timestamp();
                                        buffer.writePageOnCheckpoint(timestamp);

                                        boolean removed = buffer.removeKeys(foundAt1, foundAt2, _spareKey1);
                                        if (removed) {
                                            _tree.bumpChangeCount();
                                            buffer.setDirtyAtTimestamp(timestamp);
                                        }
                                        result = removed;
                                        break;
                                    }
                                }
                            }
                            // If we didn't meet the criteria for quick delete,
                            // then don't try it again on a RetryException.
                            tryQuickDelete = false;
                        } finally {
                            if (buffer != null)
                                buffer.releaseTouched();
                            buffer = null;
                        }
                    }

                    /*
                     * This deletion is more complicated and involves an index
                     * search. The tree must be latched.
                     */
                    if (!treeClaimAcquired) {
                        if (!_treeHolder.claim(treeWriterClaimRequired)) {
                            Debug.$assert0.t(false);
                            throw new InUseException("Thread " + Thread.currentThread().getName()
                                    + " failed to get writer claim on " + _tree);
                        }
                        treeClaimAcquired = true;
                        _tree.bumpGeneration();
                        // Because we actually haven't changed anything yet.
                        _cachedTreeGeneration++;
                    }
                    //
                    // Need to redo this check now that we have a
                    // claim on the Tree.
                    //
                    checkLevelCache();

                    long pageAddr1 = _tree.getRootPageAddr();
                    long pageAddr2 = pageAddr1;

                    for (int level = _cacheDepth; --level >= 0;) {
                        LevelCache lc = _levelCache[level];
                        lc.initRemoveFields();
                        depth = level;

<<<<<<< HEAD
                        int foundAt1 = searchLevel(key1, pageAddr1, level, true) & P_MASK;
=======
                        int foundAt1 = searchLevel(key1, true, pageAddr1, level);
>>>>>>> 9beb1edf
                        int foundAt2 = -1;

                        //
                        // Note: this buffer now has a writer claim on it.
                        //
                        Buffer buffer = lc._buffer;
                        lc._flags |= LEFT_CLAIMED;

                        lc._leftBuffer = buffer;
                        lc._leftFoundAt = foundAt1;
                        boolean samePage = pageAddr2 == pageAddr1;

                        if (samePage) {
                            foundAt2 = buffer.findKey(key2);

                            if (!buffer.isAfterRightEdge(foundAt2)) {
                                lc._rightBuffer = buffer;
                                lc._rightFoundAt = foundAt2;
                            } else {
                                //
                                // Since we are spanning pages we need an
                                // exclusive claim on the tree to prevent
                                // an insertion from propagating upward through
                                // the deletion range.
                                //
                                pageAddr2 = buffer.getRightSibling();
                                samePage = false;
                            }
                        }
                        if (!samePage) {
                            //
                            // Since we are spanning pages we need an
                            // exclusive claim on the tree to prevent
                            // an insertion from propagating upward through
                            // the deletion range.
                            //
                            if (!treeWriterClaimRequired) {
                                treeWriterClaimRequired = true;
                                if (!_treeHolder.upgradeClaim()) {
                                    throw RetryException.SINGLE;
                                }
                            }

<<<<<<< HEAD
                            foundAt2 = searchLevel(key2, pageAddr2, level, true);
                            if ((foundAt2 & EXACT_MASK) != 0) {
                                foundAt2 = buffer.nextKeyBlock(foundAt2);
                                Debug.$assert0.t(foundAt2 != -1);
                            }
                            foundAt2 &= P_MASK;
=======
                            foundAt2 = searchLevel(key2, false, pageAddr2, level);
>>>>>>> 9beb1edf

                            buffer = lc._buffer;
                            lc._flags |= RIGHT_CLAIMED;
                            lc._rightBuffer = buffer;
                            lc._rightFoundAt = foundAt2;
                            pageAddr2 = buffer.getPageAddress();
                        }

                        if (lc._leftBuffer.isIndexPage()) {
                            Debug.$assert0.t(lc._rightBuffer.isIndexPage() && depth > 0);
                            //
                            // Come down the left of the key.
                            //
                            int p1 = lc._leftBuffer.previousKeyBlock(foundAt1);
                            int p2 = lc._rightBuffer.previousKeyBlock(foundAt2);

                            Debug.$assert0.t(p1 != -1 && p2 != -1);
                            pageAddr1 = lc._leftBuffer.getPointer(p1);
                            pageAddr2 = lc._rightBuffer.getPointer(p2);

                        } else {
                            Debug.$assert0.t(depth == 0);
                            break;
                        }
                    }

                    if (fetchFirst) {
                        LevelCache lc = _levelCache[0];
                        removeFetchFirst(lc._leftBuffer, lc._leftFoundAt, lc._rightBuffer, lc._rightFoundAt);
                    }
                    //
                    // We have fully delineated the subtree that
                    // needs to be removed. Now walk down the tree,
                    // stitching together the pages where necessary.
                    //
                    final long timestamp = timestamp();
                    for (int level = _cacheDepth; --level >= 0;) {
                        LevelCache lc = _levelCache[level];
                        Buffer buffer1 = lc._leftBuffer;
                        Buffer buffer2 = lc._rightBuffer;
                        int foundAt1 = lc._leftFoundAt;
                        int foundAt2 = lc._rightFoundAt;
                        foundAt1 &= P_MASK;
                        foundAt2 &= P_MASK;

                        boolean needsReindex = false;
                        buffer1.writePageOnCheckpoint(timestamp);
                        if (buffer1 != buffer2) {
                            buffer2.writePageOnCheckpoint(timestamp);
                            //
                            // Deletion spans multiple pages at this level.
                            // We will need to join or rebalance the pages.
                            //
                            long leftGarbagePage = buffer1.getRightSibling();
                            _key.copyTo(_spareKey1);

                            // Before we remove the records in this range, we
                            // need to recover any LONG_RECORD pointers that
                            // are associated with keys in this range.
                            _volume.getStructure().harvestLongRecords(buffer1, foundAt1, Integer.MAX_VALUE);
                            _volume.getStructure().harvestLongRecords(buffer2, 0, foundAt2);

                            boolean rebalanced = buffer1.join(buffer2, foundAt1, foundAt2, _spareKey1, _spareKey2,
                                    _joinPolicy);
                            if (buffer1.isDataPage()) {
                                _tree.bumpChangeCount();
                            }
                            buffer1.setDirtyAtTimestamp(timestamp);
                            buffer2.setDirtyAtTimestamp(timestamp);

                            long rightGarbagePage = buffer1.getRightSibling();

                            if (rightGarbagePage != leftGarbagePage) {
                                // here we just remember the page boundaries
                                // that will need to be deallocated.
                                lc._deallocLeftPage = leftGarbagePage;
                                lc._deallocRightPage = rightGarbagePage;
                                deallocationRequired = true;
                            }

                            if (rebalanced) {
                                //
                                // If the join operation was not able to
                                // coalesce the two pages into one, then we need
                                // to re-index the new first key of the second
                                // page.
                                //
                                // We have either a quick way to do this or a
                                // more complex way. If there is a single parent
                                // page in the index for the two re-balanced
                                // pages, and if the key to be reinserted fits
                                // in that parent page, then all we need to do
                                // is insert it. Otherwise, we will need to
                                // split the page above us, and that will
                                // potentially result in additional buffer
                                // reservations. Because that could force a
                                // retry at a bad time, in that case we defer
                                // the re-insertion of the index key until
                                // after all the current claims are released.
                                //
                                needsReindex = true;
                                if (level < _cacheDepth - 1) {
                                    LevelCache parentLc = _levelCache[level + 1];
                                    Buffer buffer = parentLc._leftBuffer;

                                    Debug.$assert0.t(buffer != null);
                                    if (parentLc._rightBuffer == buffer) {
                                        int foundAt = buffer.findKey(_spareKey1);
                                        Debug.$assert0.t((foundAt & EXACT_MASK) == 0);
                                        // Try it the simple way
                                        _value.setPointerValue(buffer2.getPageAddress());
                                        _value.setPointerPageType(buffer2.getPageType());
                                        int fit = buffer.putValue(_spareKey1, _value, foundAt, false);

                                        // If it worked then we're done.
                                        if (fit != -1) {
                                            needsReindex = false;
                                            buffer.setDirtyAtTimestamp(timestamp);
                                        }
                                    }
                                }
                                if (needsReindex) {
                                    lc._deferredReindexPage = buffer2.getPageAddress();
                                    lc._deferredReindexChangeCount = buffer2.getGeneration();
                                    deferredReindexRequired = true;
                                    needsReindex = false;
                                }
                            }

                            result = true;
                        } else if (foundAt1 != foundAt2) {
                            Debug.$assert0.t(foundAt2 > foundAt1);
                            _key.copyTo(_spareKey1);
                            //
                            // Before we remove these records, we need to
                            // recover any LONG_RECORD pointers that may be
                            // associated with keys in this range.
                            //
                            _volume.getStructure().harvestLongRecords(buffer1, foundAt1, foundAt2);
                            result |= buffer1.removeKeys(foundAt1, foundAt2, _spareKey1);
                            if (buffer1.isDataPage() && result) {
                                _tree.bumpChangeCount();
                            }
                            buffer1.setDirtyAtTimestamp(timestamp);
                        }

                        if (level < _cacheDepth - 1) {
                            removeKeyRangeReleaseLevel(level + 1);
                        }
                    }
                    break;
                } catch (RetryException re) {
                    // handled below
                } finally {
                    //
                    // Release all buffers.
                    //
                    for (int level = _cacheDepth; --level >= depth;) {
                        removeKeyRangeReleaseLevel(level);
                    }

                    if (treeClaimAcquired) {
                        _treeHolder.release();
                        treeClaimAcquired = false;
                    }
                }
                if (treeWriterClaimRequired) {
                    if (!_treeHolder.claim(true)) {
                        Debug.$assert0.t(false);
                        throw new InUseException("Thread " + Thread.currentThread().getName()
                                + " failed to get reader claim on " + _tree);
                    }
                    treeClaimAcquired = true;
                }
            }

            while (deallocationRequired) {
                long left = -1;
                long right = -1;
                for (int level = _cacheDepth; --level >= 0;) {
                    LevelCache lc = _levelCache[level];
                    left = lc._deallocLeftPage;
                    right = lc._deallocRightPage;
                    if (left != 0) {
                        _volume.getStructure().deallocateGarbageChain(left, right);
                        lc._deallocLeftPage = 0;
                        lc._deallocRightPage = 0;
                    }
                }
                // If we successfully finish the loop then we're done
                deallocationRequired = false;
                break;
            }
            while (deferredReindexRequired) {
                Buffer buffer = null;
                try {
                    for (int level = _cacheDepth; --level >= 0;) {
                        LevelCache lc = _levelCache[level];
                        if (lc._deferredReindexPage != 0) {
                            if (!treeClaimAcquired) {
                                if (!_treeHolder.claim(treeWriterClaimRequired)) {
                                    Debug.$assert0.t(false);
                                    throw new InUseException("Thread " + Thread.currentThread().getName()
                                            + " failed to get writer claim on " + _tree);
                                }
                                treeClaimAcquired = true;
                            }

                            long deferredPage = lc._deferredReindexPage;
                            buffer = _pool.get(_volume, deferredPage, false, true);
                            if (buffer.getGeneration() == lc._deferredReindexChangeCount) {
                                checkPageType(buffer, level + PAGE_TYPE_DATA);
                                buffer.nextKey(_spareKey2, buffer.toKeyBlock(0));
                                _value.setPointerValue(buffer.getPageAddress());
                                _value.setPointerPageType(buffer.getPageType());
                                storeInternal(_spareKey2, _value, level + 1, false, true);
                            } else {
                                _persistit.getLogBase().unindexedPage.log(deferredPage, _volume, _tree.getName());
                            }
                            lc._deferredReindexPage = 0;
                            buffer.releaseTouched();
                            buffer = null;
                        }
                    }
                    deferredReindexRequired = false;
                } catch (RetryException re) {
                    if (buffer != null) {
                        buffer.releaseTouched();
                        buffer = null;
                    }
                    waitForTreeExclusive();
                } finally {
                    if (buffer != null) {
                        buffer.releaseTouched();
                        buffer = null;
                    }
                }
            }

        } finally {
            if (treeClaimAcquired) {
                _tree.bumpGeneration();
                _treeHolder.release();
                treeClaimAcquired = false;
            }
        }

        _volume.getStatistics().bumpRemoveCounter();
        _tree.getStatistics().bumpRemoveCounter();
        if (fetchFirst)
            _volume.getStatistics().bumpFetchCounter();
        _tree.getStatistics().bumpFetchCounter();
        return result;
    }

    private void removeKeyRangeReleaseLevel(final int level) {

        int offset = 0;
        for (int lvl = 0; lvl < level; lvl++) {
            final LevelCache lc = _levelCache[lvl];
            Buffer buffer1 = lc._leftBuffer;
            Buffer buffer2 = lc._rightBuffer;
            if (buffer2 != null && (lc._flags & RIGHT_CLAIMED) != 0) {
                offset++;
            }
            if (buffer1 != null && (lc._flags & LEFT_CLAIMED) != 0) {
                offset++;
            }
        }

        final LevelCache lc = _levelCache[level];
        Buffer buffer1 = lc._leftBuffer;
        Buffer buffer2 = lc._rightBuffer;

        if (buffer2 != null && (lc._flags & RIGHT_CLAIMED) != 0) {
            buffer2.releaseTouched();
        }
        if (buffer1 != null && (lc._flags & LEFT_CLAIMED) != 0) {
            buffer1.releaseTouched();
        }

        lc._leftBuffer = null;
        lc._rightBuffer = null;
        lc._flags = 0;
    }

    private void removeFetchFirst(Buffer buffer1, int foundAt1, Buffer buffer2, int foundAt2) throws PersistitException {
        if (buffer1 == buffer2) {
            if (buffer1.nextKeyBlock(foundAt1) == foundAt2) {
                buffer1.fetch(foundAt1 | EXACT_MASK, _spareValue);
            }
        } else {
            if (buffer1.getRightSibling() == buffer2.getPageAddress() && buffer1.nextKeyBlock(foundAt1) == -1) {
                foundAt1 = buffer2.toKeyBlock(0);
                if (buffer2.nextKeyBlock(foundAt1) == foundAt2) {
                    buffer2.fetch(foundAt1 | EXACT_MASK, _spareValue);
                }
            }
        }
        if (_spareValue.isDefined()) {
            fetchFixupForLongRecords(_spareValue, Integer.MAX_VALUE);
        }
    }

    void removeAntiValue(AntiValue av) throws PersistitException {
        _key.copyTo(_spareKey1);
        _key.copyTo(_spareKey2);
        byte[] bytes = av.getBytes();
        int elisionCount = av.getElisionCount();
        System.arraycopy(bytes, 0, _spareKey2.getEncodedBytes(), elisionCount, bytes.length);
        _spareKey2.setEncodedSize(elisionCount + bytes.length);
        removeKeyRangeInternal(_spareKey1, _spareKey2, false);
    }

    /**
     * Decodes the LONG_RECORD pointer that has previously been fetched into the
     * Value. This will replace the byte array in that value with the actual
     * long value. Note that this is all done with a reader claim being held on
     * the data page containing the LONG_RECORD reference.
     * 
     * @param value
     * @throws PersistitException
     */
    private void fetchLongRecord(Value value, int minimumBytesFetched) throws PersistitException {

        Buffer buffer = null;

        try {
            byte[] rawBytes = value.getEncodedBytes();
            int rawSize = value.getEncodedSize();
            if (rawSize != LONGREC_SIZE) {
                corrupt("Invalid LONG_RECORD value size=" + rawSize + " but should be " + LONGREC_SIZE);
            }
            if ((rawBytes[0] & 0xFF) != LONGREC_TYPE) {
                corrupt("Invalid LONG_RECORD value type=" + (rawBytes[0] & 0xFF) + " but should be " + LONGREC_TYPE);
            }
            int longSize = Buffer.decodeLongRecordDescriptorSize(rawBytes, 0);
            long startAtPage = Buffer.decodeLongRecordDescriptorPointer(rawBytes, 0);

            int remainingSize = Math.min(longSize, minimumBytesFetched);

            value.ensureFit(remainingSize);
            value.setEncodedSize(remainingSize);

            int offset = 0;
            //
            // This is a workaround for an egregious bug in the AIX JRE 1.4.0
            // and JRE 1.4.2 System.arraycopy implementation. Without this, the
            // arraycopy method corrupts the array.
            //
            Util.arraycopy(rawBytes, LONGREC_PREFIX_OFFSET, value.getEncodedBytes(), offset, LONGREC_PREFIX_SIZE);

            offset += LONGREC_PREFIX_SIZE;
            remainingSize -= LONGREC_PREFIX_SIZE;
            long page = startAtPage;

            for (int count = 0; page != 0 && offset < minimumBytesFetched; count++) {
                if (remainingSize <= 0) {
                    corrupt("Invalid LONG_RECORD remaining size=" + remainingSize + " of " + rawSize + " in page "
                            + page);
                }
                buffer = _pool.get(_volume, page, false, true);
                if (buffer.getPageType() != PAGE_TYPE_LONG_RECORD) {
                    corrupt("LONG_RECORD chain is invalid at page " + page + " - invalid page type: " + buffer);
                }
                int segmentSize = buffer.getBufferSize() - HEADER_SIZE;
                if (segmentSize > remainingSize)
                    segmentSize = remainingSize;

                System.arraycopy(buffer.getBytes(), HEADER_SIZE, value.getEncodedBytes(), offset, segmentSize);

                offset += segmentSize;
                remainingSize -= segmentSize;
                // previousPage = page;
                page = buffer.getRightSibling();
                buffer.releaseTouched();
                buffer = null;

                if (count > MAX_LONG_RECORD_CHAIN) {
                    if (count > Exchange.MAX_LONG_RECORD_CHAIN) {
                        corrupt("LONG_RECORD chain starting at " + startAtPage + " is too long");
                    }

                }
            }
            value.setLongSize(rawSize);
            value.setEncodedSize(offset);
        } finally {
            if (buffer != null)
                buffer.releaseTouched();
        }
    }

    /**
     * <p>
     * Stores the raw bytes of a long record in Value into a LONG_RECORD chain,
     * then replaces the content of the raw bytes of the Value with a
     * LONG_RECORD descriptor.
     * </p>
     * <p>
     * If a non-zero page address is supplied, this is the address of the long
     * record chain that was previously associated with this record. In this
     * case, storeLongRecord will attempt to reuse those pages rather than
     * allocating new pages to hold the long record.
     * </p>
     * <p>
     * Called with a writer claim on the data page that will contain the
     * LONG_RECORD value, and that page is reserved. This method will claim and
     * reserve an indefinite number of additional pages. Upon completion, All of
     * those claims will be released, and if no change was made they will be
     * unreserved. Throws a RetryException if it was not possible to reserve all
     * the necessary pages.
     * </p>
     * 
     * @param value
     *            The Value object containing the long record. The Value must be
     *            in "long record mode".
     * 
     * @param page
     *            Address of first page of LONG_RECORD chain being overwritten,
     *            or 0 if there is none.
     * 
     * @returns the page address of the first page of the LONG_RECORD chain
     * @throws PersistitException
     */
    long storeLongRecord(Value value, long oldChain, long newChain) throws PersistitException {
        // Calculate how many LONG_RECORD pages we will need.
        //
        boolean completed = false;
        value.changeLongRecordMode(true);

        long page = oldChain;
        int longSize = value.getLongSize();
        int remainingSize = longSize;
        byte[] longBytes = value.getLongBytes();
        byte[] rawBytes = value.getEncodedBytes();
        int loosePageIndex = -1;
        int index = 0;
        long looseChain = 0;
        Buffer[] bufferArray = null;

        Debug.$assert0.t(value.isLongRecordMode());
        Debug.$assert0.t(rawBytes.length == LONGREC_SIZE);

        System.arraycopy(longBytes, 0, rawBytes, LONGREC_PREFIX_OFFSET, LONGREC_PREFIX_SIZE);

        remainingSize -= LONGREC_PREFIX_SIZE;
        int maxSegmentSize = _pool.getBufferSize() - HEADER_SIZE;
        int count = (remainingSize + (maxSegmentSize - 1)) / maxSegmentSize;

        try {
            bufferArray = new Buffer[count];
            for (; index < count && page != 0; index++) {
                Buffer buffer = _pool.get(_volume, page, true, true);
                Debug.$assert0.t(buffer.isLongRecordPage());
                bufferArray[index] = buffer;
                page = buffer.getRightSibling();

                // verify that there's no cycle
                for (int i = 0; i < index; i++) {
                    if (bufferArray[i].getPageAddress() == page) {
                        corrupt("LONG_RECORD chain cycle at " + bufferArray[0]);
                    }
                }
            }

            if (index == count) {
                looseChain = page;
                loosePageIndex = index;
            }

            for (; index < count; index++) {
                Buffer buffer = _volume.getStructure().allocPage();
                bufferArray[index] = buffer;
            }
            final long timestamp = timestamp();
            //
            // Now we're committed - the just-allocated pages are no longer
            // subject to being deallocated by a retry.
            //
            page = newChain;
            for (index = count; --index >= 0;) {
                int offset = LONGREC_PREFIX_SIZE + (index * maxSegmentSize);
                int segmentSize = longSize - offset;
                if (segmentSize > maxSegmentSize)
                    segmentSize = maxSegmentSize;
                Buffer buffer = bufferArray[index];
                buffer.writePageOnCheckpoint(timestamp);

                buffer.init(PAGE_TYPE_LONG_RECORD);
                buffer.setRightSibling(page);

                System.arraycopy(longBytes, offset, buffer.getBytes(), HEADER_SIZE, segmentSize);

                int end = HEADER_SIZE + segmentSize;
                if (end < buffer.getBufferSize()) {
                    buffer.clearBytes(end, buffer.getBufferSize());
                }
                buffer.setDirtyAtTimestamp(timestamp);
                bufferArray[index] = null;
                page = buffer.getPageAddress(); // current head of the chain
                buffer.releaseTouched();
            }
            completed = true;
            Buffer.writeLongRecordDescriptor(value.getEncodedBytes(), longSize, page);
            _longRecordPageAddress = page;
            return page;
        } finally {
            if (!completed) {
                if (bufferArray != null) {
                    for (index = count; --index >= 0;) {
                        Buffer buffer = bufferArray[index];
                        if (buffer != null) {
                            buffer.releaseTouched();
                            if (loosePageIndex >= 0 && index >= loosePageIndex) {
                                _volume.getStructure().deallocateGarbageChain(buffer.getPageAddress(), -1);
                            }
                        }
                    }
                }
                value.changeLongRecordMode(false);
            } else {
                if (looseChain != 0) {
                    _volume.getStructure().deallocateGarbageChain(looseChain, 0);
                }
            }
        }
    }

    /**
     * Creates a new LONG_RECORD chain and stores the supplied byte array in the
     * pages of this chain. This method catches and retries on RetryExceptions,
     * therefore it should only be called with no resource claims.
     * 
     * @param value
     *            The value. Must be in "long record mode"
     * 
     * @param from
     *            Offset to first byte of the long record.
     * 
     * @return Page address of the beginning of the chain
     * 
     * @throws PersistitException
     */
    private long storeOverlengthRecord(Value value, int from) throws PersistitException {
        value.changeLongRecordMode(true);

        // Calculate how many LONG_RECORD pages we will need.
        //
        boolean completed = false;
        int longSize = value.getLongSize();
        byte[] longBytes = value.getLongBytes();
        byte[] rawBytes = value.getEncodedBytes();
        int maxSegmentSize = _pool.getBufferSize() - HEADER_SIZE;

        Debug.$assert0.t(value.isLongRecordMode());
        Debug.$assert0.t(rawBytes.length == LONGREC_SIZE);

        System.arraycopy(longBytes, 0, rawBytes, LONGREC_PREFIX_OFFSET, LONGREC_PREFIX_SIZE);

        long looseChain = 0;
        if (from < LONGREC_PREFIX_SIZE)
            from = LONGREC_PREFIX_SIZE;

        Buffer buffer = null;
        int offset = from + (((longSize - from - 1) / maxSegmentSize) * maxSegmentSize);
        final long timestamp = timestamp();
        try {
            for (;;) {
                while (offset >= from) {
                    buffer = _volume.getStructure().allocPage();
                    buffer.writePageOnCheckpoint(timestamp);
                    buffer.init(PAGE_TYPE_LONG_RECORD);

                    int segmentSize = longSize - offset;
                    if (segmentSize > maxSegmentSize)
                        segmentSize = maxSegmentSize;

                    Debug.$assert0.t(segmentSize >= 0 && offset >= 0 && offset + segmentSize <= longBytes.length
                            && HEADER_SIZE + segmentSize <= buffer.getBytes().length);

                    System.arraycopy(longBytes, offset, buffer.getBytes(), HEADER_SIZE, segmentSize);

                    int end = HEADER_SIZE + segmentSize;
                    if (end < buffer.getBufferSize()) {
                        buffer.clearBytes(end, buffer.getBufferSize());
                    }
                    buffer.setRightSibling(looseChain);
                    looseChain = buffer.getPageAddress();
                    buffer.setDirtyAtTimestamp(timestamp);
                    buffer.releaseTouched();
                    offset -= maxSegmentSize;
                    buffer = null;
                }

                long page = looseChain;
                looseChain = 0;
                Buffer.writeLongRecordDescriptor(value.getEncodedBytes(), longSize, page);
                completed = true;
                _longRecordPageAddress = page;
                return page;
            }
        } finally {
            if (buffer != null)
                buffer.releaseTouched();
            if (looseChain != 0) {
                _volume.getStructure().deallocateGarbageChain(looseChain, 0);
            }
            if (!completed)
                value.changeLongRecordMode(false);
        }
    }

    void writeLongRecordPagesToJournal() throws PersistitException {
        Buffer buffer = null;
        long page = _longRecordPageAddress;
        if (page == 0) {
            return;
        }
        try {
            for (int count = 0; page != 0; count++) {
                buffer = _volume.getPool().get(_volume, page, false, true);
                if (buffer.getPageType() != PAGE_TYPE_LONG_RECORD) {
                    corrupt("LONG_RECORD chain starting at " + _longRecordPageAddress + " is invalid at page " + page
                            + " - invalid page type: " + buffer);
                }
                if (buffer.isDirty()) {
                    buffer.writePage();
                }
                page = buffer.getRightSibling();
                buffer.releaseTouched();
                buffer = null;
                if (count > Exchange.MAX_LONG_RECORD_CHAIN) {
                    corrupt("LONG_RECORD chain starting at " + _longRecordPageAddress + " is too long");
                }
            }
        } finally {
            if (buffer != null) {
                buffer.releaseTouched();
            }
        }
    }

    private void checkPageType(Buffer buffer, int expectedType) throws PersistitException {
        int type = buffer.getPageType();
        if (type != expectedType) {
            buffer.releaseTouched();
            corrupt("Volume " + _volume + " page " + buffer.getPageAddress() + " invalid page type " + type
                    + ": should be " + expectedType);
        }
    }

    /**
     * The transaction context for this Exchange. By default, this is the
     * transaction context of the current thread, and by default, all
     * <code>Exchange</code>s created by a thread share the same transaction
     * context.
     * 
     * @return The <code>Transaction</code> context for this thread.
     */
    public Transaction getTransaction() {
        return _transaction;
    }

    void ignoreTransactions() {
        _ignoreTransactions = true;
    }

    /**
     * Called by Transaction to set up a context for committing updates.
     * 
     * @param volume
     * @param _treeName
     */
    void setTree(Tree tree) throws PersistitException {
        _persistit.checkClosed();
        if (tree.getVolume() != _volume) {
            _volume = tree.getVolume();
            _pool = _persistit.getBufferPool(_volume.getPageSize());
        }
        if (_tree != tree) {
            _tree = tree;
            _treeHolder = new ReentrantResourceHolder(_tree);
            _cachedTreeGeneration = -1;
            checkLevelCache();
        }
    }

    /**
     * Package-private method indicates whether this <code>Exchange</code>
     * refers to the directory tree.
     * 
     * @return <code>true</code> if this is a directory exchange, else
     *         <code>false</code>.
     */
    boolean isDirectoryExchange() {
        return _isDirectoryExchange;
    }

    public void setSplitPolicy(SplitPolicy policy) {
        _splitPolicy = policy;
    }

    public void setJoinPolicy(JoinPolicy policy) {
        _joinPolicy = policy;
    }

    /**
     * Called after RetryException due to an operation discovering too late it
     * needs exclusive access to a Tree
     */
    private void waitForTreeExclusive() throws PersistitException {
        _treeHolder.claim(true);
        _treeHolder.release();
    }

    public KeyHistogram computeHistogram(final Key start, final Key end, final int sampleSize, final int keyDepth,
            final KeyFilter keyFilter, final int requestedTreeDepth) throws PersistitException {

        _persistit.checkClosed();
        checkLevelCache();
        final int treeDepth = requestedTreeDepth > _tree.getDepth() ? _tree.getDepth() : requestedTreeDepth;
        if (treeDepth < 0) {
            throw new IllegalArgumentException("treeDepth out of bounds: " + treeDepth);
        }
        final KeyHistogram histogram = new KeyHistogram(getTree(), start, end, sampleSize, keyDepth, treeDepth);
        Buffer previousBuffer = null;
        LevelCache lc = null;
        Buffer buffer = null;
        Direction direction = GTEQ;
        if (start != null) {
            start.copyTo(_key);
        } else {
            LEFT_GUARD_KEY.copyTo(_key);
            direction = GT;
        }

        int foundAt = searchTree(_key, treeDepth, false);
        try {
            lc = _levelCache[treeDepth];
            buffer = lc._buffer;
            if (buffer != null) {
                checkPageType(buffer, treeDepth + 1);
            }

            while (foundAt != -1) {
                foundAt = buffer.traverse(_key, direction, foundAt);
                direction = GT;
                if (buffer.isAfterRightEdge(foundAt)) {
                    long rightSiblingPage = buffer.getRightSibling();
                    if (rightSiblingPage > 0) {
                        Buffer rightSibling = _pool.get(_volume, rightSiblingPage, false, true);
                        buffer.releaseTouched();
                        //
                        // Reset foundAtNext to point to the first key block
                        // of the right sibling page.
                        //
                        buffer = rightSibling;
                        checkPageType(buffer, treeDepth + 1);
                        foundAt = buffer.traverse(_key, GT, buffer.toKeyBlock(0));
                    } else {
                        foundAt = -1;
                        break;
                    }
                }
                if (end != null && end.compareTo(_key) < 0) {
                    break;
                }
                if (!_key.isLeftEdge()) {
                    if (buffer != previousBuffer) {
                        histogram.addPage(buffer.getBufferSize(), buffer.getBufferSize() - buffer.getAvailableSize());
                        previousBuffer = buffer;
                    }
                    if (keyFilter == null || keyFilter.selected(_key)) {
                        histogram.addKeyCopy(_key);
                    }
                }
            }
        } finally {
            if (buffer != null) {
                buffer.releaseTouched();
            }
        }

        histogram.cull();
        return histogram;
    }

    void corrupt(final String error) throws CorruptVolumeException {
        Debug.$assert0.t(false);
        _persistit.getLogBase().corruptVolume.log(error + Util.NEW_LINE + toStringDetail());
        throw new CorruptVolumeException(error);
    }

    /**
     * Store an Object with this Exchange for the convenience of an application.
     * 
     * @param the
     *            object to be cached for application convenience.
     */
    public void setAppCache(Object appCache) {
        _appCache = appCache;
    }

    /**
     * @return the object cached for application convenience
     */
    public Object getAppCache() {
        return _appCache;
    }

    /**
     * Returns a copy of either the data page or a page on the index path to the
     * data page containing the current key. This method looks up the current
     * key, then copies and returns the page at the specified tree level in a
     * new Buffer. The resulting Buffer object is not part of the BufferPool and
     * can simply be discarded when the caller is finished with it.
     * 
     * @param level
     *            The tree level, starting at zero for the data page.
     * @return copy of page on the key's index tree at that level.
     */
    public Buffer fetchBufferCopy(final int level) throws PersistitException {
        if (level >= _tree.getDepth() || level <= -_tree.getDepth()) {
            throw new IllegalArgumentException("Tree depth is " + _tree.getDepth());
        }
        int lvl = level >= 0 ? level : _tree.getDepth() + level;
        int foundAt = searchTree(_key, lvl, false);
        final Buffer buffer = _levelCache[lvl]._buffer;
        try {
            if (foundAt == -1) {
                return null;
            } else {
                return new Buffer(buffer);
            }
        } finally {
            buffer.releaseTouched();
        }
    }

    public String toStringDetail() {
        final StringBuilder sb = new StringBuilder(toString());
        for (int level = 0; level < MAX_TREE_DEPTH; level++) {
            final LevelCache lc = _levelCache[level];
            if (lc == null || lc._buffer == null) {
                break;
            } else {
                sb.append(Util.NEW_LINE);
                sb.append(level);
                sb.append(": ");
                sb.append(lc);
            }
        }
        return sb.toString();
    }
}<|MERGE_RESOLUTION|>--- conflicted
+++ resolved
@@ -207,11 +207,11 @@
         public void sawVersion(long version, int valueLength, int offset) {
             try {
                 long status = _ti.commitStatus(version, _timestamp, _step);
-                if(status >= 0 && status != TransactionStatus.UNCOMMITTED && status > _maxVersion) {
-                    _maxVersion= status;
+                if (status >= 0 && status != TransactionStatus.UNCOMMITTED && status > _maxVersion) {
+                    _maxVersion = status;
                     _offset = offset;
                 }
-            } catch(Exception e) {
+            } catch (Exception e) {
                 e.printStackTrace();
             }
         }
@@ -222,7 +222,6 @@
     }
 
     private ReadCommittedVisitor _fetchVisitor = new ReadCommittedVisitor();
-
 
     /**
      * <p>
@@ -985,11 +984,7 @@
                             + oldPageAddress + " key=<" + key.toString() + "> " + " invalid page address");
                 }
 
-<<<<<<< HEAD
-                foundAt = searchLevel(key, pageAddress, currentLevel, writer && currentLevel == toLevel);
-=======
-                foundAt = searchLevel(key, false, pageAddress, currentLevel);
->>>>>>> 9beb1edf
+                foundAt = searchLevel(key, false, pageAddress, currentLevel, writer && currentLevel == toLevel);
                 if (oldBuffer != null) {
                     oldBuffer.releaseTouched();
                     oldBuffer = null;
@@ -1047,7 +1042,10 @@
      * the right sibling page and then releasing the original page. This pattern
      * implements the B-link-tree semantic that allows searches to proceed while
      * inserts are adjusting the index structure.
-     * 
+     * <p />
+     * As a side effect, this method populates the LevelCache instance for the
+     * specified <code>currentLevel</code> and establishes a claim on a Buffer
+     * at that level. The caller of this method MUST release that Buffer when
      * finished with it.
      * 
      * @param key
@@ -1062,11 +1060,8 @@
      * @return Encoded key location within the page.
      * @throws PMapException
      */
-<<<<<<< HEAD
-    private int searchLevel(Key key, long pageAddress, int currentLevel, boolean writer) throws PersistitException {
-=======
-    private int searchLevel(Key key, boolean edge, long pageAddress, int currentLevel) throws PersistitException {
->>>>>>> 9beb1edf
+    private int searchLevel(Key key, boolean edge, long pageAddress, int currentLevel, boolean writer)
+            throws PersistitException {
         Buffer oldBuffer = null;
         try {
             long initialPageAddress = pageAddress; // DEBUG - debugging only
@@ -1147,11 +1142,11 @@
         _persistit.checkClosed();
         _persistit.checkSuspended();
 
-        // TODO: directoryExchange, and lots of tests, don't use transactions. Skip MVCC for now.
-        if(!_ignoreTransactions && _transaction.isActive()) {
+        // TODO: directoryExchange, and lots of tests, don't use transactions.
+        // Skip MVCC for now.
+        if (!_ignoreTransactions && _transaction.isActive()) {
             storeInternalMVCC(key, value, 0, false);
-        }
-        else {
+        } else {
             storeInternal(key, value, 0, false, false);
         }
 
@@ -1410,7 +1405,7 @@
     /**
      * Inserts or replaces a data value in the database starting at a specified
      * level and working up toward the root of the tree.
-     *
+     * 
      * @return this Exchange
      */
     void storeInternalMVCC(Key key, Value value, int level, boolean dontWait) throws PersistitException {
@@ -1422,7 +1417,7 @@
         // First insert the record in the data page
         //
         Buffer buffer = null;
-        
+
         if (!_ignoreTransactions) {
             _transaction.store(this, key, value);
         }
@@ -1486,36 +1481,37 @@
                         buffer = lc._buffer;
                     }
 
-                    Debug.$assert0.t(buffer != null &&
-                                     (buffer.getStatus() & SharedResource.WRITER_MASK) != 0 &&
-                                     (buffer.getStatus() & SharedResource.CLAIMED_MASK) != 0);
-
-                    if(buffer.isDataPage()) {
+                    Debug.$assert0.t(buffer != null && (buffer.getStatus() & SharedResource.WRITER_MASK) != 0
+                            && (buffer.getStatus() & SharedResource.CLAIMED_MASK) != 0);
+
+                    if (buffer.isDataPage()) {
                         buffer.fetch(foundAt, _spareValue);
 
                         int valueSize = value.getEncodedSize();
                         int maxSimpleValueSize = maxValueSize(key.getEncodedSize());
-                        if(valueSize > maxSimpleValueSize) {
-                            throw new UnsupportedOperationException("Unsupported LONG_RECORD value inside MVV: "+
-                                                                     valueSize + " > " + maxSimpleValueSize);
+                        if (valueSize > maxSimpleValueSize) {
+                            throw new UnsupportedOperationException("Unsupported LONG_RECORD value inside MVV: "
+                                    + valueSize + " > " + maxSimpleValueSize);
                         }
 
-                        // If no EXACT_MASK, key is not currently present in the buffer
-                        // so current value is truly non-existent not just undefined
+                        // If no EXACT_MASK, key is not currently present in the
+                        // buffer
+                        // so current value is truly non-existent not just
+                        // undefined
                         int currentSize = (foundAt & EXACT_MASK) == 0 ? -1 : _spareValue.getEncodedSize();
 
                         int mvvSize = MVV.estimateRequiredLength(_spareValue.getEncodedBytes(), currentSize, valueSize);
-                        if(mvvSize > maxSimpleValueSize) {
-                            throw new UnsupportedOperationException("Unsupported LONG_RECORD MVV: "+
-                                                                     mvvSize +" > "+maxSimpleValueSize);
+                        if (mvvSize > maxSimpleValueSize) {
+                            throw new UnsupportedOperationException("Unsupported LONG_RECORD MVV: " + mvvSize + " > "
+                                    + maxSimpleValueSize);
                         }
 
                         _spareValue.ensureFit(mvvSize);
-                        
+
                         // TODO: Need the current step value
                         long versionHandle = TransactionIndex.ts2vh(_transaction.getStartTimestamp());
-                        int storedLength = MVV.storeVersion(_spareValue.getEncodedBytes(), currentSize,
-                                                            versionHandle, value.getEncodedBytes(), valueSize);
+                        int storedLength = MVV.storeVersion(_spareValue.getEncodedBytes(), currentSize, versionHandle,
+                                value.getEncodedBytes(), valueSize);
                         _spareValue.setEncodedSize(storedLength);
                     }
 
@@ -1525,8 +1521,8 @@
                     //
                     boolean splitRequired = putLevel(lc, key, _spareValue, buffer, foundAt, treeClaimAcquired);
 
-                    Debug.$assert0.t((buffer.getStatus() & SharedResource.WRITER_MASK) != 0 &&
-                                     (buffer.getStatus() & SharedResource.CLAIMED_MASK) != 0);
+                    Debug.$assert0.t((buffer.getStatus() & SharedResource.WRITER_MASK) != 0
+                            && (buffer.getStatus() & SharedResource.CLAIMED_MASK) != 0);
 
                     //
                     // If a split is required but treeClaimAcquired is false
@@ -1535,7 +1531,8 @@
                     // repeat this after acquiring a tree claim.
                     //
                     if (splitRequired && !treeClaimAcquired) {
-                        // TODO - is it worth it to try an instantaneous claim and retry?
+                        // TODO - is it worth it to try an instantaneous claim
+                        // and retry?
                         treeClaimRequired = true;
                         buffer.releaseTouched();
                         buffer = null;
@@ -1904,10 +1901,7 @@
                 _key.appendBefore();
             }
             nudged = true;
-<<<<<<< HEAD
-=======
-
->>>>>>> 9beb1edf
+
         }
 
         _key.testValidForTraverse();
@@ -2551,16 +2545,15 @@
             buffer.fetch(foundAt, value);
             fetchFixupForLongRecords(value, minimumBytes);
 
-            byte[] valueBytes= value.getEncodedBytes();
+            byte[] valueBytes = value.getEncodedBytes();
             int valueSize = value.getEncodedSize();
 
             _fetchVisitor.internalInit(_persistit.getTransactionIndex(), _transaction.getStartTimestamp(), 0);
             MVV.visitAllVersions(_fetchVisitor, valueBytes, valueSize);
-            if(_fetchVisitor.getOffset() != MVV.VERSION_NOT_FOUND) {
+            if (_fetchVisitor.getOffset() != MVV.VERSION_NOT_FOUND) {
                 int newSize = MVV.fetchVersionByOffset(valueBytes, valueSize, _fetchVisitor.getOffset(), valueBytes);
                 value.setEncodedSize(newSize);
-            }
-            else {
+            } else {
                 value.setEncodedSize(0);
             }
 
@@ -2865,13 +2858,10 @@
         boolean deferredReindexRequired = false;
         boolean tryQuickDelete = true;
 
-<<<<<<< HEAD
         if (!_ignoreTransactions) {
             _transaction.remove(this, key1, key2);
         }
 
-=======
->>>>>>> 9beb1edf
         try {
             //
             // Retry here to get an exclusive Tree latch in the occasional case
@@ -2956,11 +2946,7 @@
                         lc.initRemoveFields();
                         depth = level;
 
-<<<<<<< HEAD
-                        int foundAt1 = searchLevel(key1, pageAddr1, level, true) & P_MASK;
-=======
-                        int foundAt1 = searchLevel(key1, true, pageAddr1, level);
->>>>>>> 9beb1edf
+                        int foundAt1 = searchLevel(key1, true, pageAddr1, level, true);
                         int foundAt2 = -1;
 
                         //
@@ -3004,16 +2990,7 @@
                                 }
                             }
 
-<<<<<<< HEAD
-                            foundAt2 = searchLevel(key2, pageAddr2, level, true);
-                            if ((foundAt2 & EXACT_MASK) != 0) {
-                                foundAt2 = buffer.nextKeyBlock(foundAt2);
-                                Debug.$assert0.t(foundAt2 != -1);
-                            }
-                            foundAt2 &= P_MASK;
-=======
-                            foundAt2 = searchLevel(key2, false, pageAddr2, level);
->>>>>>> 9beb1edf
+                            foundAt2 = searchLevel(key2, false, pageAddr2, level, true);
 
                             buffer = lc._buffer;
                             lc._flags |= RIGHT_CLAIMED;
@@ -3025,7 +3002,7 @@
                         if (lc._leftBuffer.isIndexPage()) {
                             Debug.$assert0.t(lc._rightBuffer.isIndexPage() && depth > 0);
                             //
-                            // Come down the left of the key.
+                            // Come down to the left of the key.
                             //
                             int p1 = lc._leftBuffer.previousKeyBlock(foundAt1);
                             int p2 = lc._rightBuffer.previousKeyBlock(foundAt2);
