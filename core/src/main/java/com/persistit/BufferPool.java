--- conflicted
+++ resolved
@@ -1,1258 +1,1255 @@
-/**
- * Copyright (C) 2011 Akiban Technologies Inc.
- * This program is free software: you can redistribute it and/or modify
- * it under the terms of the GNU Affero General Public License, version 3,
- * as published by the Free Software Foundation.
- *
- * This program is distributed in the hope that it will be useful,
- * but WITHOUT ANY WARRANTY; without even the implied warranty of
- * MERCHANTABILITY or FITNESS FOR A PARTICULAR PURPOSE.  See the
- * GNU Affero General Public License for more details.
- *
- * You should have received a copy of the GNU Affero General Public License
- * along with this program.  If not, see http://www.gnu.org/licenses.
- */
-
-package com.persistit;
-
-import java.io.IOException;
-import java.util.Arrays;
-import java.util.concurrent.atomic.AtomicBoolean;
-import java.util.concurrent.atomic.AtomicInteger;
-import java.util.concurrent.atomic.AtomicLong;
-import java.util.concurrent.atomic.AtomicLongArray;
-import java.util.concurrent.locks.ReentrantLock;
-
-import com.persistit.exception.InUseException;
-import com.persistit.exception.InvalidPageAddressException;
-import com.persistit.exception.InvalidPageStructureException;
-import com.persistit.exception.PersistitException;
-import com.persistit.exception.PersistitIOException;
-import com.persistit.exception.PersistitInterruptedException;
-import com.persistit.exception.RetryException;
-import com.persistit.exception.VolumeClosedException;
-import com.persistit.util.Debug;
-
-/**
- * A pool of {@link Buffer} objects, maintained on various lists that permit
- * rapid lookup and replacement of pages images within <code>Buffer</code>s.
- * 
- * @version 2.1
- */
-public class BufferPool {
-    /**
-     * Default PageWriter polling interval
-     */
-    private final static long DEFAULT_WRITER_POLL_INTERVAL = 1000;
-
-    private final static int PAGE_WRITER_TRANCHE_SIZE = 1000;
-
-    /**
-     * Sleep time when buffers are exhausted
-     */
-    private final static long RETRY_SLEEP_TIME = 50;
-    /**
-     * The ratio of hash table slots per buffer in this pool
-     */
-    private final static int HASH_MULTIPLE = 3;
-    /**
-     * Minimum number of buffers this pool may have
-     */
-    public final static int MINIMUM_POOL_COUNT = 7;
-    /**
-     * Maximum number of buffers this pool may have
-     */
-    public final static int MAXIMUM_POOL_COUNT = Integer.MAX_VALUE;
-    /**
-     * Ratio of FastIndex to buffers
-     */
-    final static float FAST_INDEX_RATIO = 1.0f;
-
-    /**
-     * The maximum number of lock buckets
-     */
-    private final static int HASH_LOCKS = 4096;
-
-    /**
-     * Ratio determines which of two volume invalidation algorithms to invoke.
-     */
-    private final static float SMALL_VOLUME_RATIO = 0.1f;
-
-    /**
-     * The Persistit instance that references this BufferBool.
-     */
-    private final Persistit _persistit;
-
-    /**
-     * Hash table - fast access to buffer by hash of address.
-     */
-    private final Buffer[] _hashTable;
-
-    /**
-     * Locks used to lock hashtable entries.
-     */
-    private final ReentrantLock[] _hashLocks;
-
-    /**
-     * All Buffers in this pool
-     */
-    private final Buffer[] _buffers;
-    /**
-     * Count of Buffers allocated to this pool.
-     */
-    private final int _bufferCount;
-
-    /**
-     * Size of each buffer
-     */
-    private final int _bufferSize;
-
-    /**
-     * Count of FastIndex instances, computed as a fraction of buffer count
-     */
-    private final int _fastIndexCount;
-    /**
-     * FastIndex array
-     */
-    private final FastIndex[] _fastIndexes;
-
-    /**
-     * Bit map for invalidated pages. Elements in this array, one bit per page,
-     * indicate buffers that have been invalidated and are therefore able to be
-     * allocated without evicting a valid page.
-     */
-    private final AtomicLongArray _availablePagesBits;
-
-    private final AtomicBoolean _availablePages = new AtomicBoolean();
-
-    /**
-     * The maximum number of keys allowed Buffers in this pool
-     */
-    private final int _maxKeys;
-
-    /**
-     * Pointer to next location to look for a replacement buffer
-     */
-    private final AtomicInteger _clock = new AtomicInteger();
-
-    /**
-     * Pointer to next FastIndex to allocate
-     */
-    private final AtomicInteger _fastIndexClock = new AtomicInteger();
-
-    /**
-     * Count of buffer pool misses (buffer not found in pool)
-     */
-    private final AtomicLong _missCounter = new AtomicLong();
-
-    /**
-     * Count of buffer pool hits (buffer found in pool)
-     */
-    private final AtomicLong _hitCounter = new AtomicLong();
-
-    /**
-     * Count of newly created pages
-     */
-    private AtomicLong _newCounter = new AtomicLong();
-
-    /**
-     * Count of valid buffers evicted to make room for another page.
-     */
-    private final AtomicLong _evictCounter = new AtomicLong();
-
-    /**
-     * Count of dirty pages
-     */
-    private final AtomicInteger _dirtyPageCount = new AtomicInteger();
-
-    /**
-     * Count of pages written from this pool
-     */
-    private final AtomicLong _writeCounter = new AtomicLong();
-    /**
-     * Count of pages written due to being dirty when selected by the buffer
-     * allocator.
-     */
-    private final AtomicLong _forcedWriteCounter = new AtomicLong();
-
-    /**
-     * (with n Count of pages written due to being dirty before a checkpoint
-     */
-    private final AtomicLong _forcedCheckpointWriteCounter = new AtomicLong();
-    /**
-     * Indicates that Persistit has closed this buffer pool.
-     */
-    private final AtomicBoolean _closed = new AtomicBoolean(false);
-
-    /**
-     * Oldest update timestamp found during PAGE_WRITER's most recent scan.
-     * Value is Long.MAX_VALUE if there are no dirty non-temporary pages in the
-     * pool.
-     */
-    private volatile long _earliestDirtyTimestamp = Long.MIN_VALUE;
-
-    /**
-     * Timestamp to which all dirty pages should be written. PAGE_WRITER writes
-     * any page with a lower update timestamp regardless of urgency.
-     */
-    private AtomicLong _flushTimestamp = new AtomicLong();
-
-    /**
-     * Polling interval for PageWriter
-     */
-    private long _writerPollInterval = DEFAULT_WRITER_POLL_INTERVAL;
-
-    /**
-     * The PAGE_WRITER IOTaskRunnable
-     */
-    private PageWriter _writer;
-
-    /**
-     * Construct a BufferPool with the specified count of <code>Buffer</code>s
-     * of the specified size.
-     * 
-     * @param count
-     *            The number of buffers in the pool
-     * @param size
-     *            The size (in bytes) of each buffer
-     */
-    BufferPool(int count, int size, Persistit persistit) {
-        _persistit = persistit;
-        if (count < MINIMUM_POOL_COUNT) {
-            throw new IllegalArgumentException("Buffer pool count too small: " + count);
-        }
-        if (count > MAXIMUM_POOL_COUNT) {
-            throw new IllegalArgumentException("Buffer pool count too large: " + count);
-        }
-
-        int possibleSize = Buffer.MIN_BUFFER_SIZE;
-        boolean ok = false;
-        while (!ok && possibleSize <= Buffer.MAX_BUFFER_SIZE) {
-            if (size == possibleSize)
-                ok = true;
-            else
-                possibleSize *= 2;
-        }
-        if (!ok)
-            throw new IllegalArgumentException("Invalid buffer size requested: " + size);
-
-        _bufferCount = count;
-        _bufferSize = size;
-        _buffers = new Buffer[_bufferCount];
-        _availablePagesBits = new AtomicLongArray((count + 63) / 64);
-        _hashTable = new Buffer[_bufferCount * HASH_MULTIPLE];
-        _hashLocks = new ReentrantLock[HASH_LOCKS];
-        _maxKeys = (_bufferSize - Buffer.HEADER_SIZE) / Buffer.MAX_KEY_RATIO;
-        _fastIndexCount = (int) (count * FAST_INDEX_RATIO);
-        _fastIndexes = new FastIndex[_fastIndexCount];
-
-        for (int index = 0; index < HASH_LOCKS; index++) {
-            _hashLocks[index] = new ReentrantLock();
-        }
-
-        int buffers = 0;
-        int fastIndexes = 0;
-<<<<<<< HEAD
-=======
-        //
-        // Allocate this here so that in the event of an OOME we can release it
-        // to free enough memory to write the error information out.
-        //
->>>>>>> 6d8bc951
-        byte[] reserve = new byte[1024 * 1024];
-        try {
-            for (int index = 0; index < _bufferCount; index++) {
-                Buffer buffer = new Buffer(size, index, this, _persistit);
-                _buffers[index] = buffer;
-                buffers++;
-            }
-            for (int index = 0; index < _fastIndexCount; index++) {
-                _fastIndexes[index] = new FastIndex(_maxKeys + 1);
-                _fastIndexes[index].setBuffer(_buffers[index]);
-                fastIndexes++;
-            }
-        } catch (OutOfMemoryError e) {
-            //
-            // Note: written this way to try to avoid another OOME.
-            // Do not use String.format here.
-            //
-            reserve = null;
-            System.err.print("Out of memory with ");
-            System.err.print(Runtime.getRuntime().freeMemory());
-            System.err.print(" bytes free after creating ");
-            System.err.print(buffers);
-            System.err.print("/");
-            System.err.print(_bufferCount);
-            System.err.print(" buffers and ");
-            System.err.print(fastIndexes);
-            System.err.print("/");
-            System.err.print(_fastIndexCount);
-            System.err.print(" fast indexes ");
-            System.err.print(" from maximum heap ");
-            System.err.println(_persistit.getAvailableHeap());
-            throw e;
-        }
-        _writer = new PageWriter();
-
-    }
-
-    void startThreads() {
-        _writer.start();
-    }
-
-    void close() {
-        _closed.set(true);
-        _persistit.waitForIOTaskStop(_writer);
-        _writer = null;
-    }
-
-    /**
-     * Abruptly stop (using {@link Thread#stop()}) the writer and collector
-     * threads. This method should be used only by tests.
-     */
-    void crash() {
-        IOTaskRunnable.crash(_writer);
-    }
-
-    private void pause() throws PersistitInterruptedException {
-        try {
-            Thread.sleep(RETRY_SLEEP_TIME);
-        } catch (InterruptedException ie) {
-            throw new PersistitInterruptedException(ie);
-        }
-    }
-
-    void flush(final long timestamp) throws PersistitInterruptedException {
-        setFlushTimestamp(timestamp);
-        _writer.kick();
-        while (isFlushing()) {
-            pause();
-        }
-    }
-
-    boolean isFlushing() {
-        return _flushTimestamp.get() != 0;
-    }
-
-    int hashIndex(Volume vol, long page) {
-        return (int) (((page ^ vol.hashCode()) & Integer.MAX_VALUE) % _hashTable.length);
-    }
-
-    int countDirty(Volume vol) {
-        int count = 0;
-        for (int i = 0; i < _bufferCount; i++) {
-            Buffer buffer = _buffers[i];
-            if ((vol == null || buffer.getVolume() == vol) && buffer.isDirty() && !buffer.isTemporary()) {
-                count++;
-            }
-        }
-        return count;
-    }
-
-    int countInUse(Volume vol, boolean writer) {
-        int count = 0;
-        for (int i = 0; i < _bufferCount; i++) {
-            Buffer buffer = _buffers[i];
-            if ((vol == null || buffer.getVolume() == vol)
-                    && ((buffer.getStatus() & SharedResource.CLAIMED_MASK) != 0 && (!writer || (buffer.getStatus() & SharedResource.WRITER_MASK) != 0))) {
-                count++;
-            }
-        }
-        return count;
-    }
-
-    void populateBufferPoolInfo(ManagementImpl.BufferPoolInfo info) {
-        info.bufferCount = _bufferCount;
-        info.bufferSize = _bufferSize;
-        info.missCount = _missCounter.get();
-        info.hitCount = _hitCounter.get();
-        info.newCount = _newCounter.get();
-        info.evictCount = _evictCounter.get();
-        info.dirtyPageCount = _dirtyPageCount.get();
-        info.writeCount = _writeCounter.get();
-        info.forcedCheckpointWriteCount = _forcedCheckpointWriteCounter.get();
-        info.forcedWriteCount = _forcedWriteCounter.get();
-        int validPages = 0;
-        int readerClaimedPages = 0;
-        int writerClaimedPages = 0;
-
-        for (int index = 0; index < _bufferCount; index++) {
-            Buffer buffer = _buffers[index];
-            int status = buffer.getStatus();
-            if ((status & SharedResource.VALID_MASK) != 0)
-                validPages++;
-            if ((status & SharedResource.WRITER_MASK) != 0)
-                writerClaimedPages++;
-            else if ((status & SharedResource.CLAIMED_MASK) != 0)
-                readerClaimedPages++;
-        }
-        info.validPageCount = validPages;
-        info.readerClaimedPageCount = readerClaimedPages;
-        info.writerClaimedPageCount = writerClaimedPages;
-
-        info.updateAcquisitonTime();
-    }
-
-    int populateInfo(ManagementImpl.BufferInfo[] array, int traveralType, int includeMask, int excludeMask) {
-        int index = 0;
-        switch (traveralType) {
-        case 0:
-            for (int i = 0; i < _bufferCount; i++) {
-                Buffer buffer = _buffers[i];
-                if (selected(buffer, includeMask, excludeMask)) {
-                    populateInfo1(array, index, buffer);
-                    index++;
-                }
-            }
-            break;
-
-        default:
-            index = -1;
-            break;
-        }
-        return index;
-    }
-
-    private static void populateInfo1(ManagementImpl.BufferInfo[] array, int index, Buffer buffer) {
-        if (index < array.length) {
-            if (array[index] == null)
-                array[index] = new ManagementImpl.BufferInfo();
-            buffer.populateInfo(array[index]);
-        }
-    }
-
-    private boolean selected(Buffer buffer, int includeMask, int excludeMask) {
-        return ((includeMask == 0) || (buffer.getStatus() & includeMask) != 0)
-                && (buffer.getStatus() & excludeMask) == 0;
-    }
-
-    /**
-     * @return Size (in bytes) of each <code>Buffer</code> managed by this pool.
-     */
-    public int getBufferSize() {
-        return _bufferSize;
-    }
-
-    /**
-     * @return The count of <code>Buffer</code>s managed by this pool.
-     */
-    public int getBufferCount() {
-        return _bufferCount;
-    }
-
-    /**
-     * @return The count of lookup operations for pages images in this pool that
-     *         required a physical read operation. This number, in comparison
-     *         with the hit counter, indicates how effective the cache is in
-     *         reducing disk I/O.
-     */
-    public long getMissCounter() {
-        return _missCounter.get();
-    }
-
-    /**
-     * @return The count of lookup operations for pages images in this pool for
-     *         which the page image was already found in this
-     *         <code>BufferPool</code>. This number, in comparison with the get
-     *         counter, indicates how effective the cache is in reducing disk
-     *         I/O.
-     */
-    public long getHitCounter() {
-        return _hitCounter.get();
-    }
-
-    /**
-     * @return The count of buffers newly created in this pool. Each time a new
-     *         page is added to a Volume, this counter is incremented.
-     */
-    public long getNewCounter() {
-        return _newCounter.get();
-    }
-
-    /**
-     * This counter is incremented ach time the eviction algorithm selects a
-     * dirty buffer to evict. Normally dirty pages are written by the background
-     * PAGE_WRITER thread, and therefore an abnormally large forcedWrite count
-     * indicates the PAGE_WRITER thread is falling behind.
-     * 
-     * @return The count of buffers written to disk when evicted.
-     */
-    public long getForcedWriteCounter() {
-        return _forcedWriteCounter.get();
-    }
-
-    /**
-     * This counter is incremented each time a application modifies a buffer
-     * that is (a) dirty, and (b) required to be written as part of a
-     * checkpoint. An abnormally large count indicates that the PAGE_WRITER
-     * thread is falling behind.
-     * 
-     * @return The count of buffers written to disk due to a checkpoint.
-     */
-    public long getForcedCheckpointWriteCounter() {
-        return _forcedCheckpointWriteCounter.get();
-    }
-
-    /**
-     * Resets the get and hit counters to zero.
-     */
-    public void resetCounters() {
-        _missCounter.set(0);
-        _hitCounter.set(0);
-        _newCounter.set(0);
-        _evictCounter.set(0);
-    }
-
-    int getMaxKeys() {
-        return _maxKeys;
-    }
-
-    private void bumpHitCounter() {
-        _hitCounter.incrementAndGet();
-    }
-
-    private void bumpMissCounter() {
-        _missCounter.incrementAndGet();
-    }
-
-    private void bumpNewCounter() {
-        _newCounter.incrementAndGet();
-    }
-
-    void bumpWriteCounter() {
-        _writeCounter.incrementAndGet();
-    }
-
-    void bumpForcedCheckpointWrites() {
-        _forcedCheckpointWriteCounter.incrementAndGet();
-    }
-
-    /**
-     * Get the "hit ratio" - the number of hits divided by the number of overall
-     * gets. A value close to 1.0 indicates that most attempts to find data in
-     * the <code>BufferPool</code> are successful - i.e., that the cache is
-     * effectively reducing the need for disk read operations.
-     * 
-     * @return The ratio
-     */
-    public double getHitRatio() {
-        final long hitCounter = _hitCounter.get();
-        final long getCounter = hitCounter + _missCounter.get() + _newCounter.get();
-        if (getCounter == 0)
-            return 0.0;
-        else
-            return ((double) hitCounter) / ((double) getCounter);
-    }
-
-    void incrementDirtyPageCount() {
-        _dirtyPageCount.incrementAndGet();
-    }
-
-    void decrementDirtyPageCount() {
-        _dirtyPageCount.decrementAndGet();
-    }
-
-    int getDirtyPageCount() {
-        return _dirtyPageCount.get();
-    }
-
-    /**
-     * Invalidate all buffers from a specified Volume.
-     * 
-     * @param volume
-     *            The volume
-     * @throws PersistitInterruptedException
-     */
-    boolean invalidate(Volume volume) throws PersistitInterruptedException {
-        final float ratio = (float) volume.getStorage().getNextAvailablePage() / (float) _bufferCount;
-        if (ratio < SMALL_VOLUME_RATIO) {
-            return invalidateSmallVolume(volume);
-        } else {
-            return invalidateLargeVolume(volume);
-        }
-    }
-
-    boolean invalidateSmallVolume(final Volume volume) throws PersistitInterruptedException {
-        boolean result = true;
-        int markedAvailable = 0;
-        for (long page = 1; page < volume.getStorage().getNextAvailablePage(); page++) {
-            int hashIndex = hashIndex(volume, page);
-            _hashLocks[hashIndex % HASH_LOCKS].lock();
-            try {
-                for (Buffer buffer = _hashTable[hashIndex]; buffer != null; buffer = buffer.getNext()) {
-                    if ((buffer.getVolume() == volume || volume == null) && !buffer.isFixed() && buffer.isValid()) {
-                        if (buffer.claim(true, 0)) {
-                            // re-check after claim
-                            boolean invalidated = false;
-                            if ((buffer.getVolume() == volume || volume == null) && !buffer.isFixed()
-                                    && buffer.isValid()) {
-                                invalidate(buffer);
-                                invalidated = true;
-                            }
-                            buffer.release();
-                            if (invalidated) {
-                                int q = buffer.getIndex() / 64;
-                                int p = buffer.getIndex() % 64;
-                                long bits = _availablePagesBits.get(q);
-                                if (_availablePagesBits.compareAndSet(q, bits, bits | (1L << p))) {
-                                    markedAvailable++;
-                                }
-                            }
-                        } else {
-                            result = false;
-                        }
-                    }
-                }
-            } finally {
-                _hashLocks[hashIndex % HASH_LOCKS].unlock();
-            }
-        }
-        if (markedAvailable > 0) {
-            _availablePages.set(true);
-        }
-        return result;
-
-    }
-
-    boolean invalidateLargeVolume(final Volume volume) throws PersistitInterruptedException {
-        boolean result = true;
-        int markedAvailable = 0;
-        for (int index = 0; index < _bufferCount; index++) {
-            Buffer buffer = _buffers[index];
-            if ((buffer.getVolume() == volume || volume == null) && !buffer.isFixed() && buffer.isValid()) {
-                if (buffer.claim(true, 0)) {
-                    // re-check after claim
-                    boolean invalidated = false;
-                    if ((buffer.getVolume() == volume || volume == null) && !buffer.isFixed() && buffer.isValid()) {
-                        invalidate(buffer);
-                        invalidated = true;
-                    }
-                    buffer.release();
-                    if (invalidated) {
-                        int q = buffer.getIndex() / 64;
-                        int p = buffer.getIndex() % 64;
-                        long bits = _availablePagesBits.get(q);
-                        if (_availablePagesBits.compareAndSet(q, bits, bits | (1L << p))) {
-                            markedAvailable++;
-                        }
-                    }
-                } else {
-                    result = false;
-                }
-            }
-        }
-        if (markedAvailable > 0) {
-            _availablePages.set(true);
-        }
-        return result;
-    }
-
-    private void invalidate(Buffer buffer) throws PersistitInterruptedException {
-        Debug.$assert0.t(buffer.isValid() && buffer.isMine());
-
-        while (!detach(buffer)) {
-            pause();
-        }
-        buffer.clearValid();
-        buffer.clearDirty();
-        buffer.setPageAddressAndVolume(0, null);
-    }
-
-    private boolean detach(Buffer buffer) {
-        final int hash = hashIndex(buffer.getVolume(), buffer.getPageAddress());
-        if (!_hashLocks[hash % HASH_LOCKS].tryLock()) {
-            return false;
-        }
-        try {
-
-            // Detach this buffer from the hash table.
-            //
-            if (_hashTable[hash] == buffer) {
-                _hashTable[hash] = buffer.getNext();
-            } else {
-                Buffer prev = _hashTable[hash];
-                for (Buffer next = prev.getNext(); next != null; next = prev.getNext()) {
-                    if (next == buffer) {
-                        prev.setNext(next.getNext());
-                        break;
-                    }
-                    prev = next;
-                }
-            }
-        } finally {
-            _hashLocks[hash % HASH_LOCKS].unlock();
-        }
-        return true;
-    }
-
-    /**
-     * Find or load a page given its Volume and address. The returned page has a
-     * reader or a writer lock, depending on whether the writer parameter is
-     * true on entry.
-     * 
-     * @param vol
-     *            The Volume
-     * @param page
-     *            The address of the page
-     * @param writer
-     *            <i>true</i> if a write lock is required.
-     * @param wantRead
-     *            <i>true</i> if the caller wants the page read from disk.
-     *            <i>false</i> to allocate a new blank page.)
-     * @return Buffer The Buffer describing the buffer containing the page.
-     * @throws InUseException
-     */
-    Buffer get(Volume vol, long page, boolean writer, boolean wantRead) throws PersistitException {
-        int hash = hashIndex(vol, page);
-        Buffer buffer = null;
-
-        for (;;) {
-            boolean mustRead = false;
-            boolean mustClaim = false;
-            _hashLocks[hash % HASH_LOCKS].lock();
-            try {
-                buffer = _hashTable[hash];
-                //
-                // Search for the page
-                //
-                while (buffer != null) {
-                    Debug.$assert0.t(buffer.getNext() != buffer);
-                    if (buffer.getPageAddress() == page && buffer.getVolume() == vol) {
-                        //
-                        // Found it - now claim it.
-                        //
-                        if (buffer.claim(writer, 0)) {
-                            vol.getStatistics().bumpGetCounter();
-                            bumpHitCounter();
-                            return buffer;
-                        } else {
-                            mustClaim = true;
-                            break;
-                        }
-                    }
-                    buffer = buffer.getNext();
-                }
-
-                if (buffer == null) {
-                    //
-                    // Page not found. Allocate an available buffer and read
-                    // in the page from the Volume.
-                    //
-                    buffer = allocBuffer();
-                    //
-                    // buffer may be null if allocBuffer found no available
-                    // clean buffers. In that case we need to back off and
-                    // get some buffers written.
-                    //
-                    if (buffer != null) {
-
-                        Debug.$assert0.t(buffer != _hashTable[hash]);
-                        Debug.$assert0.t(buffer.getNext() != buffer);
-
-                        buffer.setPageAddressAndVolume(page, vol);
-                        buffer.setNext(_hashTable[hash]);
-                        _hashTable[hash] = buffer;
-                        //
-                        // It's not really valid yet, but it does have a writer
-                        // claim on it so no other Thread can access it. In the
-                        // meantime, any other Thread seeking access to the same
-                        // page will find it.
-                        //
-                        buffer.setValid();
-                        if (vol.isTemporary()) {
-                            buffer.setTemporary();
-                        } else {
-                            buffer.clearTemporary();
-                        }
-                        Debug.$assert0.t(buffer.getNext() != buffer);
-                        mustRead = true;
-                    }
-                }
-            } finally {
-                _hashLocks[hash % HASH_LOCKS].unlock();
-            }
-            if (buffer == null) {
-                _writer.kick();
-                synchronized (this) {
-                    try {
-                        wait(RETRY_SLEEP_TIME);
-                    } catch (InterruptedException e) {
-                        throw new PersistitInterruptedException(e);
-                    }
-                }
-            } else {
-                Debug.$assert0.t(!mustClaim || !mustRead);
-                if (mustClaim) {
-                    if (!buffer.claim(writer)) {
-                        throw new InUseException("Thread " + Thread.currentThread().getName() + " failed to acquire "
-                                + (writer ? "writer" : "reader") + " claim on " + buffer);
-                    }
-
-                    //
-                    // Test whether the buffer we picked out is still valid
-                    //
-                    if (buffer.isValid() && buffer.getPageAddress() == page && buffer.getVolume() == vol) {
-                        //
-                        // If so, then we're done.
-                        //
-                        vol.getStatistics().bumpGetCounter();
-                        bumpHitCounter();
-                        return buffer;
-                    }
-                    //
-                    // If not, release the claim and retry.
-                    //
-                    buffer.release();
-                    continue;
-                }
-                if (mustRead) {
-                    // We're here because the required page was not found
-                    // in the pool so we have to read it from the Volume.
-                    // We have a writer claim on the buffer, so anyone
-                    // else attempting to get this page will simply wait
-                    // for us to finish reading it.
-                    //
-                    // At this point, the Buffer has been fully set up. It is
-                    // on the hash table chain under its new page address,
-                    // it is marked valid, and this Thread has a writer claim.
-                    // If the read attempt fails, we need to mark the page
-                    // INVALID so that any Thread waiting for access to
-                    // this buffer will not use it. We also need to demote
-                    // the writer claim to a reader claim unless the caller
-                    // originally asked for a writer claim.
-                    //
-                    if (wantRead) {
-                        boolean loaded = false;
-                        try {
-                            Debug.$assert0.t(buffer.getPageAddress() == page && buffer.getVolume() == vol
-                                    && hashIndex(buffer.getVolume(), buffer.getPageAddress()) == hash);
-                            buffer.load(vol, page);
-                            loaded = true;
-                            vol.getStatistics().bumpGetCounter();
-                            bumpMissCounter();
-                        } finally {
-                            if (!loaded) {
-                                invalidate(buffer);
-                                buffer.release();
-                            }
-                        }
-                    } else {
-                        buffer.clear();
-                        buffer.init(Buffer.PAGE_TYPE_UNALLOCATED);
-                        bumpNewCounter();
-                    }
-                    if (!writer) {
-                        buffer.releaseWriterClaim();
-                    }
-                    return buffer; // trace(buffer);
-                }
-            }
-        }
-    }
-
-    /**
-     * Returns a copy of Buffer. The returned buffer is newly created, is not a
-     * member of the buffer pool, and is not claimed. There is no guarantee that
-     * the content of this copy is internally consistent because another thread
-     * may be modifying the buffer while the copy is being made. The returned
-     * Buffer should be used only for display and diagnostic purposes.
-     * 
-     * @param vol
-     * @param page
-     * @return Copy of the Buffer
-     * @throws InvalidPageAddressException
-     * @throws InvalidPageStructureException
-     * @throws VolumeClosedException
-     * @throws PersistitInterruptedException
-     * @throws RetryException
-     * @throws IOException
-     */
-    public Buffer getBufferCopy(Volume vol, long page) throws InvalidPageAddressException,
-            InvalidPageStructureException, VolumeClosedException, InUseException, PersistitIOException,
-            PersistitInterruptedException {
-        int hash = hashIndex(vol, page);
-        Buffer buffer = null;
-        _hashLocks[hash % HASH_LOCKS].lock();
-        try {
-            buffer = _hashTable[hash];
-            //
-            // Search for the page
-            //
-            while (buffer != null) {
-                Debug.$assert0.t(buffer.getNext() != buffer);
-
-                if (buffer.getPageAddress() == page && buffer.getVolume() == vol) {
-                    Debug.$assert0.t(buffer.isValid());
-                    //
-                    // Found it - now return a copy of it.
-                    //
-                    return new Buffer(buffer);
-                }
-                buffer = buffer.getNext();
-            }
-        } finally {
-            _hashLocks[hash % HASH_LOCKS].unlock();
-        }
-        //
-        // Didn't find it in the pool, so we'll read a copy.
-        //
-        buffer = new Buffer(_bufferSize, -1, this, _persistit);
-        buffer.claim(true);
-        buffer.load(vol, page);
-        buffer.setValid();
-        buffer.release();
-        return buffer;
-    }
-
-    /**
-     * Returns an available buffer. The replacement policy is to return a buffer
-     * that's already been marked invalid, if available. Otherwise traverse the
-     * least-recently-used queue to find the least- recently-used buffer that is
-     * not claimed. Throws a RetryException if there is no available buffer.
-     * 
-     * @return Buffer An available buffer, or <i>null</i> if no buffer is
-     *         currently available. The buffer has a writer claim.
-     * @throws InvalidPageStructureException
-     */
-
-    private Buffer allocBuffer() throws PersistitException {
-        //
-        // Start by searching for an invalid page. It's preferable
-        // since no valid page will need to be evicted.
-        //
-        if (_availablePages.get()) {
-            int start = (_clock.get() / 64) * 64;
-            for (int q = start;;) {
-                q += 64;
-                if (q >= _bufferCount) {
-                    q = 0;
-                }
-                if (q == start) {
-                    break;
-                }
-                long bits = _availablePagesBits.get(q / 64);
-                if (bits != 0) {
-                    for (int p = 0; p < 64; p++) {
-                        if ((bits & (1L << p)) != 0) {
-                            final Buffer buffer = _buffers[q + p];
-                            //
-                            // Note: need to verify that there are no claims -
-                            // including those of the current thread.
-                            //
-                            if ((buffer.getStatus() & SharedResource.CLAIMED_MASK) == 0 && buffer.claim(true, 0)) {
-                                if (!buffer.isValid()) {
-                                    bits = _availablePagesBits.get(q / 64);
-                                    if (_availablePagesBits.compareAndSet(q / 64, bits, bits & ~(1L << p))) {
-                                        buffer.clearDirty();
-                                        return buffer;
-                                    }
-                                } else {
-                                    buffer.release();
-                                }
-                            }
-                        }
-                    }
-                }
-            }
-            _availablePages.set(false);
-        }
-        //
-        // Look for a page to evict.
-        //
-        for (int retry = 0; retry < _bufferCount * 2;) {
-            int clock = _clock.get();
-            assert clock < _bufferCount;
-            if (!_clock.compareAndSet(clock, (clock + 1) % _bufferCount)) {
-                continue;
-            }
-            Buffer buffer = _buffers[clock];
-            if (buffer.isTouched()) {
-                buffer.clearTouched();
-            } else {
-                //
-                // Note: need to verify that there are no claims - including
-                // those of the current thread.
-                //
-                if (!buffer.isFixed() && (buffer.getStatus() & SharedResource.CLAIMED_MASK) == 0
-                        && buffer.claim(true, 0)) {
-                    if (buffer.isDirty()) {
-                        // An invalid dirty buffer is available and does not
-                        // need to be written.
-                        if (!buffer.isValid()) {
-                            buffer.clearDirty();
-                            return buffer;
-                        } else {
-                            // A dirty valid buffer needs to be written and then
-                            // marked invalid
-                            buffer.writePage();
-                            if (detach(buffer)) {
-                                buffer.clearValid();
-                                _forcedWriteCounter.incrementAndGet();
-                                _evictCounter.incrementAndGet();
-                                _persistit.getIOMeter().chargeEvictPageFromPool(buffer.getVolume(),
-                                        buffer.getPageAddress(), buffer.getBufferSize(), buffer.getIndex());
-                            }
-                        }
-                        if (!buffer.isValid()) {
-                            return buffer;
-                        } else {
-                            buffer.release();
-                        }
-                    } else {
-                        if (buffer.isValid() && detach(buffer)) {
-                            buffer.clearValid();
-                            _evictCounter.incrementAndGet();
-                            _persistit.getIOMeter().chargeEvictPageFromPool(buffer.getVolume(),
-                                    buffer.getPageAddress(), buffer.getBufferSize(), buffer.getIndex());
-                        }
-                        if (!buffer.isValid()) {
-                            return buffer;
-                        } else {
-                            buffer.release();
-                        }
-                    }
-                }
-            }
-            retry++;
-        }
-        return null;
-    }
-
-    FastIndex allocFastIndex() throws PersistitInterruptedException {
-        for (int retry = 0; retry < _fastIndexCount * 2;) {
-            int clock = _fastIndexClock.get();
-            if (!_fastIndexClock.compareAndSet(clock, (clock + 1) % _fastIndexCount)) {
-                continue;
-            }
-            FastIndex findex = _fastIndexes[clock];
-
-            if (findex.testTouched()) {
-                findex.clearTouched();
-            } else {
-                Buffer buffer = findex.getBuffer();
-                if (buffer.claim(true, 0)) {
-                    buffer.takeFastIndex();
-                    buffer.release();
-                    findex.invalidate();
-                    return findex;
-                }
-            }
-            retry++;
-        }
-        throw new IllegalStateException("No FastIndex buffers available");
-    }
-
-    enum Result {
-        WRITTEN, UNAVAILABLE, ERROR
-    };
-
-    long getEarliestDirtyTimestamp() {
-        return _earliestDirtyTimestamp;
-    }
-
-    void setFlushTimestamp(final long timestamp) {
-        while (true) {
-            long current = _flushTimestamp.get();
-            if (timestamp > current) {
-                if (_flushTimestamp.compareAndSet(current, timestamp)) {
-                    break;
-                }
-            } else {
-                break;
-            }
-        }
-    }
-
-    private void writeDirtyBuffers(final int[] priorities, final Buffer[] selectedBuffers) throws PersistitException {
-        int count = selectDirtyBuffers(priorities, selectedBuffers);
-        if (count > 0) {
-            Arrays.sort(selectedBuffers, 0, count);
-            for (int index = 0; index < count; index++) {
-                final Buffer buffer = selectedBuffers[index];
-                if (buffer.claim(true, 0)) {
-                    try {
-                        if (buffer.isDirty() && buffer.isValid()) {
-                            buffer.writePage();
-                        }
-                    } finally {
-                        buffer.release();
-                    }
-                }
-            }
-        }
-    }
-
-    int selectDirtyBuffers(final int[] priorities, final Buffer[] buffers) throws PersistitException {
-        int count = 0;
-        int min = Integer.MAX_VALUE;
-        final int clock = _clock.get();
-
-        final long checkpointTimestamp = _persistit.getTimestampAllocator().getCurrentCheckpoint().getTimestamp();
-        long earliestDirtyTimestamp = checkpointTimestamp;
-        long flushTimestamp = _flushTimestamp.get();
-
-        boolean flushed = true;
-        for (int index = clock; index < clock + _bufferCount; index++) {
-            final Buffer buffer = _buffers[index % _bufferCount];
-            if (!buffer.claim(false, 0)) {
-                earliestDirtyTimestamp = _earliestDirtyTimestamp;
-                flushed = false;
-            } else {
-                try {
-                    final int priority = writePriority(buffer, clock, checkpointTimestamp);
-                    if (priority > 0) {
-                        if (priority <= min) {
-                            if (count < priorities.length) {
-                                priorities[count] = priority;
-                                buffers[count] = buffer;
-                                count++;
-                                min = priority;
-                            }
-                        } else {
-                            count = Math.min(count, priorities.length - 1);
-                            int where;
-                            for (where = count; --where >= 0 && priorities[where] < priority;) {
-                            }
-                            System.arraycopy(priorities, where + 1, priorities, where + 2, count - where - 1);
-                            System.arraycopy(buffers, where + 1, buffers, where + 2, count - where - 1);
-                            priorities[where + 1] = priority;
-                            buffers[where + 1] = buffer;
-                            count++;
-                        }
-                        if (!buffer.isTemporary()) {
-                            if (buffer.getTimestamp() < earliestDirtyTimestamp) {
-                                earliestDirtyTimestamp = buffer.getTimestamp();
-                            }
-
-                            if (buffer.getTimestamp() <= flushTimestamp) {
-                                flushed = false;
-                            }
-                        }
-                    }
-                } finally {
-                    buffer.release();
-                }
-            }
-        }
-
-        _earliestDirtyTimestamp = earliestDirtyTimestamp;
-
-        if (flushed) {
-            _flushTimestamp.compareAndSet(flushTimestamp, 0);
-        }
-        return count;
-    }
-
-    /**
-     * Computes a priority for writing the specified Buffer. A larger value
-     * denotes a greater priority. Priority 0 indicates the buffer is ineligible
-     * to be written.
-     * 
-     * @return priority
-     */
-    private int writePriority(final Buffer buffer, int clock, long checkpointTimestamp) {
-        int status = buffer.getStatus();
-        if ((status & Buffer.VALID_MASK) == 0 || (status & Buffer.DIRTY_MASK) == 0) {
-            // ineligible
-            return 0;
-        }
-        //
-        // compute "distance" between this buffer and the clock. A larger
-        // distance results in lower priority.
-        //
-        int distance = (buffer.getIndex() - _clock.get() + _bufferCount) % _bufferCount;
-        //
-        // If this buffer has been touched, then it won't be evicted for at
-        // least another _bufferCount cycles, and its distance is therefore
-        // increased.
-        //
-        if ((status & Buffer.TOUCHED_MASK) != 0) {
-            distance += _bufferCount;
-        }
-
-        if (!buffer.isTemporary()) {
-            //
-            // Give higher priority to a dirty buffer that needs to be
-            // check-pointed.
-            //
-            if (buffer.getTimestamp() < checkpointTimestamp) {
-                distance -= _bufferCount;
-                //
-                // And give even higher priority to a dirty buffer that
-                // is older than the previous checkpoint since that buffer
-                // is preventing a new checkpoint from being written.
-                //
-                if (buffer.getTimestamp() < checkpointTimestamp
-                        - _persistit.getTimestampAllocator().getCheckpointInterval()) {
-                    distance -= _bufferCount;
-                }
-            }
-            //
-            // If there's a flushTimestamp then increase the priority of
-            // writing this buffer it its timestamp is older than the
-            // flushTimestamp.
-            //
-            if (buffer.getTimestamp() < _flushTimestamp.get()) {
-                distance -= _bufferCount;
-            }
-        } else {
-            //
-            // Temporary buffer - don't write it at all until the clock goes
-            // through at least a full cycle.
-            //
-            if (distance > _bufferCount) {
-                return 0;
-            }
-        }
-        //
-        // Bias to a large positive integer (magnitude doesn't matter)
-        //
-        return Integer.MAX_VALUE / 2 - distance;
-    }
-
-    /**
-     * Implementation of PAGE_WRITER thread.
-     */
-    private class PageWriter extends IOTaskRunnable {
-
-        final int[] _priorities = new int[PAGE_WRITER_TRANCHE_SIZE];
-        final Buffer[] _selectedBuffers = new Buffer[PAGE_WRITER_TRANCHE_SIZE];
-
-        PageWriter() {
-            super(BufferPool.this._persistit);
-        }
-
-        void start() {
-            start("PAGE_WRITER:" + _bufferSize, _writerPollInterval);
-        }
-
-        @Override
-        public void runTask() throws PersistitException {
-            _persistit.getIOMeter().poll();
-            _persistit.cleanup();
-
-            int cleanCount = _bufferCount - _dirtyPageCount.get();
-            if (cleanCount > PAGE_WRITER_TRANCHE_SIZE * 2 && cleanCount > _bufferCount / 8
-                    && !isFlushing() && getEarliestDirtyTimestamp() > _persistit.getCurrentCheckpoint().getTimestamp()) {
-                return;
-            }
-            writeDirtyBuffers(_priorities, _selectedBuffers);
-        }
-
-        @Override
-        protected boolean shouldStop() {
-            return _closed.get() && !isFlushing();
-        }
-
-        @Override
-        protected long pollInterval() {
-            return isFlushing() ? 0 : _writerPollInterval;
-        }
-
-    }
-
-    @Override
-    public String toString() {
-        return "BufferPool[" + _bufferCount + "@" + _bufferSize + (_closed.get() ? ":closed" : "") + "]";
-    }
-}
+/**
+ * Copyright (C) 2011 Akiban Technologies Inc.
+ * This program is free software: you can redistribute it and/or modify
+ * it under the terms of the GNU Affero General Public License, version 3,
+ * as published by the Free Software Foundation.
+ *
+ * This program is distributed in the hope that it will be useful,
+ * but WITHOUT ANY WARRANTY; without even the implied warranty of
+ * MERCHANTABILITY or FITNESS FOR A PARTICULAR PURPOSE.  See the
+ * GNU Affero General Public License for more details.
+ *
+ * You should have received a copy of the GNU Affero General Public License
+ * along with this program.  If not, see http://www.gnu.org/licenses.
+ */
+
+package com.persistit;
+
+import java.io.IOException;
+import java.util.Arrays;
+import java.util.concurrent.atomic.AtomicBoolean;
+import java.util.concurrent.atomic.AtomicInteger;
+import java.util.concurrent.atomic.AtomicLong;
+import java.util.concurrent.atomic.AtomicLongArray;
+import java.util.concurrent.locks.ReentrantLock;
+
+import com.persistit.exception.InUseException;
+import com.persistit.exception.InvalidPageAddressException;
+import com.persistit.exception.InvalidPageStructureException;
+import com.persistit.exception.PersistitException;
+import com.persistit.exception.PersistitIOException;
+import com.persistit.exception.PersistitInterruptedException;
+import com.persistit.exception.RetryException;
+import com.persistit.exception.VolumeClosedException;
+import com.persistit.util.Debug;
+
+/**
+ * A pool of {@link Buffer} objects, maintained on various lists that permit
+ * rapid lookup and replacement of pages images within <code>Buffer</code>s.
+ * 
+ * @version 2.1
+ */
+public class BufferPool {
+    /**
+     * Default PageWriter polling interval
+     */
+    private final static long DEFAULT_WRITER_POLL_INTERVAL = 1000;
+
+    private final static int PAGE_WRITER_TRANCHE_SIZE = 1000;
+
+    /**
+     * Sleep time when buffers are exhausted
+     */
+    private final static long RETRY_SLEEP_TIME = 50;
+    /**
+     * The ratio of hash table slots per buffer in this pool
+     */
+    private final static int HASH_MULTIPLE = 3;
+    /**
+     * Minimum number of buffers this pool may have
+     */
+    public final static int MINIMUM_POOL_COUNT = 7;
+    /**
+     * Maximum number of buffers this pool may have
+     */
+    public final static int MAXIMUM_POOL_COUNT = Integer.MAX_VALUE;
+    /**
+     * Ratio of FastIndex to buffers
+     */
+    final static float FAST_INDEX_RATIO = 1.0f;
+
+    /**
+     * The maximum number of lock buckets
+     */
+    private final static int HASH_LOCKS = 4096;
+
+    /**
+     * Ratio determines which of two volume invalidation algorithms to invoke.
+     */
+    private final static float SMALL_VOLUME_RATIO = 0.1f;
+
+    /**
+     * The Persistit instance that references this BufferBool.
+     */
+    private final Persistit _persistit;
+
+    /**
+     * Hash table - fast access to buffer by hash of address.
+     */
+    private final Buffer[] _hashTable;
+
+    /**
+     * Locks used to lock hashtable entries.
+     */
+    private final ReentrantLock[] _hashLocks;
+
+    /**
+     * All Buffers in this pool
+     */
+    private final Buffer[] _buffers;
+    /**
+     * Count of Buffers allocated to this pool.
+     */
+    private final int _bufferCount;
+
+    /**
+     * Size of each buffer
+     */
+    private final int _bufferSize;
+
+    /**
+     * Count of FastIndex instances, computed as a fraction of buffer count
+     */
+    private final int _fastIndexCount;
+    /**
+     * FastIndex array
+     */
+    private final FastIndex[] _fastIndexes;
+
+    /**
+     * Bit map for invalidated pages. Elements in this array, one bit per page,
+     * indicate buffers that have been invalidated and are therefore able to be
+     * allocated without evicting a valid page.
+     */
+    private final AtomicLongArray _availablePagesBits;
+
+    private final AtomicBoolean _availablePages = new AtomicBoolean();
+
+    /**
+     * The maximum number of keys allowed Buffers in this pool
+     */
+    private final int _maxKeys;
+
+    /**
+     * Pointer to next location to look for a replacement buffer
+     */
+    private final AtomicInteger _clock = new AtomicInteger();
+
+    /**
+     * Pointer to next FastIndex to allocate
+     */
+    private final AtomicInteger _fastIndexClock = new AtomicInteger();
+
+    /**
+     * Count of buffer pool misses (buffer not found in pool)
+     */
+    private final AtomicLong _missCounter = new AtomicLong();
+
+    /**
+     * Count of buffer pool hits (buffer found in pool)
+     */
+    private final AtomicLong _hitCounter = new AtomicLong();
+
+    /**
+     * Count of newly created pages
+     */
+    private AtomicLong _newCounter = new AtomicLong();
+
+    /**
+     * Count of valid buffers evicted to make room for another page.
+     */
+    private final AtomicLong _evictCounter = new AtomicLong();
+
+    /**
+     * Count of dirty pages
+     */
+    private final AtomicInteger _dirtyPageCount = new AtomicInteger();
+
+    /**
+     * Count of pages written from this pool
+     */
+    private final AtomicLong _writeCounter = new AtomicLong();
+    /**
+     * Count of pages written due to being dirty when selected by the buffer
+     * allocator.
+     */
+    private final AtomicLong _forcedWriteCounter = new AtomicLong();
+
+    /**
+     * (with n Count of pages written due to being dirty before a checkpoint
+     */
+    private final AtomicLong _forcedCheckpointWriteCounter = new AtomicLong();
+    /**
+     * Indicates that Persistit has closed this buffer pool.
+     */
+    private final AtomicBoolean _closed = new AtomicBoolean(false);
+
+    /**
+     * Oldest update timestamp found during PAGE_WRITER's most recent scan.
+     * Value is Long.MAX_VALUE if there are no dirty non-temporary pages in the
+     * pool.
+     */
+    private volatile long _earliestDirtyTimestamp = Long.MIN_VALUE;
+
+    /**
+     * Timestamp to which all dirty pages should be written. PAGE_WRITER writes
+     * any page with a lower update timestamp regardless of urgency.
+     */
+    private AtomicLong _flushTimestamp = new AtomicLong();
+
+    /**
+     * Polling interval for PageWriter
+     */
+    private long _writerPollInterval = DEFAULT_WRITER_POLL_INTERVAL;
+
+    /**
+     * The PAGE_WRITER IOTaskRunnable
+     */
+    private PageWriter _writer;
+
+    /**
+     * Construct a BufferPool with the specified count of <code>Buffer</code>s
+     * of the specified size.
+     * 
+     * @param count
+     *            The number of buffers in the pool
+     * @param size
+     *            The size (in bytes) of each buffer
+     */
+    BufferPool(int count, int size, Persistit persistit) {
+        _persistit = persistit;
+        if (count < MINIMUM_POOL_COUNT) {
+            throw new IllegalArgumentException("Buffer pool count too small: " + count);
+        }
+        if (count > MAXIMUM_POOL_COUNT) {
+            throw new IllegalArgumentException("Buffer pool count too large: " + count);
+        }
+
+        int possibleSize = Buffer.MIN_BUFFER_SIZE;
+        boolean ok = false;
+        while (!ok && possibleSize <= Buffer.MAX_BUFFER_SIZE) {
+            if (size == possibleSize)
+                ok = true;
+            else
+                possibleSize *= 2;
+        }
+        if (!ok)
+            throw new IllegalArgumentException("Invalid buffer size requested: " + size);
+
+        _bufferCount = count;
+        _bufferSize = size;
+        _buffers = new Buffer[_bufferCount];
+        _availablePagesBits = new AtomicLongArray((count + 63) / 64);
+        _hashTable = new Buffer[_bufferCount * HASH_MULTIPLE];
+        _hashLocks = new ReentrantLock[HASH_LOCKS];
+        _maxKeys = (_bufferSize - Buffer.HEADER_SIZE) / Buffer.MAX_KEY_RATIO;
+        _fastIndexCount = (int) (count * FAST_INDEX_RATIO);
+        _fastIndexes = new FastIndex[_fastIndexCount];
+
+        for (int index = 0; index < HASH_LOCKS; index++) {
+            _hashLocks[index] = new ReentrantLock();
+        }
+
+        int buffers = 0;
+        int fastIndexes = 0;
+        //
+        // Allocate this here so that in the event of an OOME we can release it
+        // to free enough memory to write the error information out.
+        //
+        byte[] reserve = new byte[1024 * 1024];
+        try {
+            for (int index = 0; index < _bufferCount; index++) {
+                Buffer buffer = new Buffer(size, index, this, _persistit);
+                _buffers[index] = buffer;
+                buffers++;
+            }
+            for (int index = 0; index < _fastIndexCount; index++) {
+                _fastIndexes[index] = new FastIndex(_maxKeys + 1);
+                _fastIndexes[index].setBuffer(_buffers[index]);
+                fastIndexes++;
+            }
+        } catch (OutOfMemoryError e) {
+            //
+            // Note: written this way to try to avoid another OOME.
+            // Do not use String.format here.
+            //
+            reserve = null;
+            System.err.print("Out of memory with ");
+            System.err.print(Runtime.getRuntime().freeMemory());
+            System.err.print(" bytes free after creating ");
+            System.err.print(buffers);
+            System.err.print("/");
+            System.err.print(_bufferCount);
+            System.err.print(" buffers and ");
+            System.err.print(fastIndexes);
+            System.err.print("/");
+            System.err.print(_fastIndexCount);
+            System.err.print(" fast indexes ");
+            System.err.print(" from maximum heap ");
+            System.err.println(_persistit.getAvailableHeap());
+            throw e;
+        }
+        _writer = new PageWriter();
+
+    }
+
+    void startThreads() {
+        _writer.start();
+    }
+
+    void close() {
+        _closed.set(true);
+        _persistit.waitForIOTaskStop(_writer);
+        _writer = null;
+    }
+
+    /**
+     * Abruptly stop (using {@link Thread#stop()}) the writer and collector
+     * threads. This method should be used only by tests.
+     */
+    void crash() {
+        IOTaskRunnable.crash(_writer);
+    }
+
+    private void pause() throws PersistitInterruptedException {
+        try {
+            Thread.sleep(RETRY_SLEEP_TIME);
+        } catch (InterruptedException ie) {
+            throw new PersistitInterruptedException(ie);
+        }
+    }
+
+    void flush(final long timestamp) throws PersistitInterruptedException {
+        setFlushTimestamp(timestamp);
+        _writer.kick();
+        while (isFlushing()) {
+            pause();
+        }
+    }
+
+    boolean isFlushing() {
+        return _flushTimestamp.get() != 0;
+    }
+
+    int hashIndex(Volume vol, long page) {
+        return (int) (((page ^ vol.hashCode()) & Integer.MAX_VALUE) % _hashTable.length);
+    }
+
+    int countDirty(Volume vol) {
+        int count = 0;
+        for (int i = 0; i < _bufferCount; i++) {
+            Buffer buffer = _buffers[i];
+            if ((vol == null || buffer.getVolume() == vol) && buffer.isDirty() && !buffer.isTemporary()) {
+                count++;
+            }
+        }
+        return count;
+    }
+
+    int countInUse(Volume vol, boolean writer) {
+        int count = 0;
+        for (int i = 0; i < _bufferCount; i++) {
+            Buffer buffer = _buffers[i];
+            if ((vol == null || buffer.getVolume() == vol)
+                    && ((buffer.getStatus() & SharedResource.CLAIMED_MASK) != 0 && (!writer || (buffer.getStatus() & SharedResource.WRITER_MASK) != 0))) {
+                count++;
+            }
+        }
+        return count;
+    }
+
+    void populateBufferPoolInfo(ManagementImpl.BufferPoolInfo info) {
+        info.bufferCount = _bufferCount;
+        info.bufferSize = _bufferSize;
+        info.missCount = _missCounter.get();
+        info.hitCount = _hitCounter.get();
+        info.newCount = _newCounter.get();
+        info.evictCount = _evictCounter.get();
+        info.dirtyPageCount = _dirtyPageCount.get();
+        info.writeCount = _writeCounter.get();
+        info.forcedCheckpointWriteCount = _forcedCheckpointWriteCounter.get();
+        info.forcedWriteCount = _forcedWriteCounter.get();
+        int validPages = 0;
+        int readerClaimedPages = 0;
+        int writerClaimedPages = 0;
+
+        for (int index = 0; index < _bufferCount; index++) {
+            Buffer buffer = _buffers[index];
+            int status = buffer.getStatus();
+            if ((status & SharedResource.VALID_MASK) != 0)
+                validPages++;
+            if ((status & SharedResource.WRITER_MASK) != 0)
+                writerClaimedPages++;
+            else if ((status & SharedResource.CLAIMED_MASK) != 0)
+                readerClaimedPages++;
+        }
+        info.validPageCount = validPages;
+        info.readerClaimedPageCount = readerClaimedPages;
+        info.writerClaimedPageCount = writerClaimedPages;
+
+        info.updateAcquisitonTime();
+    }
+
+    int populateInfo(ManagementImpl.BufferInfo[] array, int traveralType, int includeMask, int excludeMask) {
+        int index = 0;
+        switch (traveralType) {
+        case 0:
+            for (int i = 0; i < _bufferCount; i++) {
+                Buffer buffer = _buffers[i];
+                if (selected(buffer, includeMask, excludeMask)) {
+                    populateInfo1(array, index, buffer);
+                    index++;
+                }
+            }
+            break;
+
+        default:
+            index = -1;
+            break;
+        }
+        return index;
+    }
+
+    private static void populateInfo1(ManagementImpl.BufferInfo[] array, int index, Buffer buffer) {
+        if (index < array.length) {
+            if (array[index] == null)
+                array[index] = new ManagementImpl.BufferInfo();
+            buffer.populateInfo(array[index]);
+        }
+    }
+
+    private boolean selected(Buffer buffer, int includeMask, int excludeMask) {
+        return ((includeMask == 0) || (buffer.getStatus() & includeMask) != 0)
+                && (buffer.getStatus() & excludeMask) == 0;
+    }
+
+    /**
+     * @return Size (in bytes) of each <code>Buffer</code> managed by this pool.
+     */
+    public int getBufferSize() {
+        return _bufferSize;
+    }
+
+    /**
+     * @return The count of <code>Buffer</code>s managed by this pool.
+     */
+    public int getBufferCount() {
+        return _bufferCount;
+    }
+
+    /**
+     * @return The count of lookup operations for pages images in this pool that
+     *         required a physical read operation. This number, in comparison
+     *         with the hit counter, indicates how effective the cache is in
+     *         reducing disk I/O.
+     */
+    public long getMissCounter() {
+        return _missCounter.get();
+    }
+
+    /**
+     * @return The count of lookup operations for pages images in this pool for
+     *         which the page image was already found in this
+     *         <code>BufferPool</code>. This number, in comparison with the get
+     *         counter, indicates how effective the cache is in reducing disk
+     *         I/O.
+     */
+    public long getHitCounter() {
+        return _hitCounter.get();
+    }
+
+    /**
+     * @return The count of buffers newly created in this pool. Each time a new
+     *         page is added to a Volume, this counter is incremented.
+     */
+    public long getNewCounter() {
+        return _newCounter.get();
+    }
+
+    /**
+     * This counter is incremented ach time the eviction algorithm selects a
+     * dirty buffer to evict. Normally dirty pages are written by the background
+     * PAGE_WRITER thread, and therefore an abnormally large forcedWrite count
+     * indicates the PAGE_WRITER thread is falling behind.
+     * 
+     * @return The count of buffers written to disk when evicted.
+     */
+    public long getForcedWriteCounter() {
+        return _forcedWriteCounter.get();
+    }
+
+    /**
+     * This counter is incremented each time a application modifies a buffer
+     * that is (a) dirty, and (b) required to be written as part of a
+     * checkpoint. An abnormally large count indicates that the PAGE_WRITER
+     * thread is falling behind.
+     * 
+     * @return The count of buffers written to disk due to a checkpoint.
+     */
+    public long getForcedCheckpointWriteCounter() {
+        return _forcedCheckpointWriteCounter.get();
+    }
+
+    /**
+     * Resets the get and hit counters to zero.
+     */
+    public void resetCounters() {
+        _missCounter.set(0);
+        _hitCounter.set(0);
+        _newCounter.set(0);
+        _evictCounter.set(0);
+    }
+
+    int getMaxKeys() {
+        return _maxKeys;
+    }
+
+    private void bumpHitCounter() {
+        _hitCounter.incrementAndGet();
+    }
+
+    private void bumpMissCounter() {
+        _missCounter.incrementAndGet();
+    }
+
+    private void bumpNewCounter() {
+        _newCounter.incrementAndGet();
+    }
+
+    void bumpWriteCounter() {
+        _writeCounter.incrementAndGet();
+    }
+
+    void bumpForcedCheckpointWrites() {
+        _forcedCheckpointWriteCounter.incrementAndGet();
+    }
+
+    /**
+     * Get the "hit ratio" - the number of hits divided by the number of overall
+     * gets. A value close to 1.0 indicates that most attempts to find data in
+     * the <code>BufferPool</code> are successful - i.e., that the cache is
+     * effectively reducing the need for disk read operations.
+     * 
+     * @return The ratio
+     */
+    public double getHitRatio() {
+        final long hitCounter = _hitCounter.get();
+        final long getCounter = hitCounter + _missCounter.get() + _newCounter.get();
+        if (getCounter == 0)
+            return 0.0;
+        else
+            return ((double) hitCounter) / ((double) getCounter);
+    }
+
+    void incrementDirtyPageCount() {
+        _dirtyPageCount.incrementAndGet();
+    }
+
+    void decrementDirtyPageCount() {
+        _dirtyPageCount.decrementAndGet();
+    }
+
+    int getDirtyPageCount() {
+        return _dirtyPageCount.get();
+    }
+
+    /**
+     * Invalidate all buffers from a specified Volume.
+     * 
+     * @param volume
+     *            The volume
+     * @throws PersistitInterruptedException
+     */
+    boolean invalidate(Volume volume) throws PersistitInterruptedException {
+        final float ratio = (float) volume.getStorage().getNextAvailablePage() / (float) _bufferCount;
+        if (ratio < SMALL_VOLUME_RATIO) {
+            return invalidateSmallVolume(volume);
+        } else {
+            return invalidateLargeVolume(volume);
+        }
+    }
+
+    boolean invalidateSmallVolume(final Volume volume) throws PersistitInterruptedException {
+        boolean result = true;
+        int markedAvailable = 0;
+        for (long page = 1; page < volume.getStorage().getNextAvailablePage(); page++) {
+            int hashIndex = hashIndex(volume, page);
+            _hashLocks[hashIndex % HASH_LOCKS].lock();
+            try {
+                for (Buffer buffer = _hashTable[hashIndex]; buffer != null; buffer = buffer.getNext()) {
+                    if ((buffer.getVolume() == volume || volume == null) && !buffer.isFixed() && buffer.isValid()) {
+                        if (buffer.claim(true, 0)) {
+                            // re-check after claim
+                            boolean invalidated = false;
+                            if ((buffer.getVolume() == volume || volume == null) && !buffer.isFixed()
+                                    && buffer.isValid()) {
+                                invalidate(buffer);
+                                invalidated = true;
+                            }
+                            buffer.release();
+                            if (invalidated) {
+                                int q = buffer.getIndex() / 64;
+                                int p = buffer.getIndex() % 64;
+                                long bits = _availablePagesBits.get(q);
+                                if (_availablePagesBits.compareAndSet(q, bits, bits | (1L << p))) {
+                                    markedAvailable++;
+                                }
+                            }
+                        } else {
+                            result = false;
+                        }
+                    }
+                }
+            } finally {
+                _hashLocks[hashIndex % HASH_LOCKS].unlock();
+            }
+        }
+        if (markedAvailable > 0) {
+            _availablePages.set(true);
+        }
+        return result;
+
+    }
+
+    boolean invalidateLargeVolume(final Volume volume) throws PersistitInterruptedException {
+        boolean result = true;
+        int markedAvailable = 0;
+        for (int index = 0; index < _bufferCount; index++) {
+            Buffer buffer = _buffers[index];
+            if ((buffer.getVolume() == volume || volume == null) && !buffer.isFixed() && buffer.isValid()) {
+                if (buffer.claim(true, 0)) {
+                    // re-check after claim
+                    boolean invalidated = false;
+                    if ((buffer.getVolume() == volume || volume == null) && !buffer.isFixed() && buffer.isValid()) {
+                        invalidate(buffer);
+                        invalidated = true;
+                    }
+                    buffer.release();
+                    if (invalidated) {
+                        int q = buffer.getIndex() / 64;
+                        int p = buffer.getIndex() % 64;
+                        long bits = _availablePagesBits.get(q);
+                        if (_availablePagesBits.compareAndSet(q, bits, bits | (1L << p))) {
+                            markedAvailable++;
+                        }
+                    }
+                } else {
+                    result = false;
+                }
+            }
+        }
+        if (markedAvailable > 0) {
+            _availablePages.set(true);
+        }
+        return result;
+    }
+
+    private void invalidate(Buffer buffer) throws PersistitInterruptedException {
+        Debug.$assert0.t(buffer.isValid() && buffer.isMine());
+
+        while (!detach(buffer)) {
+            pause();
+        }
+        buffer.clearValid();
+        buffer.clearDirty();
+        buffer.setPageAddressAndVolume(0, null);
+    }
+
+    private boolean detach(Buffer buffer) {
+        final int hash = hashIndex(buffer.getVolume(), buffer.getPageAddress());
+        if (!_hashLocks[hash % HASH_LOCKS].tryLock()) {
+            return false;
+        }
+        try {
+
+            // Detach this buffer from the hash table.
+            //
+            if (_hashTable[hash] == buffer) {
+                _hashTable[hash] = buffer.getNext();
+            } else {
+                Buffer prev = _hashTable[hash];
+                for (Buffer next = prev.getNext(); next != null; next = prev.getNext()) {
+                    if (next == buffer) {
+                        prev.setNext(next.getNext());
+                        break;
+                    }
+                    prev = next;
+                }
+            }
+        } finally {
+            _hashLocks[hash % HASH_LOCKS].unlock();
+        }
+        return true;
+    }
+
+    /**
+     * Find or load a page given its Volume and address. The returned page has a
+     * reader or a writer lock, depending on whether the writer parameter is
+     * true on entry.
+     * 
+     * @param vol
+     *            The Volume
+     * @param page
+     *            The address of the page
+     * @param writer
+     *            <i>true</i> if a write lock is required.
+     * @param wantRead
+     *            <i>true</i> if the caller wants the page read from disk.
+     *            <i>false</i> to allocate a new blank page.)
+     * @return Buffer The Buffer describing the buffer containing the page.
+     * @throws InUseException
+     */
+    Buffer get(Volume vol, long page, boolean writer, boolean wantRead) throws PersistitException {
+        int hash = hashIndex(vol, page);
+        Buffer buffer = null;
+
+        for (;;) {
+            boolean mustRead = false;
+            boolean mustClaim = false;
+            _hashLocks[hash % HASH_LOCKS].lock();
+            try {
+                buffer = _hashTable[hash];
+                //
+                // Search for the page
+                //
+                while (buffer != null) {
+                    Debug.$assert0.t(buffer.getNext() != buffer);
+                    if (buffer.getPageAddress() == page && buffer.getVolume() == vol) {
+                        //
+                        // Found it - now claim it.
+                        //
+                        if (buffer.claim(writer, 0)) {
+                            vol.getStatistics().bumpGetCounter();
+                            bumpHitCounter();
+                            return buffer;
+                        } else {
+                            mustClaim = true;
+                            break;
+                        }
+                    }
+                    buffer = buffer.getNext();
+                }
+
+                if (buffer == null) {
+                    //
+                    // Page not found. Allocate an available buffer and read
+                    // in the page from the Volume.
+                    //
+                    buffer = allocBuffer();
+                    //
+                    // buffer may be null if allocBuffer found no available
+                    // clean buffers. In that case we need to back off and
+                    // get some buffers written.
+                    //
+                    if (buffer != null) {
+
+                        Debug.$assert0.t(buffer != _hashTable[hash]);
+                        Debug.$assert0.t(buffer.getNext() != buffer);
+
+                        buffer.setPageAddressAndVolume(page, vol);
+                        buffer.setNext(_hashTable[hash]);
+                        _hashTable[hash] = buffer;
+                        //
+                        // It's not really valid yet, but it does have a writer
+                        // claim on it so no other Thread can access it. In the
+                        // meantime, any other Thread seeking access to the same
+                        // page will find it.
+                        //
+                        buffer.setValid();
+                        if (vol.isTemporary()) {
+                            buffer.setTemporary();
+                        } else {
+                            buffer.clearTemporary();
+                        }
+                        Debug.$assert0.t(buffer.getNext() != buffer);
+                        mustRead = true;
+                    }
+                }
+            } finally {
+                _hashLocks[hash % HASH_LOCKS].unlock();
+            }
+            if (buffer == null) {
+                _writer.kick();
+                synchronized (this) {
+                    try {
+                        wait(RETRY_SLEEP_TIME);
+                    } catch (InterruptedException e) {
+                        throw new PersistitInterruptedException(e);
+                    }
+                }
+            } else {
+                Debug.$assert0.t(!mustClaim || !mustRead);
+                if (mustClaim) {
+                    if (!buffer.claim(writer)) {
+                        throw new InUseException("Thread " + Thread.currentThread().getName() + " failed to acquire "
+                                + (writer ? "writer" : "reader") + " claim on " + buffer);
+                    }
+
+                    //
+                    // Test whether the buffer we picked out is still valid
+                    //
+                    if (buffer.isValid() && buffer.getPageAddress() == page && buffer.getVolume() == vol) {
+                        //
+                        // If so, then we're done.
+                        //
+                        vol.getStatistics().bumpGetCounter();
+                        bumpHitCounter();
+                        return buffer;
+                    }
+                    //
+                    // If not, release the claim and retry.
+                    //
+                    buffer.release();
+                    continue;
+                }
+                if (mustRead) {
+                    // We're here because the required page was not found
+                    // in the pool so we have to read it from the Volume.
+                    // We have a writer claim on the buffer, so anyone
+                    // else attempting to get this page will simply wait
+                    // for us to finish reading it.
+                    //
+                    // At this point, the Buffer has been fully set up. It is
+                    // on the hash table chain under its new page address,
+                    // it is marked valid, and this Thread has a writer claim.
+                    // If the read attempt fails, we need to mark the page
+                    // INVALID so that any Thread waiting for access to
+                    // this buffer will not use it. We also need to demote
+                    // the writer claim to a reader claim unless the caller
+                    // originally asked for a writer claim.
+                    //
+                    if (wantRead) {
+                        boolean loaded = false;
+                        try {
+                            Debug.$assert0.t(buffer.getPageAddress() == page && buffer.getVolume() == vol
+                                    && hashIndex(buffer.getVolume(), buffer.getPageAddress()) == hash);
+                            buffer.load(vol, page);
+                            loaded = true;
+                            vol.getStatistics().bumpGetCounter();
+                            bumpMissCounter();
+                        } finally {
+                            if (!loaded) {
+                                invalidate(buffer);
+                                buffer.release();
+                            }
+                        }
+                    } else {
+                        buffer.clear();
+                        buffer.init(Buffer.PAGE_TYPE_UNALLOCATED);
+                        bumpNewCounter();
+                    }
+                    if (!writer) {
+                        buffer.releaseWriterClaim();
+                    }
+                    return buffer; // trace(buffer);
+                }
+            }
+        }
+    }
+
+    /**
+     * Returns a copy of Buffer. The returned buffer is newly created, is not a
+     * member of the buffer pool, and is not claimed. There is no guarantee that
+     * the content of this copy is internally consistent because another thread
+     * may be modifying the buffer while the copy is being made. The returned
+     * Buffer should be used only for display and diagnostic purposes.
+     * 
+     * @param vol
+     * @param page
+     * @return Copy of the Buffer
+     * @throws InvalidPageAddressException
+     * @throws InvalidPageStructureException
+     * @throws VolumeClosedException
+     * @throws PersistitInterruptedException
+     * @throws RetryException
+     * @throws IOException
+     */
+    public Buffer getBufferCopy(Volume vol, long page) throws InvalidPageAddressException,
+            InvalidPageStructureException, VolumeClosedException, InUseException, PersistitIOException,
+            PersistitInterruptedException {
+        int hash = hashIndex(vol, page);
+        Buffer buffer = null;
+        _hashLocks[hash % HASH_LOCKS].lock();
+        try {
+            buffer = _hashTable[hash];
+            //
+            // Search for the page
+            //
+            while (buffer != null) {
+                Debug.$assert0.t(buffer.getNext() != buffer);
+
+                if (buffer.getPageAddress() == page && buffer.getVolume() == vol) {
+                    Debug.$assert0.t(buffer.isValid());
+                    //
+                    // Found it - now return a copy of it.
+                    //
+                    return new Buffer(buffer);
+                }
+                buffer = buffer.getNext();
+            }
+        } finally {
+            _hashLocks[hash % HASH_LOCKS].unlock();
+        }
+        //
+        // Didn't find it in the pool, so we'll read a copy.
+        //
+        buffer = new Buffer(_bufferSize, -1, this, _persistit);
+        buffer.claim(true);
+        buffer.load(vol, page);
+        buffer.setValid();
+        buffer.release();
+        return buffer;
+    }
+
+    /**
+     * Returns an available buffer. The replacement policy is to return a buffer
+     * that's already been marked invalid, if available. Otherwise traverse the
+     * least-recently-used queue to find the least- recently-used buffer that is
+     * not claimed. Throws a RetryException if there is no available buffer.
+     * 
+     * @return Buffer An available buffer, or <i>null</i> if no buffer is
+     *         currently available. The buffer has a writer claim.
+     * @throws InvalidPageStructureException
+     */
+
+    private Buffer allocBuffer() throws PersistitException {
+        //
+        // Start by searching for an invalid page. It's preferable
+        // since no valid page will need to be evicted.
+        //
+        if (_availablePages.get()) {
+            int start = (_clock.get() / 64) * 64;
+            for (int q = start;;) {
+                q += 64;
+                if (q >= _bufferCount) {
+                    q = 0;
+                }
+                if (q == start) {
+                    break;
+                }
+                long bits = _availablePagesBits.get(q / 64);
+                if (bits != 0) {
+                    for (int p = 0; p < 64; p++) {
+                        if ((bits & (1L << p)) != 0) {
+                            final Buffer buffer = _buffers[q + p];
+                            //
+                            // Note: need to verify that there are no claims -
+                            // including those of the current thread.
+                            //
+                            if ((buffer.getStatus() & SharedResource.CLAIMED_MASK) == 0 && buffer.claim(true, 0)) {
+                                if (!buffer.isValid()) {
+                                    bits = _availablePagesBits.get(q / 64);
+                                    if (_availablePagesBits.compareAndSet(q / 64, bits, bits & ~(1L << p))) {
+                                        buffer.clearDirty();
+                                        return buffer;
+                                    }
+                                } else {
+                                    buffer.release();
+                                }
+                            }
+                        }
+                    }
+                }
+            }
+            _availablePages.set(false);
+        }
+        //
+        // Look for a page to evict.
+        //
+        for (int retry = 0; retry < _bufferCount * 2;) {
+            int clock = _clock.get();
+            assert clock < _bufferCount;
+            if (!_clock.compareAndSet(clock, (clock + 1) % _bufferCount)) {
+                continue;
+            }
+            Buffer buffer = _buffers[clock];
+            if (buffer.isTouched()) {
+                buffer.clearTouched();
+            } else {
+                //
+                // Note: need to verify that there are no claims - including
+                // those of the current thread.
+                //
+                if (!buffer.isFixed() && (buffer.getStatus() & SharedResource.CLAIMED_MASK) == 0
+                        && buffer.claim(true, 0)) {
+                    if (buffer.isDirty()) {
+                        // An invalid dirty buffer is available and does not
+                        // need to be written.
+                        if (!buffer.isValid()) {
+                            buffer.clearDirty();
+                            return buffer;
+                        } else {
+                            // A dirty valid buffer needs to be written and then
+                            // marked invalid
+                            buffer.writePage();
+                            if (detach(buffer)) {
+                                buffer.clearValid();
+                                _forcedWriteCounter.incrementAndGet();
+                                _evictCounter.incrementAndGet();
+                                _persistit.getIOMeter().chargeEvictPageFromPool(buffer.getVolume(),
+                                        buffer.getPageAddress(), buffer.getBufferSize(), buffer.getIndex());
+                            }
+                        }
+                        if (!buffer.isValid()) {
+                            return buffer;
+                        } else {
+                            buffer.release();
+                        }
+                    } else {
+                        if (buffer.isValid() && detach(buffer)) {
+                            buffer.clearValid();
+                            _evictCounter.incrementAndGet();
+                            _persistit.getIOMeter().chargeEvictPageFromPool(buffer.getVolume(),
+                                    buffer.getPageAddress(), buffer.getBufferSize(), buffer.getIndex());
+                        }
+                        if (!buffer.isValid()) {
+                            return buffer;
+                        } else {
+                            buffer.release();
+                        }
+                    }
+                }
+            }
+            retry++;
+        }
+        return null;
+    }
+
+    FastIndex allocFastIndex() throws PersistitInterruptedException {
+        for (int retry = 0; retry < _fastIndexCount * 2;) {
+            int clock = _fastIndexClock.get();
+            if (!_fastIndexClock.compareAndSet(clock, (clock + 1) % _fastIndexCount)) {
+                continue;
+            }
+            FastIndex findex = _fastIndexes[clock];
+
+            if (findex.testTouched()) {
+                findex.clearTouched();
+            } else {
+                Buffer buffer = findex.getBuffer();
+                if (buffer.claim(true, 0)) {
+                    buffer.takeFastIndex();
+                    buffer.release();
+                    findex.invalidate();
+                    return findex;
+                }
+            }
+            retry++;
+        }
+        throw new IllegalStateException("No FastIndex buffers available");
+    }
+
+    enum Result {
+        WRITTEN, UNAVAILABLE, ERROR
+    };
+
+    long getEarliestDirtyTimestamp() {
+        return _earliestDirtyTimestamp;
+    }
+
+    void setFlushTimestamp(final long timestamp) {
+        while (true) {
+            long current = _flushTimestamp.get();
+            if (timestamp > current) {
+                if (_flushTimestamp.compareAndSet(current, timestamp)) {
+                    break;
+                }
+            } else {
+                break;
+            }
+        }
+    }
+
+    private void writeDirtyBuffers(final int[] priorities, final Buffer[] selectedBuffers) throws PersistitException {
+        int count = selectDirtyBuffers(priorities, selectedBuffers);
+        if (count > 0) {
+            Arrays.sort(selectedBuffers, 0, count);
+            for (int index = 0; index < count; index++) {
+                final Buffer buffer = selectedBuffers[index];
+                if (buffer.claim(true, 0)) {
+                    try {
+                        if (buffer.isDirty() && buffer.isValid()) {
+                            buffer.writePage();
+                        }
+                    } finally {
+                        buffer.release();
+                    }
+                }
+            }
+        }
+    }
+
+    int selectDirtyBuffers(final int[] priorities, final Buffer[] buffers) throws PersistitException {
+        int count = 0;
+        int min = Integer.MAX_VALUE;
+        final int clock = _clock.get();
+
+        final long checkpointTimestamp = _persistit.getTimestampAllocator().getCurrentCheckpoint().getTimestamp();
+        long earliestDirtyTimestamp = checkpointTimestamp;
+        long flushTimestamp = _flushTimestamp.get();
+
+        boolean flushed = true;
+        for (int index = clock; index < clock + _bufferCount; index++) {
+            final Buffer buffer = _buffers[index % _bufferCount];
+            if (!buffer.claim(false, 0)) {
+                earliestDirtyTimestamp = _earliestDirtyTimestamp;
+                flushed = false;
+            } else {
+                try {
+                    final int priority = writePriority(buffer, clock, checkpointTimestamp);
+                    if (priority > 0) {
+                        if (priority <= min) {
+                            if (count < priorities.length) {
+                                priorities[count] = priority;
+                                buffers[count] = buffer;
+                                count++;
+                                min = priority;
+                            }
+                        } else {
+                            count = Math.min(count, priorities.length - 1);
+                            int where;
+                            for (where = count; --where >= 0 && priorities[where] < priority;) {
+                            }
+                            System.arraycopy(priorities, where + 1, priorities, where + 2, count - where - 1);
+                            System.arraycopy(buffers, where + 1, buffers, where + 2, count - where - 1);
+                            priorities[where + 1] = priority;
+                            buffers[where + 1] = buffer;
+                            count++;
+                        }
+                        if (!buffer.isTemporary()) {
+                            if (buffer.getTimestamp() < earliestDirtyTimestamp) {
+                                earliestDirtyTimestamp = buffer.getTimestamp();
+                            }
+
+                            if (buffer.getTimestamp() <= flushTimestamp) {
+                                flushed = false;
+                            }
+                        }
+                    }
+                } finally {
+                    buffer.release();
+                }
+            }
+        }
+
+        _earliestDirtyTimestamp = earliestDirtyTimestamp;
+
+        if (flushed) {
+            _flushTimestamp.compareAndSet(flushTimestamp, 0);
+        }
+        return count;
+    }
+
+    /**
+     * Computes a priority for writing the specified Buffer. A larger value
+     * denotes a greater priority. Priority 0 indicates the buffer is ineligible
+     * to be written.
+     * 
+     * @return priority
+     */
+    private int writePriority(final Buffer buffer, int clock, long checkpointTimestamp) {
+        int status = buffer.getStatus();
+        if ((status & Buffer.VALID_MASK) == 0 || (status & Buffer.DIRTY_MASK) == 0) {
+            // ineligible
+            return 0;
+        }
+        //
+        // compute "distance" between this buffer and the clock. A larger
+        // distance results in lower priority.
+        //
+        int distance = (buffer.getIndex() - _clock.get() + _bufferCount) % _bufferCount;
+        //
+        // If this buffer has been touched, then it won't be evicted for at
+        // least another _bufferCount cycles, and its distance is therefore
+        // increased.
+        //
+        if ((status & Buffer.TOUCHED_MASK) != 0) {
+            distance += _bufferCount;
+        }
+
+        if (!buffer.isTemporary()) {
+            //
+            // Give higher priority to a dirty buffer that needs to be
+            // check-pointed.
+            //
+            if (buffer.getTimestamp() < checkpointTimestamp) {
+                distance -= _bufferCount;
+                //
+                // And give even higher priority to a dirty buffer that
+                // is older than the previous checkpoint since that buffer
+                // is preventing a new checkpoint from being written.
+                //
+                if (buffer.getTimestamp() < checkpointTimestamp
+                        - _persistit.getTimestampAllocator().getCheckpointInterval()) {
+                    distance -= _bufferCount;
+                }
+            }
+            //
+            // If there's a flushTimestamp then increase the priority of
+            // writing this buffer it its timestamp is older than the
+            // flushTimestamp.
+            //
+            if (buffer.getTimestamp() < _flushTimestamp.get()) {
+                distance -= _bufferCount;
+            }
+        } else {
+            //
+            // Temporary buffer - don't write it at all until the clock goes
+            // through at least a full cycle.
+            //
+            if (distance > _bufferCount) {
+                return 0;
+            }
+        }
+        //
+        // Bias to a large positive integer (magnitude doesn't matter)
+        //
+        return Integer.MAX_VALUE / 2 - distance;
+    }
+
+    /**
+     * Implementation of PAGE_WRITER thread.
+     */
+    private class PageWriter extends IOTaskRunnable {
+
+        final int[] _priorities = new int[PAGE_WRITER_TRANCHE_SIZE];
+        final Buffer[] _selectedBuffers = new Buffer[PAGE_WRITER_TRANCHE_SIZE];
+
+        PageWriter() {
+            super(BufferPool.this._persistit);
+        }
+
+        void start() {
+            start("PAGE_WRITER:" + _bufferSize, _writerPollInterval);
+        }
+
+        @Override
+        public void runTask() throws PersistitException {
+            _persistit.getIOMeter().poll();
+            _persistit.cleanup();
+
+            int cleanCount = _bufferCount - _dirtyPageCount.get();
+            if (cleanCount > PAGE_WRITER_TRANCHE_SIZE * 2 && cleanCount > _bufferCount / 8
+                    && !isFlushing() && getEarliestDirtyTimestamp() > _persistit.getCurrentCheckpoint().getTimestamp()) {
+                return;
+            }
+            writeDirtyBuffers(_priorities, _selectedBuffers);
+        }
+
+        @Override
+        protected boolean shouldStop() {
+            return _closed.get() && !isFlushing();
+        }
+
+        @Override
+        protected long pollInterval() {
+            return isFlushing() ? 0 : _writerPollInterval;
+        }
+
+    }
+
+    @Override
+    public String toString() {
+        return "BufferPool[" + _bufferCount + "@" + _bufferSize + (_closed.get() ? ":closed" : "") + "]";
+    }
+}