--- conflicted
+++ resolved
@@ -147,7 +147,6 @@
     public static void nudgeRight(final Key key) {
         key.nudgeRight();
     }
-<<<<<<< HEAD
 
     public static Task parseTask(final Persistit persistit, final String line) throws Exception {
         return CLI.parseTask(persistit, line);
@@ -165,10 +164,9 @@
     
     public static void clearAllClassIndexEntries(final Persistit persistit) throws PersistitException {
         persistit.getClassIndex().clearAllEntries();
-=======
-    
+    }   
+
     public static ByteBuffer getTransactionBuffer(Transaction txn) {
         return txn.getTransactionBuffer();
->>>>>>> 0c9f923e
     }
 }