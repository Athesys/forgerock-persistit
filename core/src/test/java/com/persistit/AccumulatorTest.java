--- conflicted
+++ resolved
@@ -111,17 +111,12 @@
         txn2.begin();
         try {
             acc.getSnapshotValue(txn1);
-<<<<<<< HEAD
+            fail("Should have thrown an exceptio");
         } catch (IllegalStateException e) {
             expectedErrors++;
+            // expected
         }
         assertEquals(1, expectedErrors);
-=======
-            fail("Should have thrown an exceptio");
-        } catch (IllegalStateException e) {
-            // expected
-        }
->>>>>>> 90bf84b6
         txn1.begin();
         assertEquals(0, acc.getSnapshotValue(txn1));
         assertEquals(0, acc.getSnapshotValue(txn2));
