/**
 * Copyright (C) 2011 Akiban Technologies Inc.
 * This program is free software: you can redistribute it and/or modify
 * it under the terms of the GNU Affero General Public License, version 3,
 * as published by the Free Software Foundation.
 *
 * This program is distributed in the hope that it will be useful,
 * but WITHOUT ANY WARRANTY; without even the implied warranty of
 * MERCHANTABILITY or FITNESS FOR A PARTICULAR PURPOSE.  See the
 * GNU Affero General Public License for more details.
 *
 * You should have received a copy of the GNU Affero General Public License
 * along with this program.  If not, see http://www.gnu.org/licenses.
 */

package com.persistit;

<<<<<<< HEAD
import com.persistit.exception.PersistitException;

import java.util.Collections;
import java.util.List;
=======
import java.util.ArrayList;
import java.util.Collection;
import java.util.Collections;
import java.util.List;
import java.util.TreeSet;

import com.persistit.exception.PersistitException;
import com.persistit.unit.PersistitUnitTestCase;

public class MVCCBasicTest extends PersistitUnitTestCase {
    private static final String VOL_NAME = "persistit";
    private static final String TREE_NAME = "mvccbasictest";
>>>>>>> e5046c22

public class MVCCBasicTest extends MVCCTestBase {
    private static final String KEY1 = "k1";
    private static final String KEY2 = "k2";
    private static final long VALUE1 = 12345L;
    private static final long VALUE2 = 67890L;

<<<<<<< HEAD
=======
    private Exchange ex1, ex2;
    private Transaction trx1, trx2;
    private SessionId session1, session2;

    public final void setUp() throws Exception {
        super.setUp();

        ex1 = createUniqueExchange();
        trx1 = ex1.getTransaction();
        session1 = _persistit.getSessionId();

        ex2 = createUniqueExchange();
        trx2 = ex2.getTransaction();
        session2 = _persistit.getSessionId();
    }

    public final void tearDown() throws Exception {
        try {
            final Volume vol = ex1.getVolume();
            assertEquals("open read claims", 0, _persistit.getBufferPool(vol.getPageSize()).countInUse(vol, false));
            assertEquals("open write claims", 0, _persistit.getBufferPool(vol.getPageSize()).countInUse(vol, true));

            _persistit.releaseExchange(ex1);
            _persistit.releaseExchange(ex2);
            ex1 = ex2 = null;
            trx1 = trx2 = null;
            session1 = session2 = null;
        } finally {
            super.tearDown();
        }
    }

>>>>>>> e5046c22
    public void testTwoTrxDifferentTimestamps() throws PersistitException {
        trx1.begin();
        trx2.begin();
        try {
            assertFalse("differing start timestamps", trx1.getStartTimestamp() == trx2.getStartTimestamp());
            trx1.commit();
            trx2.commit();
        } finally {
            trx1.end();
            trx2.end();
        }
    }

    public void testSingleTrxWriteAndRead() throws Exception {
        trx1.begin();
        try {
            store(ex1, KEY1, VALUE1);
            assertEquals("fetch before commit", VALUE1, fetch(ex1, KEY1));
            trx1.commit();
        } finally {
            trx1.end();
        }

        trx1.begin();
        try {
            assertEquals("fetch after commit", VALUE1, fetch(ex1, KEY1));
            trx1.commit();
        } finally {
            trx1.end();
        }
    }

    public void testTwoTrxDistinctWritesOverlappedReads() throws Exception {
        trx1.begin();
        trx2.begin();
        try {
            store(ex1, KEY1, VALUE1);
            store(ex2, KEY2, VALUE2);

            fetch(ex2, KEY1, false);
            assertFalse("trx2 sees uncommitted trx1 value", ex2.getValue().isDefined());

            fetch(ex1, KEY2, false);
            assertFalse("trx1 sees uncommitted trx2 value", ex1.getValue().isDefined());

            trx1.commit();

            fetch(ex2, KEY1, false);
            assertFalse("trx2 sees committed trx1 from future", ex2.getValue().isDefined());

            trx2.commit();
        } finally {
            trx1.end();
            trx2.end();
        }

        // Both should see both now
        trx1.begin();
        trx2.begin();
        try {
            assertEquals("original trx1 value from new trx1", VALUE1, fetch(ex1, KEY1));
            assertEquals("original trx2 value from new trx1", VALUE2, fetch(ex1, KEY2));
            trx1.commit();

            assertEquals("original trx1 value from new trx2", VALUE1, fetch(ex2, KEY1));
            assertEquals("original trx2 value from new trx2", VALUE2, fetch(ex2, KEY2));
            trx2.commit();
        } finally {
            trx1.end();
            trx2.end();
        }
    }

    public void testSingleTrxManyInserts() throws Exception {
        // Enough for a new index level and many splits
        final int INSERT_COUNT = 5000;
<<<<<<< HEAD
        
        for(int i = 0; i < INSERT_COUNT; ++i) {
=======

        for (int i = 0; i < INSERT_COUNT; ++i) {
>>>>>>> e5046c22
            trx1.begin();
            try {
                store(ex1, i, i * 2);
                trx1.commit();
            } finally {
                trx1.end();
            }
        }

        trx1.begin();
        try {
            for (int i = 0; i < INSERT_COUNT; ++i) {
                assertEquals(i * 2, fetch(ex1, i));
            }
            trx1.commit();
        } finally {
            trx1.end();
        }
    }

    public void testSingleTrxMultipleLongRecordVersions() throws Exception {
        final int VERSIONS_TO_STORE = 5;
        final String longStr = createString(ex1.getVolume().getPageSize());

        for (int curVer = 0; curVer < VERSIONS_TO_STORE; ++curVer) {
            trx1.begin();
            try {
                store(ex1, curVer, longStr);
                ex1.getValue().clear();
                ex1.fetch();
                assertEquals("key after fetch pre-commit", curVer, ex1.getKey().decodeInt());
                assertEquals("value after fetch pre-commit", longStr, ex1.getValue().getString());
                trx1.commit();
            } finally {
                trx1.end();
            }
        }

        for (int curVer = 0; curVer < VERSIONS_TO_STORE; ++curVer) {
            trx1.begin();
            try {
                fetch(ex1, curVer, false);
                assertEquals("fetched key post-commit", curVer, ex1.getKey().decodeInt());
                assertEquals("fetched value post-commit", longStr, ex1.getValue().getString());
                trx1.commit();
            } finally {
                trx1.end();
            }
        }
    }

    /*
     * Store dozens of small, unique versions of a single key to result in
     * resulting in a LONG MVV value. Check etch pre and post commit.
     */
    public void testLongMVVFromManySmall() throws Exception {
        final int PER_LENGTH = 250;
        final String smallStr = createString(PER_LENGTH);
        final int versionCount = (int) ((ex1.getVolume().getPageSize() / PER_LENGTH) * 1.1);

        for (int i = 1; i <= versionCount; ++i) {
            trx1.begin();
            try {
                final String value = smallStr + i;
                store(ex1, KEY1, value);
                assertEquals("value pre-commit version " + i, value, fetch(ex1, KEY1));
                trx1.commit();
                trx1.end();

                trx1.begin();
                assertEquals("value post-commit version " + i, value, fetch(ex1, KEY1));
                trx1.commit();
            } finally {
                trx1.end();
            }
        }
    }

    /*
     * Store multiple unique versions of a single key, with individual versions
     * are both short and long records, resulting in a LONG MVV value. Check
     * fetch pre and post commit.
     */
    public void testLongMVVFromManySmallAndLong() throws Exception {
        final int pageSize = ex1.getVolume().getPageSize();
        final String longStr = createString(pageSize);
        final double[] valueLengths = { pageSize * 0.05, 10, pageSize * 0.80, 0, pageSize * 0.20, 25, pageSize * 0.40,
                10, pageSize * 0.10, 45, };

        for (int i = 0; i < valueLengths.length; ++i) {
            trx1.begin();
            try {
                final int length = (int) valueLengths[i];
                final String value = longStr.substring(0, length);
                store(ex1, KEY1, value);
                assertEquals("value pre-commit version " + i, value, fetch(ex1, KEY1));
                trx1.commit();
                trx1.end();

                trx1.begin();
                assertEquals("value post-commit version " + i, value, fetch(ex1, KEY1));
                trx1.commit();
            } finally {
                trx1.end();
            }
        }
    }

    public void testIsValuedDefinedTwoTrx() throws Exception {
        trx1.begin();
        trx2.begin();
        try {
            store(ex1, "trx1", 1);
            store(ex2, "trx2", 2);

            assertFalse("trx1 sees uncommitted trx2 key", ex1.clear().append("trx2").isValueDefined());
            assertFalse("trx2 sees uncommitted trx2 key", ex2.clear().append("trx1").isValueDefined());

            trx1.commit();
            trx2.commit();
        } finally {
            trx1.end();
        }

        trx1.begin();
        try {
            assertTrue("committed trx1 key", ex1.clear().append("trx1").isValueDefined());
            assertTrue("committed trx2 key", ex1.clear().append("trx2").isValueDefined());
            trx1.commit();
        } finally {
            trx1.end();
        }
    }

    public void testTraverseShallowTwoTrx() throws Exception {
        List<KVPair> baseList = kvList("a","A",  "z","Z");
        trx1.begin();
        try {
            storeAll(ex1, baseList);
            trx1.commit();
        } finally {
            trx1.end();
        }

        List<KVPair> trx1List = kvList("d","D",  "trx1",111,  "x","X");
        List<KVPair> trx2List = kvList("b","B",  "c","C",  "trx2",222);

        trx1.begin();
        trx2.begin();
        try {
            storeAll(ex1, trx1List);
            storeAll(ex2, trx2List);
            storeAll(ex1, kvList(arr("e","trx1"),1,  arr("h","trx1"),11));
            storeAll(ex2, kvList(arr("f","trx2"),2,  arr("g","trx2"),22));

            trx1List.addAll(kvList("e","UD",  "h","UD"));
            trx2List.addAll(kvList("f","UD",  "g","UD"));

            trx1List = combine(trx1List, baseList);
            trx2List = combine(trx2List, baseList);

            assertEquals("trx1 forward,shallow traversal", trx1List, traverseAllFoward(ex1, false));
            assertEquals("trx2 forward,shallow traversal", trx2List, traverseAllFoward(ex2, false));

            Collections.reverse(trx1List);
            Collections.reverse(trx2List);

            assertEquals("trx1 reverse,shallow traversal", trx1List, traverseAllReverse(ex1, false));
            assertEquals("trx2 reverse,shallow traversal", trx2List, traverseAllReverse(ex2, false));

            trx1.commit();
            trx2.commit();
        } finally {
            trx1.end();
            trx2.end();
        }

        trx1.begin();
        try {
            List<KVPair> fList = combine(trx1List, trx2List);
            assertEquals("final forward,shallow traversal", fList, traverseAllFoward(ex1, false));
            Collections.reverse(fList);
            assertEquals("final reverse,shallow traversal", fList, traverseAllReverse(ex1, false));

            trx1.commit();
        } finally {
            trx1.end();
        }
    }

    public void testTraverseDeepTwoTrx() throws Exception {
        List<KVPair> baseList = kvList("a","A",  "z","Z");

        trx1.begin();
        try {
            storeAll(ex1, baseList);
            trx1.commit();
        } finally {
            trx1.end();
        }

        List<KVPair> trx1List = kvList(arr("b","trx1"),1,  arr("d","trx1"),11,  "trx1",111);
        List<KVPair> trx2List = kvList(arr("b","trx2"),2,  arr("c","trx2"),22,  "trx2",222);

        trx1.begin();
        trx2.begin();
        try {
            storeAll(ex1, trx1List);
            storeAll(ex2, trx2List);

            trx1List = combine(trx1List, baseList);
            trx2List = combine(trx2List, baseList);

            assertEquals("trx1 forward,deep traversal", trx1List, traverseAllFoward(ex1, true));
            assertEquals("trx2 forward,deep traversal", trx2List, traverseAllFoward(ex2, true));

            Collections.reverse(trx1List);
            Collections.reverse(trx2List);

            assertEquals("trx1 reverse,deep traversal", trx1List, traverseAllReverse(ex1, true));
            assertEquals("trx2 reverse,deep traversal", trx2List, traverseAllReverse(ex2, true));

            trx1.commit();
            trx2.commit();
        } finally {
            trx1.end();
            trx2.end();
        }

        trx1.begin();
        try {
            List<KVPair> fList = combine(trx1List, trx2List);

            assertEquals("final forward,deep traversal", fList, traverseAllFoward(ex1, true));
            Collections.reverse(fList);
            assertEquals("final reverse,deep traversal", fList, traverseAllReverse(ex1, true));

            trx1.commit();
        } finally {
            trx1.end();
        }
    }

    public void testTwoTrxManyTraverseManyKeys() throws Exception {
        final int MIN_PAGES = 6;
        final int MAX_KV_PER_PAGE = ex1.getVolume().getPageSize() / (8 + 14); // ##,trxX
                                                                              // =>
                                                                              // MVV,VER,LEN,##
        final int KVS_PER_TRX = (MIN_PAGES * MAX_KV_PER_PAGE) / 2;
        final int TOTAL_KVS = KVS_PER_TRX * 2;

        trx1.begin();
        trx2.begin();
        try {
            for (int i = 0; i < TOTAL_KVS; ++i) {
                if (i % 2 == 0) {
                    store(ex1, i, "trx1", i);
                } else {
                    store(ex2, i, "trx2", i);
                }
            }

            Exchange[] exchanges = { ex1, ex1 };
            Key.Direction[] directions = { Key.GT, Key.LT };
            boolean[] deepFlags = { true, false };

            for (Exchange ex : exchanges) {
                final String expectedSeg2 = (ex == ex1) ? "trx1" : "trx2";
                final Key key = ex.getKey();
                final Value value = ex.getValue();

                for (Key.Direction dir : directions) {
                    final Key.EdgeValue startEdge = (dir == Key.GT) ? Key.BEFORE : Key.AFTER;

                    for (boolean deep : deepFlags) {
                        final String desc = expectedSeg2 + " " + dir + " " + (deep ? "deep" : "shallow") + ", ";

                        int traverseCount = 0;
                        ex.clear().append(startEdge);
                        while (ex.traverse(dir, deep)) {
                            ++traverseCount;
                            if (deep) {
                                assertEquals(desc + "key depth", 2, key.getDepth());
                                int keySeg1 = key.indexTo(0).decodeInt();
                                String keySeg2 = key.indexTo(1).decodeString();
                                int val = value.getInt();
                                assertEquals(desc + "key seg1 equals value", keySeg1, val);
                                assertEquals(desc + "key seg2", expectedSeg2, keySeg2);
                            } else {
                                assertEquals(desc + "key depth", 1, key.getDepth());
                                assertEquals(desc + "value defined", false, value.isDefined());
                            }
                        }

                        assertEquals(desc + "traverse count", KVS_PER_TRX, traverseCount);
                    }
                }
            }

            trx1.commit();
            trx2.commit();
        } finally {
            trx1.end();
            trx2.end();
        }
    }

    /*
     * Simple sanity check as KeyFilter inspects the keys but doesn't care,
     * directly, about MVCC
     */
    public void testKeyFilterTraverseTwoTrx() throws Exception {
        trx1.begin();
        trx2.begin();
        try {
            List<KVPair> trx1List = kvList("a", "A", "c", "C", "e", "E", "f", "f", "i", "I");
            List<KVPair> trx2List = kvList("b", "B", "d", "D", "g", "G", "h", "H", "j", "J");

            storeAll(ex1, trx1List);
            storeAll(ex2, trx2List);

            KeyFilter filter = new KeyFilter(new KeyFilter.Term[] { KeyFilter.rangeTerm("b", "i") });
            trx1List.remove(0);
            trx2List.remove(trx2List.size() - 1);

            assertEquals("trx1 forward filter traversal", trx1List, doTraverse(Key.BEFORE, ex1, Key.GT, filter));
            assertEquals("trx2 forward filter traversal", trx2List, doTraverse(Key.BEFORE, ex2, Key.GT, filter));

            Collections.reverse(trx1List);
            Collections.reverse(trx2List);

            assertEquals("trx1 reverse filter traversal", trx1List, doTraverse(Key.AFTER, ex1, Key.LT, filter));
            assertEquals("trx2 reverse filter traversal", trx2List, doTraverse(Key.AFTER, ex2, Key.LT, filter));

            trx1.commit();
            trx2.commit();
        } finally {
            trx1.end();
        }
    }

    /*
     * Bug found independently of MVCC but fixed due to traverse() changes
     */
    public void testShallowTraverseWrongParentValueBug() throws Exception {
        trx1.begin();
        try {
            List<KVPair> kvList = kvList("a","A",  "b","B",  "z","Z");
            storeAll(ex1, kvList);
            store(ex1, "a","a", "AA");

            assertEquals("forward traversal", kvList, traverseAllFoward(ex1, false));
            Collections.reverse(kvList);
            assertEquals("reverse traversal", kvList, traverseAllReverse(ex1, false));

            trx1.commit();
        } finally {
            trx1.end();
        }
    }

    public void testSingleTrxStoreRemoveFetch() throws Exception {
        trx1.begin();
        try {
            store(ex1, KEY1, VALUE1);
            assertEquals("fetched value pre-remove pre-commit", VALUE1, fetch(ex1, KEY1));

            assertTrue("key existed pre-remove", remove(ex1, KEY1));

            fetch(ex1, KEY1, false);
            assertFalse("fetched value defined post-remove pre-commit", ex1.getValue().isDefined());

            ex1.clear().append(KEY1);
            assertFalse("key defined post-remove pre-commit", ex1.isValueDefined());

            trx1.commit();
        } finally {
            trx1.end();
        }

        trx1.begin();
        try {
            fetch(ex1, KEY1, false);
            assertFalse("fetched value defined post-remove pre-commit", ex1.getValue().isDefined());

            ex1.clear().append(KEY1);
            assertFalse("key defined post-remove pre-commit", ex1.isValueDefined());

            trx1.commit();
        } finally {
            trx1.end();
        }
    }

    public void testTwoTrxRemoveRanges() throws Exception {
        List<KVPair> bothList = kvList("a", "A", "m", "M", "z", "Z");
        trx1.begin();
        try {
            storeAll(ex1, bothList);
            trx1.commit();
        } finally {
            trx1.end();
        }

        Key ka = new Key(_persistit);
        Key kb = new Key(_persistit);

        trx1.begin();
        trx2.begin();
        try {
            List<KVPair> trx1List1 = kvList("b", "B", "e", "e", "f", "f", "x", "X");
            storeAll(ex1, trx1List1);

            List<KVPair> trx2List = kvList("d","D",  "n","N",  "v","V",  "y","Y");
            storeAll(ex2, trx2List);

            // Explicitly testing overlapping ranges, as the overlaps should
            // not be visible to each other

            ka.clear().append("b");
            kb.clear().append("v");
            assertTrue("trx1 keys removed", ex1.removeKeyRange(ka, kb));

            List<KVPair> trx1List2 = kvList("a", "A", "x", "X", "z", "Z");
            assertEquals("trx1 traverse post removeKeyRange", trx1List2, traverseAllFoward(ex1, true));
            assertEquals("trx2 traverse post trx1 removeKeyRange", combine(bothList, trx2List), traverseAllFoward(ex2,
                    true));

            ka.clear().append("n");
            kb.clear().append(Key.AFTER);
            assertTrue("trx2 keys removed", ex2.removeKeyRange(ka, kb));
            assertEquals("trx2 traverse post removeAll", kvList("a","A",  "d","D",  "m","M"), traverseAllFoward(ex2, true));
            assertEquals("trx1 traverse post trx2 removeAll", trx1List2, traverseAllFoward(ex1, true));

            trx1.commit();
            trx2.commit();
        } finally {
            trx1.end();
            trx2.end();
        }

        trx1.begin();
        try {
            assertEquals("traverse post-commit", kvList("a","A",  "d","D",  "x","X"), traverseAllFoward(ex1, true));
            trx1.commit();
        } finally {
            trx1.end();
        }
    }

    public void testRemoveWithSplitsSmall() throws Exception {
        final int keyCount = _persistit.getBufferPool(ex1.getVolume().getPageSize()).getMaxKeys();
        insertRemoveAllAndVerify(keyCount);
    }

    public void testRemoveWithSplitsMedium() throws Exception {
        final int keyCount = _persistit.getBufferPool(ex1.getVolume().getPageSize()).getMaxKeys() * 5;
        insertRemoveAllAndVerify(keyCount);
    }

    public void testRemoveWithSplitsLarge() throws Exception {
        final int keyCount = _persistit.getBufferPool(ex1.getVolume().getPageSize()).getMaxKeys() * 10;
        insertRemoveAllAndVerify(keyCount);
    }

    private void insertRemoveAllAndVerify(int keyCount) throws Exception {
        trx1.begin();
        try {
            for (int i = 0; i < keyCount; ++i) {
                ex1.getValue().clear();
                ex1.clear().append(String.format("%05d", i)).store();
            }
            trx1.commit();
        } finally {
            trx1.end();
        }

        trx1.begin();
        try {
            assertEquals("traversed count initial", keyCount, traverseAllFoward(ex1, true).size());
            ex1.removeAll();
            assertEquals("traversed count post-remove pre-commit", 0, traverseAllFoward(ex1, true).size());
            trx1.commit();
        } finally {
            trx1.end();
        }

        trx1.begin();
        try {
            assertEquals("traverse post-remove post-commit", 0, traverseAllFoward(ex1, true).size());
            trx1.commit();
        } finally {
            trx1.end();
        }
    }
<<<<<<< HEAD
=======

    //
    // Internal test methods
    //

    private static class KVPair implements Comparable<KVPair> {
        Object k1, k2, v;
        
        public KVPair(Object k1, Object k2, Object v) {
            this.k1 = k1;
            this.k2 = k2;
            this.v = v;
        }

        @Override
        public String toString() {
            if (k2 == null) {
                return String.format("%s->%s", k1, v);
            }
            return String.format("%s,%s->%s", k1, k2, v);
        }

        @Override
        public boolean equals(Object o) {
            if (this == o)
                return true;
            if (!(o instanceof KVPair))
                return false;
            KVPair rhs = (KVPair) o;
            return k1.equals(rhs.k1) && !(k2 != null ? !k2.equals(rhs.k2) : rhs.k2 != null) && v.equals(rhs.v);

        }

        @SuppressWarnings({ "unchecked" })
        @Override
        public int compareTo(KVPair kvPair) {
            if (!(k1 instanceof Comparable)) {
                throw new IllegalArgumentException("Not comparable: " + k1);
            }
            int comp = ((Comparable)k1).compareTo(kvPair.k1);
            if(k2 != null && kvPair.k2 != null && comp == 0) {
                comp = ((Comparable)k2).compareTo(kvPair.k2);
            }
            return comp;
        }
    }

    private static Object[] arr(Object... values) {
        return values;
    }

    private static String createString(int exactLength) {
        StringBuilder sb = new StringBuilder(exactLength);
        // Simple 0..9a..z string
        for (int i = 0; i < 36; ++i) {
            sb.append(Character.forDigit(i, 36));
        }
        final String numAndLetters = sb.toString();
        while (sb.length() < exactLength) {
            sb.append(numAndLetters);
        }
        return sb.toString().substring(0, exactLength);
    }

    private static void addTraverseResult(Collection<KVPair> collection, Key key, Value value) {
        Object k1, k2 = null;
        switch (key.getDepth()) {
        default:
            throw new IllegalArgumentException("Unexpected key depth: " + key.getDepth());
        case 2:
            key.indexTo(1);
            k2 = key.decode();
        case 1:
            key.indexTo(0);
            k1 = key.decode();
        }
        Object v = value.isDefined() ? value.get() : "UD";
        collection.add(new KVPair(k1, k2, v));
    }

    private static List<KVPair> traverseAllFoward(Exchange e, boolean deep) throws Exception {
        return doTraverse(Key.BEFORE, e, Key.GT, deep);
    }

    private static List<KVPair> traverseAllReverse(Exchange e, boolean deep) throws Exception {
        return doTraverse(Key.AFTER, e, Key.LT, deep);
    }

    private static List<KVPair> doTraverse(Key.EdgeValue startAt, Exchange ex, Key.Direction dir, KeyFilter filter)
            throws Exception {
        ex.clear().append(startAt);
        List<KVPair> out = new ArrayList<KVPair>();
        while (ex.traverse(dir, filter, Integer.MAX_VALUE)) {
            addTraverseResult(out, ex.getKey(), ex.getValue());
        }
        return out;
    }

    private static List<KVPair> doTraverse(Key.EdgeValue startAt, Exchange e, Key.Direction dir, boolean deep)
            throws Exception {
        e.clear().append(startAt);
        List<KVPair> out = new ArrayList<KVPair>();
        while (e.traverse(dir, deep)) {
            addTraverseResult(out, e.getKey(), e.getValue());
        }
        return out;
    }

    private static List<KVPair> kvList(Object... values) {
        if ((values.length % 2) != 0) {
            throw new IllegalArgumentException("Must be even number of objects to create pairs from");
        }
        List<KVPair> out = new ArrayList<KVPair>();
        for (int i = 0; i < values.length; i += 2) {
            Object k1, k2 = null;
            if (values[i].getClass() == values.getClass()) {
                Object[] ks = (Object[]) values[i];
                k1 = ks[0];
                k2 = ks[1];
            } else {
                k1 = values[i];
            }
            out.add(new KVPair(k1, k2, values[i + 1]));
        }
        return out;
    }

    private static void storeAll(Exchange ex, List<KVPair> list) throws PersistitException {
        for (KVPair kv : list) {
            ex.clear().append(kv.k1);
            if (kv.k2 != null) {
                ex.append(kv.k2);
            }
            ex.getValue().put(kv.v);
            ex.store();
        }
    }

    private static List<KVPair> combine(List<KVPair> list1, List<KVPair> list2) {
        List<KVPair> outList = new ArrayList<KVPair>();
        outList.addAll(list1);
        outList.addAll(list2);
        // sort and unique them
        TreeSet<KVPair> set = new TreeSet<KVPair>(outList);
        outList.clear();
        outList.addAll(set);
        return outList;
    }

    private static void store(Exchange ex, Object k, Object v) throws PersistitException {
        ex.clear().append(k).getValue().put(v);
        ex.store();
    }

    private static void store(Exchange ex, Object kp1, Object kp2, Object v) throws PersistitException {
        ex.clear().append(kp1).append(kp2).getValue().put(v);
        ex.store();
    }

    private static Object fetch(Exchange ex, Object k) throws PersistitException {
        return fetch(ex, k, true);
    }

    private static Object fetch(Exchange ex, Object k, boolean getValue) throws PersistitException {
        ex.getValue().clear();
        ex.clear().append(k).fetch();
        return getValue ? ex.getValue().get() : null;
    }

    private static boolean remove(Exchange ex, Object k) throws PersistitException {
        ex.clear().append(k);
        return ex.remove();
    }

    private void showGUI() throws Exception {
        _persistit.setupGUI(true);
    }

    private Exchange createUniqueExchange() throws PersistitException {
        SessionId session = new SessionId();
        _persistit.setSessionId(session);
        return _persistit.getExchange(VOL_NAME, TREE_NAME, true);
    }
>>>>>>> e5046c22
}<|MERGE_RESOLUTION|>--- conflicted
+++ resolved
@@ -15,25 +15,10 @@
 
 package com.persistit;
 
-<<<<<<< HEAD
 import com.persistit.exception.PersistitException;
 
 import java.util.Collections;
 import java.util.List;
-=======
-import java.util.ArrayList;
-import java.util.Collection;
-import java.util.Collections;
-import java.util.List;
-import java.util.TreeSet;
-
-import com.persistit.exception.PersistitException;
-import com.persistit.unit.PersistitUnitTestCase;
-
-public class MVCCBasicTest extends PersistitUnitTestCase {
-    private static final String VOL_NAME = "persistit";
-    private static final String TREE_NAME = "mvccbasictest";
->>>>>>> e5046c22
 
 public class MVCCBasicTest extends MVCCTestBase {
     private static final String KEY1 = "k1";
@@ -41,41 +26,6 @@
     private static final long VALUE1 = 12345L;
     private static final long VALUE2 = 67890L;
 
-<<<<<<< HEAD
-=======
-    private Exchange ex1, ex2;
-    private Transaction trx1, trx2;
-    private SessionId session1, session2;
-
-    public final void setUp() throws Exception {
-        super.setUp();
-
-        ex1 = createUniqueExchange();
-        trx1 = ex1.getTransaction();
-        session1 = _persistit.getSessionId();
-
-        ex2 = createUniqueExchange();
-        trx2 = ex2.getTransaction();
-        session2 = _persistit.getSessionId();
-    }
-
-    public final void tearDown() throws Exception {
-        try {
-            final Volume vol = ex1.getVolume();
-            assertEquals("open read claims", 0, _persistit.getBufferPool(vol.getPageSize()).countInUse(vol, false));
-            assertEquals("open write claims", 0, _persistit.getBufferPool(vol.getPageSize()).countInUse(vol, true));
-
-            _persistit.releaseExchange(ex1);
-            _persistit.releaseExchange(ex2);
-            ex1 = ex2 = null;
-            trx1 = trx2 = null;
-            session1 = session2 = null;
-        } finally {
-            super.tearDown();
-        }
-    }
-
->>>>>>> e5046c22
     public void testTwoTrxDifferentTimestamps() throws PersistitException {
         trx1.begin();
         trx2.begin();
@@ -152,13 +102,8 @@
     public void testSingleTrxManyInserts() throws Exception {
         // Enough for a new index level and many splits
         final int INSERT_COUNT = 5000;
-<<<<<<< HEAD
-        
-        for(int i = 0; i < INSERT_COUNT; ++i) {
-=======
 
         for (int i = 0; i < INSERT_COUNT; ++i) {
->>>>>>> e5046c22
             trx1.begin();
             try {
                 store(ex1, i, i * 2);
@@ -654,190 +599,4 @@
             trx1.end();
         }
     }
-<<<<<<< HEAD
-=======
-
-    //
-    // Internal test methods
-    //
-
-    private static class KVPair implements Comparable<KVPair> {
-        Object k1, k2, v;
-        
-        public KVPair(Object k1, Object k2, Object v) {
-            this.k1 = k1;
-            this.k2 = k2;
-            this.v = v;
-        }
-
-        @Override
-        public String toString() {
-            if (k2 == null) {
-                return String.format("%s->%s", k1, v);
-            }
-            return String.format("%s,%s->%s", k1, k2, v);
-        }
-
-        @Override
-        public boolean equals(Object o) {
-            if (this == o)
-                return true;
-            if (!(o instanceof KVPair))
-                return false;
-            KVPair rhs = (KVPair) o;
-            return k1.equals(rhs.k1) && !(k2 != null ? !k2.equals(rhs.k2) : rhs.k2 != null) && v.equals(rhs.v);
-
-        }
-
-        @SuppressWarnings({ "unchecked" })
-        @Override
-        public int compareTo(KVPair kvPair) {
-            if (!(k1 instanceof Comparable)) {
-                throw new IllegalArgumentException("Not comparable: " + k1);
-            }
-            int comp = ((Comparable)k1).compareTo(kvPair.k1);
-            if(k2 != null && kvPair.k2 != null && comp == 0) {
-                comp = ((Comparable)k2).compareTo(kvPair.k2);
-            }
-            return comp;
-        }
-    }
-
-    private static Object[] arr(Object... values) {
-        return values;
-    }
-
-    private static String createString(int exactLength) {
-        StringBuilder sb = new StringBuilder(exactLength);
-        // Simple 0..9a..z string
-        for (int i = 0; i < 36; ++i) {
-            sb.append(Character.forDigit(i, 36));
-        }
-        final String numAndLetters = sb.toString();
-        while (sb.length() < exactLength) {
-            sb.append(numAndLetters);
-        }
-        return sb.toString().substring(0, exactLength);
-    }
-
-    private static void addTraverseResult(Collection<KVPair> collection, Key key, Value value) {
-        Object k1, k2 = null;
-        switch (key.getDepth()) {
-        default:
-            throw new IllegalArgumentException("Unexpected key depth: " + key.getDepth());
-        case 2:
-            key.indexTo(1);
-            k2 = key.decode();
-        case 1:
-            key.indexTo(0);
-            k1 = key.decode();
-        }
-        Object v = value.isDefined() ? value.get() : "UD";
-        collection.add(new KVPair(k1, k2, v));
-    }
-
-    private static List<KVPair> traverseAllFoward(Exchange e, boolean deep) throws Exception {
-        return doTraverse(Key.BEFORE, e, Key.GT, deep);
-    }
-
-    private static List<KVPair> traverseAllReverse(Exchange e, boolean deep) throws Exception {
-        return doTraverse(Key.AFTER, e, Key.LT, deep);
-    }
-
-    private static List<KVPair> doTraverse(Key.EdgeValue startAt, Exchange ex, Key.Direction dir, KeyFilter filter)
-            throws Exception {
-        ex.clear().append(startAt);
-        List<KVPair> out = new ArrayList<KVPair>();
-        while (ex.traverse(dir, filter, Integer.MAX_VALUE)) {
-            addTraverseResult(out, ex.getKey(), ex.getValue());
-        }
-        return out;
-    }
-
-    private static List<KVPair> doTraverse(Key.EdgeValue startAt, Exchange e, Key.Direction dir, boolean deep)
-            throws Exception {
-        e.clear().append(startAt);
-        List<KVPair> out = new ArrayList<KVPair>();
-        while (e.traverse(dir, deep)) {
-            addTraverseResult(out, e.getKey(), e.getValue());
-        }
-        return out;
-    }
-
-    private static List<KVPair> kvList(Object... values) {
-        if ((values.length % 2) != 0) {
-            throw new IllegalArgumentException("Must be even number of objects to create pairs from");
-        }
-        List<KVPair> out = new ArrayList<KVPair>();
-        for (int i = 0; i < values.length; i += 2) {
-            Object k1, k2 = null;
-            if (values[i].getClass() == values.getClass()) {
-                Object[] ks = (Object[]) values[i];
-                k1 = ks[0];
-                k2 = ks[1];
-            } else {
-                k1 = values[i];
-            }
-            out.add(new KVPair(k1, k2, values[i + 1]));
-        }
-        return out;
-    }
-
-    private static void storeAll(Exchange ex, List<KVPair> list) throws PersistitException {
-        for (KVPair kv : list) {
-            ex.clear().append(kv.k1);
-            if (kv.k2 != null) {
-                ex.append(kv.k2);
-            }
-            ex.getValue().put(kv.v);
-            ex.store();
-        }
-    }
-
-    private static List<KVPair> combine(List<KVPair> list1, List<KVPair> list2) {
-        List<KVPair> outList = new ArrayList<KVPair>();
-        outList.addAll(list1);
-        outList.addAll(list2);
-        // sort and unique them
-        TreeSet<KVPair> set = new TreeSet<KVPair>(outList);
-        outList.clear();
-        outList.addAll(set);
-        return outList;
-    }
-
-    private static void store(Exchange ex, Object k, Object v) throws PersistitException {
-        ex.clear().append(k).getValue().put(v);
-        ex.store();
-    }
-
-    private static void store(Exchange ex, Object kp1, Object kp2, Object v) throws PersistitException {
-        ex.clear().append(kp1).append(kp2).getValue().put(v);
-        ex.store();
-    }
-
-    private static Object fetch(Exchange ex, Object k) throws PersistitException {
-        return fetch(ex, k, true);
-    }
-
-    private static Object fetch(Exchange ex, Object k, boolean getValue) throws PersistitException {
-        ex.getValue().clear();
-        ex.clear().append(k).fetch();
-        return getValue ? ex.getValue().get() : null;
-    }
-
-    private static boolean remove(Exchange ex, Object k) throws PersistitException {
-        ex.clear().append(k);
-        return ex.remove();
-    }
-
-    private void showGUI() throws Exception {
-        _persistit.setupGUI(true);
-    }
-
-    private Exchange createUniqueExchange() throws PersistitException {
-        SessionId session = new SessionId();
-        _persistit.setSessionId(session);
-        return _persistit.getExchange(VOL_NAME, TREE_NAME, true);
-    }
->>>>>>> e5046c22
 }