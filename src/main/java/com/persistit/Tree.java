--- conflicted
+++ resolved
@@ -374,14 +374,9 @@
      */
     @Override
     public String toString() {
-<<<<<<< HEAD
-        final TreeVersion version = version();
-        return "<Tree " + _name + " rootPageAddr=" + version._rootPageAddr + " depth=" + version._depth + " status="
-                + getStatusDisplayString() + ">";
-=======
-        return "<Tree " + _name + " in volume " + _volume.getName() + " rootPageAddr=" + _rootPageAddr + " depth="
-                + _depth + " status=" + getStatusDisplayString() + ">";
->>>>>>> 70402d64
+        final TreeVersion version = version();
+        return "<Tree " + _name + " in volume " + _volume.getName() + " rootPageAddr=" + version._rootPageAddr
+                + " depth=" + version._depth + " status=" + getStatusDisplayString() + ">";
     }
 
     /**
