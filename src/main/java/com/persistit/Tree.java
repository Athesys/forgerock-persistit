--- conflicted
+++ resolved
@@ -389,13 +389,8 @@
     }
 
     /**
-<<<<<<< HEAD
      * Assign and set the tree handle. The tree must may not be a member of a
      * temporary volume.
-=======
-     * Set the tree handle. The tree must may not be a member of a temporary
-     * volume.
->>>>>>> f54dd1b4
      * 
      * @throws PersistitException
      */
