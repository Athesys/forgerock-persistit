/**
 * Copyright © 2005-2012 Akiban Technologies, Inc.  All rights reserved.
 * 
 * This program and the accompanying materials are made available
 * under the terms of the Eclipse Public License v1.0 which
 * accompanies this distribution, and is available at
 * http://www.eclipse.org/legal/epl-v10.html
 * 
 * This program may also be available under different license terms.
 * For more information, see www.akiban.com or contact licensing@akiban.com.
 * 
 * Contributors:
 * Akiban Technologies, Inc.
 */

package com.persistit;

import static com.persistit.Configuration.DEFAULT_SYSTEM_VOLUME_NAME;
import static com.persistit.Configuration.SYSTEM_PROPERTY_PREFIX;
import static com.persistit.Configuration.SYSTEM_VOLUME_PROPERTY_NAME;
import static com.persistit.util.Util.NS_PER_S;

import java.io.BufferedReader;
import java.io.File;
import java.io.FileReader;
import java.io.IOException;
import java.io.PrintWriter;
import java.lang.management.ManagementFactory;
import java.lang.management.MemoryMXBean;
import java.lang.management.MemoryUsage;
import java.lang.ref.SoftReference;
import java.rmi.RemoteException;
import java.util.ArrayList;
import java.util.Collections;
import java.util.HashMap;
import java.util.HashSet;
import java.util.Iterator;
import java.util.List;
import java.util.Map;
import java.util.Properties;
import java.util.Set;
import java.util.TreeMap;
import java.util.WeakHashMap;
import java.util.concurrent.atomic.AtomicBoolean;
import java.util.concurrent.atomic.AtomicLong;
import java.util.concurrent.atomic.AtomicReference;

import javax.management.InstanceNotFoundException;
import javax.management.MBeanServer;
import javax.management.NotificationEmitter;
import javax.management.ObjectName;

import com.persistit.Accumulator.AccumulatorRef;
import com.persistit.CheckpointManager.Checkpoint;
import com.persistit.Configuration.BufferPoolConfiguration;
import com.persistit.Transaction.CommitPolicy;
import com.persistit.encoding.CoderManager;
import com.persistit.encoding.KeyCoder;
import com.persistit.encoding.ValueCoder;
import com.persistit.exception.PersistitClosedException;
import com.persistit.exception.PersistitException;
import com.persistit.exception.PersistitInterruptedException;
import com.persistit.exception.TestException;
import com.persistit.exception.VolumeAlreadyExistsException;
import com.persistit.exception.VolumeNotFoundException;
import com.persistit.logging.DefaultPersistitLogger;
import com.persistit.logging.LogBase;
import com.persistit.logging.PersistitLogger;
import com.persistit.mxbeans.AlertMonitorMXBean;
import com.persistit.mxbeans.BufferPoolMXBean;
import com.persistit.mxbeans.CheckpointManagerMXBean;
import com.persistit.mxbeans.CleanupManagerMXBean;
import com.persistit.mxbeans.IOMeterMXBean;
import com.persistit.mxbeans.JournalManagerMXBean;
import com.persistit.mxbeans.MXBeanWrapper;
import com.persistit.mxbeans.ManagementMXBean;
import com.persistit.mxbeans.RecoveryManagerMXBean;
import com.persistit.mxbeans.TransactionIndexMXBean;
import com.persistit.policy.JoinPolicy;
import com.persistit.policy.SplitPolicy;
import com.persistit.util.ArgParser;
import com.persistit.util.Debug;
import com.persistit.util.Util;
import com.persistit.util.UtilControl;

/**
 * <p>
 * Create and manage the runtime environment for a Persistit&trade; database. To
 * use Persistit an application
 * <ul>
 * <li>constructs a Persistit instance when it starts up</li>
 * <li>calls one of the {@link #initialize} methods to set up a configuration
 * and initialize the memory structures and background threads</li>
 * <li>uses various method to acquire {@link Exchange} and {@link Transaction}
 * instances to perform work,</li>
 * <li>calls one of the {@link #close()} methods to gracefully release all
 * memory resources and shut down the background threads.</li>
 * </ul>
 * </p>
 * Generally an application will have no more than one Persistit instance,
 * treating it as a singleton. However, the application is responsible for
 * holding a reference to that instance and calling {@link #close()} when
 * finished with it. Persistit's background threads are not daemon threads, and
 * an application that does not call <code>close</code> therefore will not exit
 * normally. </p>
 * <p>
 * Persistit takes a large variety of configuration properties. These are
 * specified through the <code>initalize</code> method.
 * </p>
 * 
 * @version 1.1
 */
public class Persistit {
    /**
     * This version of Persistit
     */
    public final static String VERSION = GetVersion.getVersionString() + (Debug.ENABLED ? "-DEBUG" : "");
    /**
     * The copyright notice
     */
    public final static String COPYRIGHT = "Copyright (c) 2012 Akiban Technologies Inc.";

    /**
     * Determines whether multi-byte integers will be written in little- or
     * big-endian format. This constant is <code>true</code> in all current
     * builds.
     */
    public final static boolean BIG_ENDIAN = true;

    private final static String PERSISTIT_GUI_CLASS_NAME = SYSTEM_PROPERTY_PREFIX + "ui.AdminUI";
    /**
     * Maximum number of Exchanges that will be held in an internal pool.
     */
    public final static int MAX_POOLED_EXCHANGES = 10000;

    private final static int TRANSACTION_INDEX_SIZE = 256;

    final static long SHORT_DELAY = 500;

    private final static long CLOSE_LOG_INTERVAL = 30000000000L; // 30 sec

    private final static int ACCUMULATOR_CHECKPOINT_THRESHOLD = 256;

    private final static SplitPolicy DEFAULT_SPLIT_POLICY = SplitPolicy.PACK_BIAS;
    private final static JoinPolicy DEFAULT_JOIN_POLICY = JoinPolicy.EVEN_BIAS;
    private final static CommitPolicy DEFAULT_TRANSACTION_COMMIT_POLICY = CommitPolicy.SOFT;
    private final static long DEFAULT_COMMIT_LEAD_TIME_MS = 100;
    private final static long DEFAULT_COMMIT_STALL_TIME_MS = 1;
    private final static long MAX_COMMIT_LEAD_TIME_MS = 5000;
    private final static long MAX_COMMIT_STALL_TIME_MS = 5000;
    private final static long LOG_FLUSH_DELAY_INTERVAL_MS = 5000;

    private final static int MAX_FATAL_ERROR_MESSAGES = 10;

    /**
     * An Exception created when Persistit detects a fatal internal error such
     * as database corruption.
     */
    public static class FatalErrorException extends RuntimeException {
        private static final long serialVersionUID = 1L;
        final String _threadName = Thread.currentThread().getName();
        final long _systemTime = System.currentTimeMillis();

        private FatalErrorException(final String msg, final Throwable cause) {
            super(msg, cause);
        }
    }

    /**
     * Background thread that periodically flushes the log file buffers so that
     * we actually have log information in the event of a failure.
     */
    private class LogFlusher extends Thread {
        boolean _stop;

        LogFlusher() {
            setDaemon(true);
            setName("LOG_FLUSHER");
        }

        @Override
        public void run() {
            while (!_stop) {
                try {
                    Util.sleep(LOG_FLUSH_DELAY_INTERVAL_MS);
                } catch (final PersistitInterruptedException ie) {
                    break;
                }
                pollAlertMonitors(false);
                final PersistitLogger logger = _logger;
                if (logger != null) {
                    logger.flush();
                }
            }
        }
    }

    private final long _availableHeap = availableHeap();

    private volatile PersistitLogger _logger;
    private LogFlusher _logFlusher;

    /**
     * Start time
     */
    private final long _startTime = System.currentTimeMillis();
    private volatile Configuration _configuration;

    private final HashMap<Integer, BufferPool> _bufferPoolTable = new HashMap<Integer, BufferPool>();
    private final ArrayList<Volume> _volumes = new ArrayList<Volume>();

    private final AtomicBoolean _initialized = new AtomicBoolean();
    private final AtomicBoolean _closed = new AtomicBoolean();
    private final AtomicBoolean _fatal = new AtomicBoolean();

    private long _beginCloseTime;
    private long _nextCloseTime;

    private final LogBase _logBase = new LogBase();

    private final AtomicBoolean _suspendShutdown = new AtomicBoolean(false);
    private final AtomicBoolean _suspendUpdates = new AtomicBoolean(false);
    private final AtomicBoolean _enableBufferInventory = new AtomicBoolean(false);

    private UtilControl _localGUI;

    private final AtomicReference<CoderManager> _coderManager = new AtomicReference<CoderManager>();
    private final ClassIndex _classIndex = new ClassIndex(this);

    private final ThreadLocal<SessionId> _sessionIdThreadLocal = new ThreadLocal<SessionId>() {
        @Override
        protected SessionId initialValue() {
            return new SessionId();
        }
    };

    private final Map<SessionId, Transaction> _transactionSessionMap = new HashMap<SessionId, Transaction>();

    private ManagementImpl _management;

    private final RecoveryManager _recoveryManager = new RecoveryManager(this);

    private final JournalManager _journalManager = new JournalManager(this);

    private final TimestampAllocator _timestampAllocator = new TimestampAllocator();

    private final CheckpointManager _checkpointManager = new CheckpointManager(this);

    private final CleanupManager _cleanupManager = new CleanupManager(this);

    private final IOMeter _ioMeter = new IOMeter();

    private final AlertMonitor _alertMonitor = new AlertMonitor();

    private final TransactionIndex _transactionIndex = new TransactionIndex(_timestampAllocator, TRANSACTION_INDEX_SIZE);

    private final Map<SessionId, List<Exchange>> _exchangePoolMap = new WeakHashMap<SessionId, List<Exchange>>();

    private final Map<ObjectName, Object> _mxbeans = new TreeMap<ObjectName, Object>();

    private final List<AlertMonitorMXBean> _alertMonitors = Collections
            .synchronizedList(new ArrayList<AlertMonitorMXBean>());

    private final Set<AccumulatorRef> _accumulators = new HashSet<AccumulatorRef>();

    private final WeakHashMap<SessionId, CLI> _cliSessionMap = new WeakHashMap<SessionId, CLI>();

    private boolean _readRetryEnabled;

    private volatile SplitPolicy _defaultSplitPolicy = DEFAULT_SPLIT_POLICY;

    private volatile JoinPolicy _defaultJoinPolicy = DEFAULT_JOIN_POLICY;

    private volatile List<FatalErrorException> _fatalErrors = new ArrayList<FatalErrorException>();

    private volatile CommitPolicy _defaultCommitPolicy = DEFAULT_TRANSACTION_COMMIT_POLICY;

    private volatile long _commitLeadTime = DEFAULT_COMMIT_LEAD_TIME_MS;

    private volatile long _commitStallTime = DEFAULT_COMMIT_STALL_TIME_MS;

    private final ThreadLocal<SoftReference<int[]>> _intArrayThreadLocal = new ThreadLocal<SoftReference<int[]>>();

    private final ThreadLocal<SoftReference<Key>> _keyThreadLocal = new ThreadLocal<SoftReference<Key>>();

    private final ThreadLocal<SoftReference<Value>> _valueThreadLocal = new ThreadLocal<SoftReference<Value>>();

<<<<<<< HEAD
    private final AtomicLong _uniqueCounter = new AtomicLong();
=======
    private volatile Volume _lockVolume;
>>>>>>> 79e72270

    /**
     * Construct a hollow Persistit instance. To be useful, the instance must
     * receive a <code>Configuration</code> through one of the methods
     * {@link #setConfiguration(Configuration)},
     * {@link #setProperties(Properties)} or
     * {@link #setPropertiesFromFile(String)}. The instance must then be started
     * by the {@link #initialize()} method.
     */
    public Persistit() {

    }

    /**
     * Construct a Persistit instance with the supplied
     * <code>Configuration</code> and then initialize it. The code <code><pre>
     * Persistit db = new Persistit(configuration);
     * </pre></code> is equivalent to <code><pre>
     * Persistit db = new Persistit();
     * db.setConfiguration(configuration);
     * db.intialize();
     * </pre></code>
     * 
     * @see #setConfiguration(Configuration)
     * @param configuration
     *            the Configuration
     */
    public Persistit(final Configuration configuration) throws PersistitException {
        setConfiguration(configuration);
        initialize();
    }

    /**
     * Construct a Persistit instance with a <code>Configuration</code> derived
     * from the supplied <code>Properties</code> instance. The code <code><pre>
     * Persistit db = new Persistit(properties);
     * </pre></code> is equivalent to <code><pre>
     * Persistit db = new Persistit();
     * db.setProperties(properties);
     * db.intialize();
     * </pre></code>
     * 
     * @see #setProperties(Properties)
     * @param properties
     *            the Properties
     */
    public Persistit(final Properties properties) throws PersistitException {
        setProperties(properties);
        initialize();
    }

    /**
     * Receive the supplied <code>Configuration</code> which will be used to
     * control the creation of a functional <code>Persistit</code> within the
     * {@link #initialize()} method. The configuration may only be set once.
     * 
     * @param configuration
     * @throws IllegalStateException
     *             if the <code>Configuration</code> has already been set
     */
    public synchronized void setConfiguration(final Configuration configuration) {
        if (_configuration != null) {
            throw new IllegalStateException("Configuration has already been set");
        }
        _configuration = configuration;
    }

    /**
     * Sets a <code>Configuration</code> derived from <code>Properties</code>
     * read from the supplied file name.
     * 
     * @see #setConfiguration(Configuration)
     * @param propertiesFileName
     *            path to properties file
     * @throws PersistitException
     *             if the properties file is invalid
     * @throws IllegalStateException
     *             if the <code>Configuration</code> has already been set
     */
    public void setPropertiesFromFile(final String propertiesFileName) throws PersistitException {
        final Configuration configuration = new Configuration();
        configuration.readPropertiesFile(propertiesFileName);
        setConfiguration(configuration);
    }

    /**
     * Sets a <code>Configuration</code> derived from the supplied
     * <code>Properties</code>.
     * 
     * @see #setConfiguration(Configuration)
     * @param properties
     *            the Properties from which to build a
     *            <code>Configuration</code>
     * @throws IllegalStateException
     *             if the <code>Configuration</code> has already been set
     */
    public void setProperties(final Properties properties) {
        setConfiguration(new Configuration(properties));
    }

    /**
     * <p>
     * Initialize Persistit using the <code>Configuration</code> supplied by the
     * {@link #setConfiguration(Configuration)} method or derived from
     * properties supplied by {@link #setProperties(Properties)} or
     * {@link #setPropertiesFromFile(String)}.
     * </p>
     * <p>
     * If no configuration has been set, this method reverts to its legacy
     * behavior which is to load a configuration from a default properties file.
     * The name of this file is supplied by the system property
     * <code>com.persistit.properties</code>. If that property is not specified,
     * the default file path is <code>./persistit.properties</code> in the
     * current working directory. If Persistit has already been initialized,
     * this method does nothing. This method is thread-safe; if multiple threads
     * concurrently attempt to invoke this method, one of the threads will
     * actually perform the initialization and the other threads will do
     * nothing.
     * </p>
     * <p>
     * Note that Persistit starts non-daemon threads that will keep a JVM from
     * exiting until {@link #close} is invoked. This is to ensure that all
     * pending updates are written before the JVM exit.
     * </p>
     * 
     * @throws PersistitException
     * @throws IOException
     * @throws Exception
     */
    public synchronized void initialize() throws PersistitException {
        if (isInitialized()) {
            return;
        }
        if (_configuration == null) {
            final Configuration config = new Configuration();
            config.readPropertiesFile();
            _configuration = config;
        }
        try {
            _closed.set(false);

            initializeLogging();
            initializeManagement();
            initializeOther();
            initializeRecovery();
            initializeJournal();
            initializeBufferPools();
            initializeVolumes();
            startJournal();
            startBufferPools();
            preloadBufferPools();
            finishRecovery();
            startCheckpointManager();
            startTransactionIndexPollTask();
            flush();
            _checkpointManager.checkpoint();
            _journalManager.pruneObsoleteTransactions();

            startCleanupManager();
            _initialized.set(true);
        } finally {
            if (!isInitialized()) {
                releaseAllResources();
                _configuration = null;
            }
        }
    }

    /**
     * <p>
     * Initialize Persistit using the supplied properties file path. If
     * Persistit has already been initialized, this method does nothing. This
     * method is thread-safe; if multiple threads concurrently attempt to invoke
     * this method, one of the threads will actually perform the initialization
     * and the other threads will do nothing.
     * </p>
     * <p>
     * Note that Persistit starts non-daemon threads that will keep a JVM from
     * exiting until {@link #close} is invoked. This is to ensure that all
     * pending updates are written before the JVM exit.
     * </p>
     * <p>
     * This method is deprecated. Applications should instead call
     * 
     * <pre>
     * <code>
     * setPropertiesFromFile(propertiesFileName);
     * initialize();
     * </code>
     * </pre>
     * 
     * </p>
     * 
     * @param propertiesFileName
     *            The path to the properties file.
     * @throws PersistitException
     * @throws IOException
     */
    @Deprecated
    public void initialize(final String propertiesFileName) throws PersistitException {
        if (!isInitialized()) {
            setPropertiesFromFile(propertiesFileName);
            initialize();
        }
    }

    /**
     * <p>
     * Initialize Persistit using the supplied <code>java.util.Properties</code>
     * instance. Applications can use this method to supply computed Properties
     * rather than reading them from a file. If Persistit has already been
     * initialized, this method does nothing. This method is thread-safe; if
     * multiple threads concurrently attempt to invoke this method, one of the
     * threads will actually perform the initialization and the other threads
     * will do nothing.
     * </p>
     * <p>
     * Note that Persistit starts non-daemon threads that will keep a JVM from
     * exiting until {@link #close} is invoked. This is to ensure that all
     * pending updates are written before the JVM exit.
     * </p>
     * <p>
     * This method is deprecated. Applications should instead call
     * 
     * <pre>
     * <code>
     * setProperties(properties);
     * initialize();
     * </code>
     * </pre>
     * 
     * </p>
     * 
     * @param properties
     *            The <code>Properties</code> instance from which to build the
     *            configuration
     * @throws PersistitException
     * @throws IOException
     */
    @Deprecated
    public void initialize(final Properties properties) throws PersistitException {
        if (!isInitialized()) {
            setProperties(properties);
            initialize();
        }
    }

    /**
     * <p>
     * Initialize Persistit using the supplied {@link Configuration}. If
     * Persistit has already been initialized, this method does nothing. This
     * method is thread-safe; if multiple threads concurrently attempt to invoke
     * this method, one of the threads will actually perform the initialization
     * and the other threads will do nothing.
     * </p>
     * <p>
     * Note that Persistit starts non-daemon threads that will keep a JVM from
     * exiting until {@link #close} is invoked. This is to ensure that all
     * pending updates are written before the JVM exit.
     * </p>
     * <p>
     * This method is deprecated. Applications should instead call
     * 
     * <pre>
     * <code>
     * setConfiguration(configuration);
     * initialize();
     * </code>
     * </pre>
     * 
     * </p>
     * 
     * @param configuration
     *            The <code>Configuration</code> from which to initialize
     *            Persistit
     * @throws PersistitException
     * @throws IOException
     */
    @Deprecated
    public void initialize(final Configuration configuration) throws PersistitException {
        if (!isInitialized()) {
            setConfiguration(configuration);
            initialize();
        }
    }

    private void initializeLogging() throws PersistitException {
        try {
            _logFlusher = new LogFlusher();
            _logFlusher.start();

            getPersistitLogger().open();
            final String logLevel = _configuration.getLogging();
            if (logLevel != null && getPersistitLogger() instanceof DefaultPersistitLogger) {
                ((DefaultPersistitLogger) getPersistitLogger()).setLevel(logLevel);
            }
            _logBase.configure(getPersistitLogger());
            _logBase.start.log(_startTime);
            _logBase.copyright.log(copyright());
        } catch (final Exception e) {
            System.err.println("Persistit(tm) Logging is disabled due to " + e);
            if (e.getMessage() != null && e.getMessage().length() > 0) {
                System.err.println(e.getMessage());
            }
            e.printStackTrace();
        }

    }

    private void initializeRecovery() throws PersistitException {
        final String journalPath = _configuration.getJournalPath();
        _recoveryManager.init(journalPath);
        _recoveryManager.buildRecoveryPlan();
    }

    void initializeJournal() throws PersistitException {
        final String journalPath = _configuration.getJournalPath();
        final long journalSize = _configuration.getJournalSize();

        _journalManager.init(_recoveryManager, journalPath, journalSize);
        _journalManager.setAppendOnly(_configuration.isAppendOnly());
        _journalManager.setIgnoreMissingVolumes(_configuration.isIgnoreMissingVolumes());
    }

    private void initializeBufferPools() {
        for (final BufferPoolConfiguration config : _configuration.getBufferPoolMap().values()) {
            final int poolSize = config.computeBufferCount(getAvailableHeap());
            if (poolSize > 0) {
                final int bufferSize = config.getBufferSize();
                _logBase.allocateBuffers.log(poolSize, bufferSize);
                final BufferPool pool = new BufferPool(poolSize, bufferSize, this);
                _bufferPoolTable.put(bufferSize, pool);
                if (_configuration.isJmxEnabled()) {
                    registerBufferPoolMXBean(bufferSize);
                }
            }
        }
    }

    private void initializeVolumes() throws PersistitException {
        for (final VolumeSpecification volumeSpecification : _configuration.getVolumeList()) {
            Volume volume = _journalManager.getVolumeByName(volumeSpecification.getName());
            if (volume == null) {
                volume = new Volume(volumeSpecification);
            } else {
                volume.overwriteSpecification(volumeSpecification);
            }
            _logBase.openVolume.log(volumeSpecification.getName(), volumeSpecification.getAbsoluteFile());
            volume.open(this);
        }
    }

    private void initializeManagement() {
        final String rmiHost = _configuration.getRmiHost();
        final int rmiPort = _configuration.getRmiPort();
        final int serverPort = _configuration.getRmiServerPort();
        final boolean enableJmx = _configuration.isJmxEnabled();

        if (rmiHost != null || rmiPort > 0) {
            final ManagementImpl management = (ManagementImpl) getManagement();
            management.register(rmiHost, rmiPort, serverPort);
        }
        if (enableJmx) {
            registerMXBeans();
        }
    }

    private void initializeOther() {
        // Set up the parent CoderManager for this instance.
        final DefaultCoderManager cm = new DefaultCoderManager(this, _configuration.getSerialOverride());
        _coderManager.set(cm);
        if (_configuration.isShowGUI()) {
            try {
                setupGUI(true);
            } catch (final Exception e) {
                _logBase.configurationError.log(e);
            }
        }
        _defaultSplitPolicy = _configuration.getSplitPolicy();
        _defaultJoinPolicy = _configuration.getJoinPolicy();
        _defaultCommitPolicy = _configuration.getCommitPolicy();
        _enableBufferInventory.set(_configuration.isBufferInventoryEnabled());
    }

    void startCheckpointManager() {
        _checkpointManager.start();
    }

    void startCleanupManager() {
        _cleanupManager.start();
    }

    void startTransactionIndexPollTask() {
        _transactionIndex.start(this);
    }

    void startBufferPools() throws PersistitException {
        for (final BufferPool pool : _bufferPoolTable.values()) {
            pool.startThreads();
        }
    }

    void recordBufferPoolInventory() {
        final long timestamp = _timestampAllocator.getCurrentTimestamp();
        if (_enableBufferInventory.get()) {
            for (final BufferPool pool : _bufferPoolTable.values()) {
                try {
                    pool.recordBufferInventory(timestamp);
                } catch (final PersistitException e) {
                    getLogBase().bufferInventoryException.log(e);
                }
            }
        }
    }

    void preloadBufferPools() throws PersistitException {
        if (_configuration.isBufferPreloadEnabled()) {
            for (final BufferPool pool : _bufferPoolTable.values()) {
                pool.preloadBufferInventory();
            }
        }
    }

    void startJournal() throws PersistitException {
        _journalManager.startJournal();
    }

    void finishRecovery() throws PersistitException, TestException {
        _recoveryManager.applyAllRecoveredTransactions(_recoveryManager.getDefaultCommitListener(),
                _recoveryManager.getDefaultRollbackListener());
        _recoveryManager.close();
        flush();
        _logBase.recoveryDone.log(_journalManager.getPageMapSize(), _recoveryManager.getAppliedTransactionCount(),
                _recoveryManager.getErrorCount());
    }

    /**
     * Reflectively attempts to load and execute the PersistitOpenMBean setup
     * method. This will work only if the persistit_jsaXXX_jmx.jar is on the
     * classpath. By default, PersistitOpenMBean uses the platform JMX server,
     * so this also required Java 5.0+.
     */
    private void registerMXBeans() {
        try {
            registerMBean(getManagement(), ManagementMXBean.class, ManagementMXBean.MXBEAN_NAME);
            registerMBean(_ioMeter, IOMeterMXBean.class, IOMeterMXBean.MXBEAN_NAME);
            registerMBean(_checkpointManager, CheckpointManagerMXBean.class, CheckpointManagerMXBean.MXBEAN_NAME);
            registerMBean(_cleanupManager, CleanupManagerMXBean.class, CleanupManagerMXBean.MXBEAN_NAME);
            registerMBean(_transactionIndex, TransactionIndexMXBean.class, TransactionIndexMXBean.MXBEAN_NAME);
            registerMBean(_journalManager, JournalManagerMXBean.class, JournalManagerMXBean.MXBEAN_NAME);
            registerMBean(_recoveryManager, RecoveryManagerMXBean.class, RecoveryManagerMXBean.MXBEAN_NAME);
            registerMBean(_alertMonitor, AlertMonitorMXBean.class, AlertMonitorMXBean.MXBEAN_NAME);
        } catch (final Exception exception) {
            _logBase.mbeanException.log(exception);
        }
    }

    private void registerBufferPoolMXBean(final int bufferSize) {
        try {
            final BufferPoolMXBean bean = new BufferPoolMXBeanImpl(this, bufferSize);
            registerMBean(bean, BufferPoolMXBean.class, BufferPoolMXBeanImpl.mbeanName(bufferSize));
        } catch (final Exception exception) {
            _logBase.mbeanException.log(exception);
        }
    }

    private void registerMBean(final Object mbean, final Class<?> mbeanInterface, final String name) throws Exception {
        final MBeanServer server = java.lang.management.ManagementFactory.getPlatformMBeanServer();
        final ObjectName on = new ObjectName(name);
        NotificationEmitter emitter = null;
        if (mbean instanceof AlertMonitor) {
            final AlertMonitor monitor = (AlertMonitor) mbean;
            monitor.setObjectName(on);
            emitter = monitor;
        }

        @SuppressWarnings({ "unchecked", "rawtypes" })
        final MXBeanWrapper wrapper = new MXBeanWrapper(mbean, mbeanInterface, emitter);
        server.registerMBean(wrapper, on);

        _logBase.mbeanRegistered.log(on);
        _mxbeans.put(on, mbean);
        if (mbean instanceof AlertMonitorMXBean) {
            _alertMonitors.add((AlertMonitorMXBean) mbean);
        }
    }

    Map<ObjectName, Object> getMXBeans() {
        return Collections.unmodifiableMap(_mxbeans);
    }

    private void unregisterMXBeans() {
        final MBeanServer server = java.lang.management.ManagementFactory.getPlatformMBeanServer();
        for (final ObjectName on : _mxbeans.keySet()) {
            try {
                server.unregisterMBean(on);
                _logBase.mbeanUnregistered.log(on);
            } catch (final InstanceNotFoundException exception) {
                // ignore
            } catch (final Exception exception) {
                _logBase.mbeanException.log(exception);
            }
        }
    }

    synchronized void addVolume(final Volume volume) throws VolumeAlreadyExistsException {
        Volume otherVolume;
        otherVolume = getVolume(volume.getName());
        if (otherVolume != null) {
            throw new VolumeAlreadyExistsException("Volume " + otherVolume);
        }
        _volumes.add(volume);
    }

    synchronized void removeVolume(final Volume volume) throws PersistitInterruptedException {
        _volumes.remove(volume);
    }

    /**
     * <p>
     * Returns an <code>Exchange</code> for the specified {@link Volume Volume}
     * and the {@link Tree Tree} specified by the supplied name. This method
     * optionally creates a new <code>Tree</code>. If the <code>create</code>
     * parameter is false and a <code>Tree</code> by the specified name does not
     * exist, this constructor throws a
     * {@link com.persistit.exception.TreeNotFoundException}.
     * </p>
     * <p>
     * This method uses an <code>Exchange</code> from an internal pool if one is
     * available; otherwise it creates a new <code>Exchange</code>. When the
     * application no longer needs the <code>Exchange</code> returned by this
     * method, it should return it to the pool by invoking
     * {@link #releaseExchange} so that it can be reused.
     * </p>
     * 
     * @param volume
     *            The Volume
     * 
     * @param treeName
     *            The tree name
     * 
     * @param create
     *            <code>true</code> to create a new Tree if one by the specified
     *            name does not already exist.
     * 
     * @throws PersistitException
     */
    public Exchange getExchange(final Volume volume, final String treeName, final boolean create)
            throws PersistitException {
        if (volume == null)
            throw new VolumeNotFoundException();
        List<Exchange> stack;
        final SessionId sessionId = getSessionId();

        synchronized (_exchangePoolMap) {
            stack = _exchangePoolMap.get(sessionId);
            if (stack == null) {
                stack = new ArrayList<Exchange>();
                _exchangePoolMap.put(sessionId, stack);
            }
        }
        if (stack.isEmpty()) {
            return new Exchange(this, volume, treeName, create);
        } else {
            final Exchange exchange = stack.remove(stack.size() - 1);
            exchange.init(volume, treeName, create);
            return exchange;
        }
    }

    /**
     * <p>
     * Returns an <code>Exchange</code> for the {@link Tree} specified by
     * treeName within the {@link Volume} specified by <code>volumeName</code>.
     * This method optionally creates a new <code>Tree</code>. If the
     * <code>create</code> parameter is false and a <code>Tree</code> by the
     * specified name does not exist, this constructor throws a
     * {@link com.persistit.exception.TreeNotFoundException}.
     * </p>
     * <p>
     * The <code>volumeName</tt< you supply must match exactly one open 
     * <code>Volume</code>. The name matches if either (a) the
     * <code>Volume</code> has an optional alias that is equal to the supplied
     * name, or (b) if the supplied name matches a substring of the
     * <code>Volume</code>'s pathname. If there is not unique match for the name
     * you supply, this method throws a
     * {@link com.persistit.exception.VolumeNotFoundException}.
     * </p>
     * <p>
     * This method uses an <code>Exchange</code> from an internal pool if one is
     * available; otherwise it creates a new <code>Exchange</code>. When the
     * application no longer needs the <code>Exchange</code> returned by this
     * method, it should return it to the pool by invoking
     * {@link #releaseExchange} so that it can be reused.
     * </p>
     * 
     * @param volumeName
     *            The volume name that either matches the alias or a partially
     *            matches the pathname of exactly one open <code>Volume</code>.
     * 
     * @param treeName
     *            The tree name
     * 
     * @param create
     *            <code>true</code> to create a new Tree if one by the specified
     *            name does not already exist.
     * 
     * @throws PersistitException
     */
    public Exchange getExchange(final String volumeName, final String treeName, final boolean create)
            throws PersistitException {
        final Volume volume = getVolume(volumeName);
        if (volume == null)
            throw new VolumeNotFoundException(volumeName);
        return getExchange(volume, treeName, create);
    }

    /**
     * <p>
     * Releases an <code>Exchange</code> to the internal pool. A subsequent
     * invocation of {@link #getExchange} may reuse this <code>Exchange</code>.
     * An application that gets an <code>Exchange</code> through the
     * {@link #getExchange} method <i>should</i> release it through this method.
     * An attempt to release the <code>Exchange</code> if it is already in the
     * pool results in an <code>IllegalStateException</code>.
     * </p>
     * <p>
     * This method clears the key and value fields. Use the
     * {@link #releaseExchange(Exchange, boolean)} method to clear all state
     * information if this <code>Exchange</code> may subsequently be used by
     * another untrusted thread.
     * </p>
     * 
     * @param exchange
     *            The <code>Exchange</code> to release to the pool. If
     *            <code>null</code> , this method returns silently.
     * 
     * @throws IllegalStateException
     */
    public void releaseExchange(final Exchange exchange) {
        releaseExchange(exchange, false);
    }

    /**
     * <p>
     * Releases an <code>Exchange</code> to the internal pool. A subsequent
     * invocation of {@link #getExchange} may reuse this <code>Exchange</code>.
     * An application that gets an <code>Exchange</code> through the
     * {@link #getExchange} method <i>should</i> release it through this method.
     * An attempt to release the <code>Exchange</code> if it is already in the
     * pool results in an <code>IllegalStateException</code>.
     * </p>
     * <p>
     * This method optionally clears all state information in the
     * <code>Exchange</code> so that no residual information in the
     * <code>Exchange</code> can be obtained by a different, untrusted thread.
     * In a closed configuration in which there is only one application, it is
     * faster to avoid clearing the byte arrays used in representing the state
     * of this <code>Exchange</code> by passing <code>false</code> as the value
     * of the <code>secure</code> flag.
     * </p>
     * 
     * @param exchange
     *            The <code>Exchange</code> to release to the pool. If
     *            <code>null</code> this method returns silently.
     * @param secure
     *            <code>true</code> to clear all state information;
     *            <code>false</code> to leave the state unchanged.
     * 
     * @throws IllegalStateException
     */
    public void releaseExchange(final Exchange exchange, final boolean secure) {
        if (exchange == null) {
            return;
        }
        List<Exchange> stack;
        final SessionId sessionId = getSessionId();

        synchronized (_exchangePoolMap) {
            stack = _exchangePoolMap.get(sessionId);
            if (stack == null) {
                throw new IllegalStateException("Release not preceded by get");
            }
        }
        if (stack.size() < MAX_POOLED_EXCHANGES) {
            exchange.removeState(secure);
            stack.add(exchange);
        }
    }

    /**
     * Get a {@link List} of all {@link Volume}s currently being managed by this
     * Persistit instance. Volumes are specified by the properties used in
     * initializing Persistit.
     * 
     * @return the List
     */
    public List<Volume> getVolumes() {
        return new ArrayList<Volume>(_volumes);
    }

    /**
     * Select a {@link List} of {@link Tree}s determined by the supplied
     * {@link TreeSelector}. This method enumerates all Trees in all open
     * Volumes and selects those which satisfy the TreeSelector. If the Volume
     * has a Volume-only selector (no tree pattern was specified), then this
     * method adds the Volume's directory Tree to the list.
     * 
     * @param selector
     * @return the List
     * @throws PersistitException
     */
    public synchronized List<Tree> getSelectedTrees(final TreeSelector selector) throws PersistitException {
        final List<Tree> list = new ArrayList<Tree>();
        for (final Volume volume : _volumes) {
            if (selector.isSelected(volume)) {
                if (selector.isVolumeOnlySelection(volume.getName())) {
                    list.add(volume.getDirectoryTree());
                } else {
                    for (final String treeName : volume.getTreeNames()) {
                        if (selector.isTreeNameSelected(volume.getName(), treeName)) {
                            list.add(volume.getTree(treeName, false));
                        }
                    }
                }
            }
        }
        return list;
    }

    /**
     * Look up, load and/or creates a volume based on a String-valued
     * specification. See {@link VolumeSpecification} for the specification
     * String format.
     * <p>
     * If a Volume has already been loaded having the same ID or name, this
     * method returns that Volume. Otherwise it tries to open or create a volume
     * on disk (depending on the volume specification) and returns that.
     * 
     * @param vstring
     *            Volume specification string
     * 
     * @return The <code>Volume</code>
     * 
     * @throws PersistitException
     */
    public Volume loadVolume(final String vstring) throws PersistitException {
        final VolumeSpecification volumeSpec = _configuration.volumeSpecification(vstring);
        return loadVolume(volumeSpec);
    }

    /**
     * Look up, load and/or creates a volume based on a
     * {@link com.persistit.VolumeSpecification}. If a Volume has already been
     * loaded having the same ID or name, this method returns that Volume.
     * Otherwise it tries to open or create a volume on disk (depending on the
     * volume specification) and returns that.
     * 
     * @param volumeSpec
     *            The VolumeSpecification
     * 
     * @return The <code>Volume</code>
     * 
     * @throws PersistitException
     */
    public Volume loadVolume(final VolumeSpecification volumeSpec) throws PersistitException {
        Volume volume = getVolume(volumeSpec.getName());
        if (volume == null) {
            volume = new Volume(volumeSpec);
            volume.open(this);
        }
        return volume;
    }

    /**
     * Create a temporary volume. A temporary volume is not durable; it should
     * be used to hold temporary data such as intermediate sort or aggregation
     * results that can be recreated in the event the system restarts.
     * <p />
     * The temporary volume page size is can be specified by the configuration
     * property <code>tmpvolpagesize</code>. The default value is determined by
     * the {@link BufferPool} having the largest page size.
     * <p />
     * The backing store file for a temporary volume is created in the directory
     * specified by the configuration property <code>tmpvoldir</code>, or if
     * unspecified, the system temporary directory..
     * 
     * @return the temporary <code>Volume</code>.
     * @throws PersistitException
     */
    public Volume createTemporaryVolume() throws PersistitException {
        int pageSize = _configuration.getTmpVolPageSize();
        if (pageSize == 0) {
            for (final int size : _bufferPoolTable.keySet()) {
                if (size > pageSize) {
                    pageSize = size;
                }
            }
        }
        return createTemporaryVolume(pageSize);
    }

    /**
     * Create a temporary volume. A temporary volume is not durable; it should
     * be used to hold temporary data such as intermediate sort or aggregation
     * results that can be recreated in the event the system restarts.
     * <p />
     * The backing store file for a temporary volume is created in the directory
     * specified by the configuration property <code>tmpvoldir</code>, or if
     * unspecified, the system temporary directory.
     * 
     * @param pageSize
     *            The page size for the volume. Must be one of 1024, 2048, 4096,
     *            8192 or 16384, and the volume will be usable only if there are
     *            buffers of the specified size in the {@link BufferPool}.
     * @return the temporary <code>Volume</code>.
     * @throws PersistitException
     */
    public Volume createTemporaryVolume(final int pageSize) throws PersistitException {
        if (!Volume.isValidPageSize(pageSize)) {
            throw new IllegalArgumentException("Invalid page size " + pageSize);
        }
        final String directoryName = getConfiguration().getTmpVolDir();
        final File directory = directoryName == null ? null : new File(directoryName);
        return Volume.createTemporaryVolume(this, pageSize, directory);
    }

    /**
     * Delete a volume currently loaded volume and remove it from the list
     * returned by {@link #getVolumes()}.
     * 
     * @param volumeName
     *            the Volume to delete
     * @return <code>true</code> if the volume was previously loaded and has
     *         been successfully deleted.
     * @throws PersistitException
     */

    public boolean deleteVolume(final String volumeName) throws PersistitException {
        final Volume volume = getVolume(volumeName);
        if (volume == null) {
            return false;
        } else {
            volume.closing();
            final boolean deleted = volume.delete();
            volume.close();
            return deleted;
        }
    }

    /**
     * Returns an implementation of the <code>Management</code> interface. This
     * implementation is a singleton; the first invocation of this method will
     * create an instance; subsequent invocations will return the same instance.
     * 
     * @return the singleton implementation of a <code>Management</code> from
     *         which system management services can be obtained.
     */
    public synchronized Management getManagement() {
        if (_management == null) {
            _management = new ManagementImpl(this);
        }
        return _management;
    }

    /**
     * Returns the copyright notice for this product
     * 
     * @return The copyright notice
     */
    public static String copyright() {
        return COPYRIGHT;
    }

    /**
     * Returns the version identifier for this version of Persistit&trade;
     * 
     * @return The version identifier
     */
    public static String version() {
        return VERSION;
    }

    /**
     * The time at which the log was started.
     * 
     * @return The time in milliseconds
     */
    public long startTime() {
        return _startTime;
    }

    /**
     * The number of milliseconds since the log was opened.
     * 
     * @return The elapsed time interval in milliseconds
     */
    public long elapsedTime() {
        return System.currentTimeMillis() - _startTime;
    }

    public Configuration getConfiguration() {
        return _configuration;
    }

    @Deprecated
    public Properties getProperties() {
        return getConfiguration().getProperties();
    }

    @Deprecated
    public String getProperty(final String key) {
        return getConfiguration().getProperty(key);
    }

    @Deprecated
    public String substituteProperties(final String text, final Properties properties) {
        return getConfiguration().substituteProperties(text, properties);
    }

    /**
     * <p>
     * Looks up a {@link Volume} by name or path. The supplied name must match
     * only one of the open volumes. If it matches none of the volumes, or if
     * there are multiple volumes with matching names, then this method returns
     * <code>null</code>.
     * </p>
     * <p>
     * The supplied name can match a volume in one of two ways:
     * <ul>
     * <li>(a) its name by exact match</li>
     * <li>(b) its path, by matching the absolute forms of the volume's path and
     * the supplied path.</li>
     * </ul>
     * </p>
     * 
     * @param name
     *            Name that identifies a volume by matching either its alias (if
     *            it has one) or a substring of its file name.
     * 
     * @return the <code>Volume</code>, or <i>null</i> if there is no unique
     *         open Volume that matches the supplied <code>partialName</code>.
     */
    public Volume getVolume(final String name) {
        if (name == null) {
            throw new NullPointerException("Null volume name");
        }
        Volume result = null;

        for (int i = 0; i < _volumes.size(); i++) {
            final Volume vol = _volumes.get(i);
            if (name.equals(vol.getName())) {
                if (result == null)
                    result = vol;
                else {
                    return null;
                }
            }
        }
        if (result != null) {
            return result;
        }

        final File file = new File(name).getAbsoluteFile();
        for (int i = 0; i < _volumes.size(); i++) {
            final Volume vol = _volumes.get(i);
            if (file.equals(vol.getAbsoluteFile())) {
                if (result == null)
                    result = vol;
                else {
                    return null;
                }
            }
        }
        return result;
    }

    /**
     * <p>
     * Returns the designated system volume. The system volume contains the
     * class index and other structural information. It is specified by the
     * <code>sysvolume</code> property with a default value of "_system".
     * </p>
     * <p>
     * This method handles a configuration with exactly one volume in a special
     * way. If the <code>sysvolume</code> property is unspecified and there is
     * exactly one volume, then this method returns that volume volume as the
     * system volume even if its name does not match the default
     * <code>sysvolume</code> property. This eliminates the need to specify a
     * system volume property for configurations having only one volume.
     * </p>
     * 
     * @return the <code>Volume</code>
     * @throws VolumeNotFoundException
     *             if the volume was not found
     */
    public Volume getSystemVolume() throws VolumeNotFoundException {
        return getSpecialVolume(SYSTEM_VOLUME_PROPERTY_NAME, DEFAULT_SYSTEM_VOLUME_NAME);
    }

    /**
     * @return reserved temporary volume for locks
     * @throws PersistitException
     */
    public synchronized Volume getLockVolume() throws PersistitException {
        if (_lockVolume == null) {
            _lockVolume = createTemporaryVolume();
            _lockVolume.setHandle(Volume.LOCK_VOLUME_HANDLE);
        }
        return _lockVolume;
    }

    /**
     * @return The {@link SplitPolicy} that will by applied by default to newly
     *         created or allocated {@link Exchange}s.
     */
    public SplitPolicy getDefaultSplitPolicy() {
        return _defaultSplitPolicy;
    }

    /**
     * @return The {@link JoinPolicy} that will by applied by default to newly
     *         created or allocated {@link Exchange}s.
     */
    public JoinPolicy getDefaultJoinPolicy() {
        return _defaultJoinPolicy;
    }

    /**
     * Replace the current default {@link SplitPolicy}.
     * 
     * @param policy
     *            The {@link JoinPolicy} that will by applied by default to
     *            newly created or allocated {@link Exchange}s.
     */
    public void setDefaultSplitPolicy(final SplitPolicy policy) {
        if (policy == null) {
            throw new IllegalArgumentException("Default SplitPolicy may not be null");
        }
        _defaultSplitPolicy = policy;
    }

    /**
     * Replace the current default {@link SplitPolicy}.
     * 
     * @param policy
     *            The {@link JoinPolicy} that will by applied by default to
     *            newly created or allocated {@link Exchange}s.
     */
    public void setDefaultJoinPolicy(final JoinPolicy policy) {
        if (policy == null) {
            throw new IllegalArgumentException("Default JoinPolicy may not be null");
        }
        _defaultJoinPolicy = policy;
    }

    /**
     * Indicates whether this instance has been initialized.
     * 
     * @return <code>true</code> if this Persistit has been initialized.
     */
    public boolean isInitialized() {
        return _initialized.get();
    }

    /**
     * Indicates whether this instance of Persistit has been closed.
     * 
     * @return <code>true</code> if Persistit has been closed.
     */
    public boolean isClosed() {
        return _closed.get();
    }

    /**
     * Indicates whether Persistit will retry read any operation that fails due
     * to an IOException. In many cases, an IOException occurs due to transient
     * conditions, such as a file being locked by a backup program. When this
     * property is <code>true</code>, Persistit will repeatedly retry the read
     * operation until the timeout value for the current operation expires. By
     * default this property is <code>true</code>. Use the
     * com.persistit.readretry property to disable it.
     * 
     * @return <code>true</code> to retry a read operation that fails due to an
     *         IOException.
     */
    public boolean isReadRetryEnabled() {
        return _readRetryEnabled;
    }

    /**
     * @return The most recently proposed Checkpoint.
     * @throws PersistitInterruptedException
     */
    public Checkpoint getCurrentCheckpoint() {
        return _checkpointManager.getCurrentCheckpoint();
    }

    /**
     * Force a new Checkpoint and wait for it to be written. If Persistit is
     * closed or not yet initialized, do nothing and return <code>null</code>.
     * 
     * @return the Checkpoint allocated by this process.
     * @throws PersistitInterruptedException
     */
    public Checkpoint checkpoint() throws PersistitException {
        if (_closed.get() || !_initialized.get()) {
            return null;
        }
        cleanup();
        _journalManager.pruneObsoleteTransactions();
        final Checkpoint result = _checkpointManager.checkpoint();
        _journalManager.pruneObsoleteTransactions();
        return result;
    }

    final long earliestLiveTransaction() {
        return _transactionIndex.getActiveTransactionFloor();
    }

    final long earliestDirtyTimestamp() {
        long earliest = Long.MAX_VALUE;
        for (final BufferPool pool : _bufferPoolTable.values()) {
            earliest = Math.min(earliest, pool.getEarliestDirtyTimestamp());
        }
        return earliest;
    }

    /**
     * Copy back all pages from the journal to their host Volumes. This
     * condenses the total number of journals as much as possible given the
     * current activity in the system.
     * 
     * @throws Exception
     */
    public void copyBackPages() throws Exception {
        /*
         * Up to three complete cycles needed on an idle system: 1) Outstanding
         * activity, dirty pages 2) Copy back changes made by first checkpoint
         * (accumulators, etc) 3) Journal completely caught up, rollover if big
         * enough
         */
        for (int i = 0; i < 5; ++i) {
            if (!_closed.get() && _initialized.get()) {
                _transactionIndex.updateActiveTransactionCache();
                _journalManager.pruneObsoleteTransactions();
                _checkpointManager.checkpoint();
                _journalManager.copyBack();
                final int fileCount = _journalManager.getJournalFileCount();
                final long size = _journalManager.getCurrentJournalSize();
                if ((fileCount == 1) && (size < JournalManager.ROLLOVER_THRESHOLD)) {
                    break;
                }
            } else {
                throw new PersistitClosedException();
            }
        }
    }

    /**
     * @return whether a fatal error has occurred
     */
    public boolean isFatal() {
        return _fatal.get();
    }

    /**
     * Looks up a volume by name.
     * 
     * @param propName
     *            The name
     * @return the Volume
     * @throws VolumeNotFoundException
     *             if the volume was not found
     */
    private Volume getSpecialVolume(final String propName, final String dflt) throws VolumeNotFoundException {
        final String volumeName = _configuration.getSysVolume();

        Volume volume = getVolume(volumeName);
        if (volume == null) {
            if ((_volumes.size() == 1) && (volumeName.equals(dflt))) {
                volume = _volumes.get(0);
            } else {
                throw new VolumeNotFoundException(volumeName);
            }
        }
        return volume;
    }

    /**
     * @param size
     *            the desired buffer size
     * @return the <code>BufferPool</code> for the specific buffer size
     */
    BufferPool getBufferPool(final int size) {
        return _bufferPoolTable.get(new Integer(size));
    }

    /**
     * @return A HashMap containing all the <code>BufferPool</code>s keyed by
     *         their size.
     */
    HashMap<Integer, BufferPool> getBufferPoolHashMap() {
        return _bufferPoolTable;
    }

    void cleanup() {
        final Set<SessionId> sessionIds;
        synchronized (_transactionSessionMap) {
            sessionIds = new HashSet<SessionId>(_transactionSessionMap.keySet());
        }
        for (final SessionId sessionId : sessionIds) {
            if (!sessionId.isAlive()) {
                Transaction transaction = null;
                synchronized (_transactionSessionMap) {
                    transaction = _transactionSessionMap.remove(sessionId);
                }
                if (transaction != null) {
                    try {
                        transaction.close();
                    } catch (final PersistitException e) {
                        _logBase.exception.log(e);
                    }
                }
            }
        }
        final List<Volume> volumes;
        synchronized (this) {
            volumes = new ArrayList<Volume>(_volumes);
        }
        for (final Volume volume : volumes) {
            volume.getStructure().flushStatistics();
        }
    }

    /**
     * Reports status of the <code>max</code> longest-running transactions, in
     * order from oldest to youngest.
     * 
     * @param max
     * @return status of the <code>max</code> longest-running transactions, in
     *         order from oldest to youngest, reported as a String with one line
     *         per transaction.
     */
    public String transactionReport(final int max) {
        final long[] timestamps = _transactionIndex.oldestTransactions(max);
        if (timestamps == null) {
            return "Unstable after 10 retries";
        }
        if (timestamps.length == 0) {
            return "";
        }
        final StringBuilder sb = new StringBuilder();
        for (int index = 0; index < timestamps.length; index++) {
            boolean found = false;
            for (final Transaction txn : _transactionSessionMap.values()) {
                if (txn.isActive() && txn.getStartTimestamp() == timestamps[index]) {
                    sb.append(txn.toString());
                    found = true;
                }
            }
            if (!found) {
                sb.append(String.format("No active transaction starting at %,d remains active", timestamps[index]));
            }
            sb.append(Util.NEW_LINE);
        }
        return sb.toString();
    }

    /**
     * <p>
     * Close the Persistit Journal and all {@link Volume}s. This method is
     * equivalent to {@link #close(boolean) close(true)}.
     * 
     * @throws PersistitException
     * @throws IOException
     * @throws PersistitException
     * @throws IOException
     */
    public void close() throws PersistitException {
        close(true);
    }

    /**
     * <p>
     * Close the Persistit Journal and all {@link Volume}s. This method does
     * nothing and returns <code>false</code> if Persistit is currently not in
     * the initialized state. This method is threadsafe; if multiple threads
     * concurrently attempt to close Persistit, only one close operation will
     * actually take effect.
     * </p>
     * <p>
     * The <code>flush</code> determines whether this method will pause to flush
     * all pending updates to disk before shutting down the system. If
     * <code>flush</code> is <code>true</code> and many updated pages need to be
     * written, the shutdown process may take a significant amount of time.
     * However, upon restarting the system, all updates initiated before the
     * call to this method will be reflected in the B-Tree database. This is the
     * normal mode of operation.
     * </p>
     * <p>
     * When <code>flush</code> is false this method returns quickly, but without
     * writing remaining dirty pages to disk. The result after restarting
     * Persistit will be valid, internally consistent B-Trees; however, recently
     * applied updates may be missing.
     * </p>
     * <p>
     * Note that Persistit starts non-daemon threads that will keep a JVM from
     * exiting until you close Persistit. This is to ensure that all pending
     * updates are written before the JVM exits. Therefore the recommended
     * pattern for initializing, using and then closing Persistit is:
     * <code><pre>
     *   try
     *   {
     *      Persistit.initialize();
     *      ... do work
     *   }
     *   finally
     *   {
     *      Persisit.close();
     *   }
     * </pre></code> This pattern ensures that Persistit is closed properly and
     * all threads terminated even if the application code throws an exception
     * or error.
     * </p>
     * VolumeClosedException.
     * 
     * @param flush
     *            <code>true</code> to ensure all dirty pages are written to
     *            disk before shutdown completes; <code>false</code> to enable
     *            fast (but incomplete) shutdown.
     * 
     * @throws PersistitException
     * @throws IOException
     * @throws PersistitException
     * @throws IOException
     */
    public void close(final boolean flush) throws PersistitException {
        if (_initialized.get() && !_closed.get()) {
            synchronized (this) {
                // Wait for UI to go down.
                while (_suspendShutdown.get()) {
                    try {
                        wait(SHORT_DELAY);
                    } catch (final InterruptedException ie) {
                        throw new PersistitInterruptedException(ie);
                    }
                }
            }
            recordBufferPoolInventory();

            _cleanupManager.close(flush);
            waitForIOTaskStop(_cleanupManager);

            getTransaction().close();
            cleanup();

            final List<Volume> volumes;
            synchronized (this) {
                volumes = new ArrayList<Volume>(_volumes);
            }

            if (flush) {
                for (final Volume volume : volumes) {
                    volume.getStructure().flushStatistics();
                    volume.getStorage().flush();
                }
            }

            _checkpointManager.close(flush);
            waitForIOTaskStop(_checkpointManager);

            _closed.set(true);

            for (final BufferPool pool : _bufferPoolTable.values()) {
                pool.close();
            }

            _journalManager.close();
            final IOTaskRunnable task = _transactionIndex.close();
            waitForIOTaskStop(task);

            interruptActiveThreads(SHORT_DELAY);
            closeZombieTransactions();

            for (final Volume volume : volumes) {
                volume.close();
            }

            if (flush) {
                for (final BufferPool pool : _bufferPoolTable.values()) {
                    final int count = pool.getDirtyPageCount();
                    if (count > 0) {
                        _logBase.strandedPages.log(pool, count);
                    }
                }
            }
            pollAlertMonitors(true);
        }
        releaseAllResources();
    }

    private void closeZombieTransactions() {
        final Set<SessionId> sessionIds;
        synchronized (_transactionSessionMap) {
            sessionIds = new HashSet<SessionId>(_transactionSessionMap.keySet());
        }
        for (final SessionId sessionId : sessionIds) {
            Transaction transaction = null;
            synchronized (_transactionSessionMap) {
                transaction = _transactionSessionMap.remove(sessionId);
            }
            if (!sessionId.isAlive()) {
                if (transaction != null) {
                    try {
                        transaction.close();
                    } catch (final Exception e) {
                        _logBase.exception.log(e);
                    }
                }
            }
        }
    }

    private void interruptActiveThreads(final long timeout) throws PersistitInterruptedException {
        final long expires = System.currentTimeMillis() + timeout;
        boolean remaining = false;
        do {
            final Set<SessionId> sessionIds;
            synchronized (_transactionSessionMap) {
                sessionIds = new HashSet<SessionId>(_transactionSessionMap.keySet());
            }
            for (final SessionId sessionId : sessionIds) {
                if (sessionId.isAlive()) {
                    if (sessionId.interrupt()) {
                        _logBase.interruptedAtClose.log(sessionId.ownerName());
                    }
                    remaining = true;
                }
            }
            if (remaining) {
                Util.spinSleep();
            }
        } while (remaining && System.currentTimeMillis() < expires);
    }

    /**
     * Abruptly stop (using {@link Thread#stop()}) the writer and collector
     * processes. This method should be used only by tests.
     */
    public void crash() {
        final JournalManager journalManager = _journalManager;
        if (journalManager != null) {
            try {
                journalManager.crash();
            } catch (final IOException e) {
                _logBase.exception.log(e);
            }
        }
        //
        // Even on simulating a crash we need to try to close
        // the volume files - otherwise there will be left over channels
        // and FileLocks that interfere with subsequent tests.
        //
        final List<Volume> volumes = new ArrayList<Volume>(_volumes);
        for (final Volume volume : volumes) {
            try {
                volume.getStorage().close();
            } catch (final PersistitException pe) {
                // ignore -
            }
        }
        final Map<Integer, BufferPool> buffers = _bufferPoolTable;
        if (buffers != null) {
            for (final BufferPool pool : buffers.values()) {
                pool.crash();
            }
        }
        _transactionIndex.crash();
        _cleanupManager.crash();
        _checkpointManager.crash();
        _closed.set(true);
        releaseAllResources();
        shutdownGUI();
    }

    /**
     * Record the cause of a fatal Persistit error, such as imminent data
     * corruption, and set Persistit to the closed and fatal state. We expect
     * this method never to be called except by tests.
     * 
     * @param msg
     *            Explanatory message
     * @param cause
     *            Throwable cause of condition
     */
    void fatal(final String msg, final Throwable cause) {
        final FatalErrorException exception = new FatalErrorException(msg, cause);
        synchronized (_fatalErrors) {
            if (_fatalErrors.size() < MAX_FATAL_ERROR_MESSAGES) {
                _fatalErrors.add(exception);
            }
        }
        _fatal.set(true);
        _closed.set(true);
        throw exception;
    }

    private void releaseAllResources() {

        unregisterMXBeans();
        try {
            if (_logger != null) {
                _logBase.end.log(System.currentTimeMillis());
                _logger.close();
            }
        } catch (final Exception e) {
            e.printStackTrace();
        }
        if (_management != null) {
            _management.unregister();
            _management = null;
        }
        if (_logFlusher != null) {
            _logFlusher.interrupt();
        }
        _logFlusher = null;
        /*
         * The following are synchronized to ensure visibility
         */
        synchronized (_accumulators) {
            _accumulators.clear();
        }
        synchronized (this) {
            _volumes.clear();
            _alertMonitors.clear();
            _bufferPoolTable.clear();
            _intArrayThreadLocal.set(null);
            _keyThreadLocal.set(null);
            _valueThreadLocal.set(null);
            _initialized.set(false);
            _sessionIdThreadLocal.remove();
            _cleanupManager.clear();
            _configuration = null;
        }
        synchronized (_exchangePoolMap) {
            _exchangePoolMap.clear();
        }
        synchronized (_transactionSessionMap) {
            _transactionSessionMap.clear();
        }
        synchronized (_cliSessionMap) {
            _cliSessionMap.clear();
        }
        synchronized (_fatalErrors) {
            _fatalErrors.clear();
        }
    }

    /**
     * Write all pending updates to the underlying OS file system. This
     * operation runs asynchronously with other threads performing updates. Upon
     * successful completion, this method ensures that all updates performed
     * prior to calling flush() (except for those performed within as-yet
     * uncommitted transactions) will be written; however, some updates
     * performed by other threads subsequent to calling flush() may also be
     * written.
     * 
     * @return <i>true</i> if any file writes were performed, else <i>false</i>.
     * @throws PersistitException
     * @throws IOException
     */
    public boolean flush() throws PersistitException {
        if (_closed.get() || !_initialized.get()) {
            return false;
        }
        for (final Volume volume : _volumes) {
            volume.getStructure().flushStatistics();
            volume.getStorage().flush();
            volume.getStorage().force();
        }
        flushBuffers(_timestampAllocator.getCurrentTimestamp());
        _journalManager.force();
        return true;
    }

    void flushBuffers(final long timestamp) throws PersistitInterruptedException {
        for (final BufferPool pool : _bufferPoolTable.values()) {
            pool.flush(timestamp);
        }
    }

    void flushTransactions(final long checkpointTimestamp) throws PersistitException {
        final List<Transaction> transactions;
        synchronized (_transactionSessionMap) {
            transactions = new ArrayList<Transaction>(_transactionSessionMap.values());
        }

        for (final Transaction transaction : transactions) {
            transaction.flushOnCheckpoint(checkpointTimestamp);
        }
    }

    void waitForIOTaskStop(final IOTaskRunnable task) {
        if (_beginCloseTime == 0) {
            _beginCloseTime = System.nanoTime();
            _nextCloseTime = _beginCloseTime + CLOSE_LOG_INTERVAL;
        }
        task.kick();
        while (!task.isStopped()) {
            try {
                task.join(SHORT_DELAY);
            } catch (final InterruptedException ie) {
                break;
            }
            final long now = System.currentTimeMillis();
            if (now > _nextCloseTime) {
                _logBase.waitForClose.log((_nextCloseTime - _beginCloseTime) / NS_PER_S);
                _nextCloseTime += CLOSE_LOG_INTERVAL;
            }
        }
    }

    /**
     * Request OS-level file synchronization for all open files managed by
     * Persistit. An application may call this method after {@link #flush} to
     * ensure (within the capabilities of the host operating system) that all
     * database updates have actually been written to disk.
     * 
     * @throws IOException
     */
    public void force() throws PersistitException {
        if (_closed.get() || !_initialized.get()) {
            return;
        }
        final ArrayList<Volume> volumes = _volumes;

        for (int index = 0; index < volumes.size(); index++) {
            final Volume volume = volumes.get(index);
            if (!volume.getStorage().isReadOnly()) {
                volume.getStorage().force();
            }
        }
        _journalManager.force();
    }

    void checkClosed() throws PersistitClosedException, PersistitInterruptedException {
        if (isClosed()) {
            checkFatal();
            throw new PersistitClosedException();
        }
        if (Thread.currentThread().isInterrupted()) {
            throw new PersistitInterruptedException(new InterruptedException());
        }
    }

    void checkFatal() throws FatalErrorException {
        if (isFatal()) {
            throw _fatalErrors.get(0);
        }
    }

    /**
     * Waits until updates are no longer suspended. The
     * {@link #setUpdateSuspended} method controls whether update operations are
     * currently suspended.
     * 
     * @throws PersistitInterruptedException
     */
    public void checkSuspended() throws PersistitInterruptedException {
        while (isUpdateSuspended()) {
            Util.sleep(SHORT_DELAY);
        }
    }

    /**
     * Return this thread's SessionId. Constructs a new unique SessionId if the
     * thread has not already been bound to one.
     * 
     * @return Thread-private SessionId
     */
    public SessionId getSessionId() {
        return _sessionIdThreadLocal.get();
    }

    /**
     * Modify this thread's SessionId. This method is intended for server
     * applications that may execute multiple requests, possible on different
     * threads, within the scope of one session. Such applications much use
     * extreme care to avoid having two threads with the same SessionId at any
     * time.
     * 
     * @param sessionId
     */
    public void setSessionId(final SessionId sessionId) {
        sessionId.assign();
        _sessionIdThreadLocal.set(sessionId);
    }

    /**
     * Close the session resources associated with the current thread.
     * 
     * @throws PersistitException
     */
    void closeSession() throws PersistitException {
        final SessionId sessionId = _sessionIdThreadLocal.get();
        if (sessionId != null) {
            final Transaction txn;
            synchronized (_transactionSessionMap) {
                txn = _transactionSessionMap.remove(sessionId);
            }
            if (txn != null) {
                txn.close();
            }
        }
        _sessionIdThreadLocal.set(null);
    }

    /**
     * Get the <code>Transaction</code> object for the current thread. The
     * <code>Transaction</code> object lasts for the life of the thread. See
     * {@link com.persistit.Transaction} for more information on how to use
     * Persistit's transaction facilities.
     * 
     * @return This thread <code>Transaction</code> object.
     */
    public Transaction getTransaction() {
        final SessionId sessionId = getSessionId();
        synchronized (_transactionSessionMap) {
            Transaction txn = _transactionSessionMap.get(sessionId);
            if (txn == null) {
                txn = new Transaction(this, sessionId);
                _transactionSessionMap.put(sessionId, txn);
            }
            return txn;
        }
    }

    /**
     * This property can be configured with the configuration property
     * {@value com.persistit.Configuration#COMMIT_POLICY_PROPERTY_NAME}.
     * 
     * @return The default system commit policy.
     */
    public CommitPolicy getDefaultTransactionCommitPolicy() {
        return _defaultCommitPolicy;
    }

    /**
     * Set the current default transaction commit property. This policy is
     * applied to transactions that call {@link Transaction#commit()}. Note that
     * {@link Transaction#commit(CommitPolicy)} permits control on a
     * per-transaction basis. The supplied policy value may not be
     * <code>null</code>.
     * 
     * @param policy
     *            The policy.
     */
    public void setDefaultTransactionCommitPolicy(final CommitPolicy policy) {
        if (policy == null) {
            throw new IllegalArgumentException("CommitPolicy may not be null");
        }
        _defaultCommitPolicy = policy;
    }

    /**
     * Set the current default transaction commit property by name. This policy
     * is applied to transactions that call {@link Transaction#commit()}. Note
     * that {@link Transaction#commit(CommitPolicy)} permits control on a
     * per-transaction basis. The supplied policy value must be one of "HARD",
     * "GROUP" or "SOFT".
     * 
     * @param policyName
     *            The policy name: "SOFT", "HARD" or "GROUP"
     */
    public void setDefaultTransactionCommitPolicy(final String policyName) {
        CommitPolicy policy;
        try {
            policy = CommitPolicy.valueOf(policyName.toUpperCase());
            setDefaultTransactionCommitPolicy(policy);
        } catch (final Exception e) {
            throw new IllegalArgumentException("Invalid CommitPolicy name: " + policyName);
        }
    }

    long getTransactionCommitLeadTime() {
        return _commitLeadTime;
    }

    void setTransactionCommitleadTime(final long time) {
        _commitLeadTime = Util.rangeCheck(time, 0, MAX_COMMIT_LEAD_TIME_MS);
    }

    long getTransactionCommitStallTime() {
        return _commitStallTime;
    }

    void setTransactionCommitStallTime(final long time) {
        _commitStallTime = Util.rangeCheck(time, 0, MAX_COMMIT_STALL_TIME_MS);
    }

/**
     * Copy the {@link Transaction} context objects belonging to threads that
     * are currently alive to the supplied List. This method is used by
     * JOURNAL_FLUSHER to look for transactions that need to be written to the
     * Journal and by {@link ManagementImpl to get transaction commit and
     * rollback statistics.
     * 
     * @param transactions List of Transaction objects to be populated
     */
    void populateTransactionList(final List<Transaction> transactions) {
        transactions.clear();
        for (final Map.Entry<SessionId, Transaction> entry : _transactionSessionMap.entrySet()) {
            final SessionId session = entry.getKey();
            final Transaction txn = entry.getValue();
            if (session.isAlive()) {
                transactions.add(txn);
            }
        }
    }

    /**
     * @return The current timestamp value
     */
    public long getCurrentTimestamp() {
        return _timestampAllocator.getCurrentTimestamp();
    }

    /**
     * Returns the <code>java.awt.Container</code> object that contains the
     * diagnostic GUI, if it is open. Otherwise this method returns <i>null</i>.
     * The caller must cast the returned Object to Container. Persistit is
     * designed to avoid loading Swing or AWT classes in the event no GUI is
     * desired in order to minimize memory usage and startup time.
     * 
     * @return an Object that can be cast to <code>java.awt.Container</code>, or
     *         <i>null</i> if no diagnostic UI is open.
     */
    public Object getPersistitGuiContainer() {
        return _localGUI;
    }

    /**
     * Sets the {@link com.persistit.encoding.CoderManager} that will supply
     * instances of {@link com.persistit.encoding.ValueCoder} and
     * {@link com.persistit.encoding.KeyCoder}.
     * 
     * @param coderManager
     */
    public void setCoderManager(final CoderManager coderManager) {
        _coderManager.set(coderManager);
    }

    /**
     * Returns the current CoderManager.
     * 
     * @return The current {@link com.persistit.encoding.CoderManager}.
     */
    public CoderManager getCoderManager() {
        return _coderManager.get();
    }

    public LogBase getLogBase() {
        return _logBase;
    }

    /**
     * Available heap space at the time this Persistit instance was created.
     * Determined by the {@link MemoryUsage#getMax()} method of
     * {@link MemoryMXBean#getHeapMemoryUsage()} at the time this Persistit
     * instance was created, i.e., before allocation of buffer pools and other
     * data structures.
     * 
     * @return maximum available heap memory, in bytes
     */
    public long getAvailableHeap() {
        return _availableHeap;
    }

    ClassIndex getClassIndex() {
        return _classIndex;
    }

    Class<?> classForHandle(final int handle) {
        final ClassInfo ci = _classIndex.lookupByHandle(handle);
        if (ci == null)
            return null;
        else
            return ci.getDescribedClass();
    }

    KeyCoder lookupKeyCoder(final Class<?> cl) {
        final CoderManager cm = _coderManager.get();
        if (cm == null) {
            return null;
        }
        return cm.lookupKeyCoder(cl);
    }

    ValueCoder lookupValueCoder(final Class<?> cl) {
        final CoderManager cm = _coderManager.get();
        if (cm == null) {
            return null;
        }
        return cm.lookupValueCoder(cl);
    }

    public RecoveryManager getRecoveryManager() {
        return _recoveryManager;
    }

    public JournalManager getJournalManager() {
        return _journalManager;
    }

    TimestampAllocator getTimestampAllocator() {
        return _timestampAllocator;
    }

    CheckpointManager getCheckpointManager() {
        return _checkpointManager;
    }

    CleanupManager getCleanupManager() {
        return _cleanupManager;
    }

    IOMeter getIOMeter() {
        return _ioMeter;
    }

    public AlertMonitor getAlertMonitor() {
        return _alertMonitor;
    }

    TransactionIndex getTransactionIndex() {
        return _transactionIndex;
    }

    public long getCheckpointIntervalNanos() {
        return _checkpointManager.getCheckpointIntervalNanos();
    }

    /**
     * Replaces the current logger implementation.
     * 
     * @see com.persistit.logging.DefaultPersistitLogger
     * @see com.persistit.logging.JDK14LoggingAdapter
     * @see com.persistit.logging.Log4JAdapter
     * @param logger
     *            The new logger implementation
     */
    public void setPersistitLogger(final PersistitLogger logger) {
        _logger = logger;
    }

    /**
     * @return The current logger.
     */
    public PersistitLogger getPersistitLogger() {
        if (_logger == null) {
            _logger = new DefaultPersistitLogger(_configuration.getLogFile());
        }
        return _logger;
    }

    /**
     * Called periodically by the LogFlusher thread to emit pending
     * {@link AlertMonitorMXBean} messages to the log.
     */
    void pollAlertMonitors(final boolean force) {
        for (final AlertMonitorMXBean monitor : _alertMonitors) {
            try {
                monitor.poll(force);
            } catch (final Exception e) {
                _logBase.exception.log(e);
            }
        }
    }

    /**
     * Convenience method that performs an integrity check on all open
     * <code>Volume</code>s and reports detailed results to
     * {@link java.lang.System#out}.
     * 
     * @throws PersistitException
     */
    public void checkAllVolumes() throws PersistitException {
        final IntegrityCheck icheck = new IntegrityCheck(this);
        for (int index = 0; index < _volumes.size(); index++) {
            final Volume volume = _volumes.get(index);
            System.out.println("Checking " + volume + " ");
            try {
                icheck.checkVolume(volume);
            } catch (final Exception e) {
                System.out.println(e + " while performing IntegrityCheck on " + volume);
            }
        }
        System.out.println("  " + icheck.toString(true));
    }

    static long availableHeap() {
        final MemoryUsage mu = ManagementFactory.getMemoryMXBean().getHeapMemoryUsage();
        long available = mu.getMax();
        if (available == -1) {
            available = mu.getInit();
        }
        return available;
    }

    /**
     * Attempts to open the diagnostic GUI that displays some useful information
     * about Persistit's internal state. If the UI has already been opened, this
     * method merely sets the shutdown suspend flag.
     * 
     * @param suspendShutdown
     *            If <code>true</code>, sets the shutdown suspend flag. Setting
     *            this flag suspends the {@link #close} method to permit
     *            continued use of the diagnostic GUI.
     * @throws ClassNotFoundException
     * @throws IllegalAccessException
     * @throws InstantiationException
     */
    public void setupGUI(final boolean suspendShutdown) throws IllegalAccessException, InstantiationException,
            ClassNotFoundException, RemoteException {
        if (_localGUI == null) {
            _logBase.startAdminUI.log();
            _localGUI = (UtilControl) (Class.forName(PERSISTIT_GUI_CLASS_NAME)).newInstance();
        }
        _localGUI.setManagement(getManagement());
        _suspendShutdown.set(suspendShutdown);
    }

    /**
     * Closes the diagnostic GUI if it previously has been opened. Otherwise
     * this method does nothing.
     */
    public void shutdownGUI() {
        final UtilControl localGUI;
        synchronized (this) {
            localGUI = _localGUI;
            _suspendShutdown.set(false);
            _localGUI = null;
        }
        if (localGUI != null) {
            localGUI.close();
        }
    }

    /**
     * Indicates whether Persistit will suspend its shutdown activities on
     * invocation of {@link #close}. This flag is intended for use by management
     * tools that need to keep Persistit open even when the application has
     * requested it to close so that the final state of the Persistit
     * environment can be examined.
     * 
     * @return <code>true</code> if Persistit will wait when attempting to
     *         close; <code>false</code> if the <code>close</code> operation
     *         will not be suspended.
     */
    public boolean isShutdownSuspended() {
        return _suspendShutdown.get();
    }

    /**
     * Determines whether Persistit will suspend its shutdown activities on
     * invocation of {@link #close}. This flag is intended for use by management
     * tools that need to keep Persistit open even when the application has
     * requested it to close so that the final state of the Persistit
     * environment can be examined.
     * 
     * @param suspended
     *            <code>true</code> to specify that Persistit will wait when
     *            attempting to close; otherwise <code>false</code>.
     */
    public void setShutdownSuspended(final boolean suspended) {
        _suspendShutdown.set(suspended);
    }

    /**
     * Indicates whether Persistit is suspending all updates. When set, this
     * property will cause all updates to be suspended until the property is
     * cleared. This capability is intended primarily for diagnostic and
     * management support.
     * 
     * @return <code>true</code> if all updates are suspended; otherwise
     *         <code>false</code>.
     */
    public boolean isUpdateSuspended() {
        return _suspendUpdates.get();
    }

    /**
     * Controls whether Persistit will suspend all Threads that attempt to
     * update any Volume. When set, this property will cause all updates to be
     * suspended until the property is cleared. This capability is intended
     * primarily for diagnostic support and management support.
     * 
     * @param suspended
     *            <code>true</code> to suspend all updates; <code>false</code>
     *            to enable updates.
     */
    public void setUpdateSuspended(final boolean suspended) {
        _suspendUpdates.set(suspended);
    }

    void addAccumulator(final Accumulator accumulator) throws PersistitException {
        int checkpointCount = 0;
        synchronized (_accumulators) {
            _accumulators.add(accumulator.getAccumulatorRef());
            /*
             * Count the checkpoint references. When the count is a multiple of
             * ACCUMULATOR_CHECKPOINT_THRESHOLD, then call create a checkpoint
             * which will write a checkpoint transaction and remove the
             * checkpoint references. The threshold value is chosen to be large
             * enough prevent creating too many checkpoints, but small enough
             * that the number of excess Accumulators is kept to a reasonable
             * number.
             */
            for (final AccumulatorRef ref : _accumulators) {
                if (ref._checkpointRef != null) {
                    checkpointCount++;
                }
            }
        }
        if (checkpointCount > 0 && (checkpointCount % ACCUMULATOR_CHECKPOINT_THRESHOLD) == 0) {
            try {
                _checkpointManager.createCheckpoint();
            } catch (final PersistitException e) {
                _logBase.exception.log(e);
            }
        }
    }

    /**
     * Remove an Accumulator from the active list. This will cause it to not be
     * checkpointed or otherwise known about.
     * 
     * @param accumulator
     *            Accumulator to remove
     */
    void removeAccumulator(final Accumulator accumulator) {
        synchronized (_accumulators) {
            _accumulators.remove(accumulator.getAccumulatorRef());
        }
    }

    List<Accumulator> takeCheckpointAccumulators(final long timestamp) {
        final List<Accumulator> result = new ArrayList<Accumulator>();
        synchronized (_accumulators) {
            for (final Iterator<AccumulatorRef> refIterator = _accumulators.iterator(); refIterator.hasNext();) {
                final AccumulatorRef ref = refIterator.next();
                if (!ref.isLive()) {
                    refIterator.remove();
                }
                final Accumulator acc = ref.takeCheckpointRef(timestamp);
                if (acc != null) {
                    result.add(acc);
                }
            }
            Collections.sort(result, Accumulator.SORT_COMPARATOR);
        }
        return result;
    }

    synchronized CLI getSessionCLI() {
        CLI cli = _cliSessionMap.get(getSessionId());
        if (cli == null) {
            cli = new CLI(this);
            _cliSessionMap.put(getSessionId(), cli);
        }
        return cli;
    }

    synchronized void clearSessionCLI() {
        _cliSessionMap.remove(getSessionId());
    }

    int[] getThreadLocalIntArray(final int size) {
        final SoftReference<int[]> ref = _intArrayThreadLocal.get();
        if (ref != null) {
            final int[] ints = ref.get();
            if (ints != null && ints.length >= size) {
                return ints;
            }
        }
        final int[] ints = new int[size];
        _intArrayThreadLocal.set(new SoftReference<int[]>(ints));
        return ints;
    }

    Key getThreadLocalKey() {
        final SoftReference<Key> ref = _keyThreadLocal.get();
        if (ref != null) {
            final Key key = ref.get();
            if (key != null) {
                return key;
            }
        }
        final Key key = new Key(this);
        _keyThreadLocal.set(new SoftReference<Key>(key));
        return key;
    }

    Value getThreadLocalValue() {
        final SoftReference<Value> ref = _valueThreadLocal.get();
        if (ref != null) {
            final Value value = ref.get();
            if (value != null) {
                return value;
            }
        }
        final Value value = new Value(this);
        _valueThreadLocal.set(new SoftReference<Value>(value));
        return value;
    }

    long unique() {
        return _uniqueCounter.incrementAndGet();
    }

    private final static String[] ARG_TEMPLATE = { "_flag|g|Start AdminUI",
            "_flag|i|Perform IntegrityCheck on all volumes", "_flag|w|Wait until AdminUI exists",
            "_flag|c|Perform copy-back", "properties|string|Property file name",
            "cliport|int:-1:1024:99999999|Port on which to start a simple command-line interface server",
            "script|string|Pathname of CLI script to execute", };

    /**
     * Perform various utility functions.
     * <ul>
     * <li>If the cliport=nnnn argument is set, then this method starts a CLI
     * server on the specified port.</li>
     * <li>Otherwise if the properties=filename argument is set, this method
     * initializes a Persistit instance using the specified properties. With an
     * initialized instance the flags -i, -g, and -c take effect to invoke an
     * integrity check, open the AdminUI or copy back all pages from the
     * Journal.</li>
     * </ul>
     * 
     * 
     * @param args
     * @throws Exception
     */
    public static void main(final String[] args) throws Exception {
        final ArgParser ap = new ArgParser("Persistit", args, ARG_TEMPLATE).strict();
        if (ap.isUsageOnly()) {
            return;
        }

        Persistit persistit = null;
        final String propertiesFileName = ap.getStringValue("properties");
        if (!propertiesFileName.isEmpty()) {
            persistit = new Persistit();
            persistit.setPropertiesFromFile(propertiesFileName);
            persistit.initialize();
        }
        final String scriptName = ap.getStringValue("script");

        final int cliport = ap.getIntValue("cliport");

        if (cliport > -1 && !propertiesFileName.isEmpty()) {
            throw new IllegalArgumentException("Specify only one: properties or cliport");
        }

        if (cliport > 1) {
            System.out.printf("Starting a Persistit CLI server on port %d\n", cliport);
            final Task task = CLI.cliserver(cliport);
            task.runTask();
            task.setPersistit(persistit);
        } else if (!scriptName.isEmpty()) {
            final BufferedReader reader = new BufferedReader(new FileReader(scriptName));
            final PrintWriter writer = new PrintWriter(System.out);
            CLI.runScript(persistit, reader, writer);
        } else {
            if (persistit == null) {
                throw new IllegalArgumentException("Must specify a properties file");
            }
            final boolean gui = ap.isFlag('g');
            final boolean icheck = ap.isFlag('i');
            final boolean wait = ap.isFlag('w');
            final boolean copy = ap.isFlag('c');

            try {
                if (gui) {
                    persistit.setupGUI(wait);
                }
                if (icheck) {
                    persistit.checkAllVolumes();
                }
                if (copy) {
                    persistit.copyBackPages();
                }
                if (wait) {
                    persistit.setShutdownSuspended(true);
                }
            } catch (final Exception e) {
                e.printStackTrace();
                persistit.setShutdownSuspended(false);
            } finally {
                persistit.close();
            }
        }
    }

}<|MERGE_RESOLUTION|>--- conflicted
+++ resolved
@@ -285,11 +285,9 @@
 
     private final ThreadLocal<SoftReference<Value>> _valueThreadLocal = new ThreadLocal<SoftReference<Value>>();
 
-<<<<<<< HEAD
     private final AtomicLong _uniqueCounter = new AtomicLong();
-=======
+
     private volatile Volume _lockVolume;
->>>>>>> 79e72270
 
     /**
      * Construct a hollow Persistit instance. To be useful, the instance must
