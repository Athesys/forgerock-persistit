--- conflicted
+++ resolved
@@ -15,15 +15,7 @@
 
 package com.persistit;
 
-import java.io.BufferedReader;
-import java.io.BufferedWriter;
 import java.io.DataOutputStream;
-<<<<<<< HEAD
-import java.io.File;
-import java.io.FileReader;
-import java.io.FileWriter;
-=======
->>>>>>> b4e0c51e
 import java.io.IOException;
 import java.nio.ByteBuffer;
 import java.util.ArrayList;
@@ -220,29 +212,11 @@
 
     private volatile int _pageWriterTrancheSize = PAGE_WRITER_TRANCHE_SIZE;
 
-<<<<<<< HEAD
-    /**
-     * Polling interval for PageCacher
-     */
-    private volatile long _cacherPollInterval;
-
-=======
->>>>>>> b4e0c51e
     /**
      * The PAGE_WRITER IOTaskRunnable
      */
     private PageWriter _writer;
 
-<<<<<<< HEAD
-    /**
-     * The PAGE_CACHER IOTaskRunnable
-     */
-    private PageCacher _cacher;
-
-    private String _defaultLogPath;
-
-=======
->>>>>>> b4e0c51e
     /**
      * Construct a BufferPool with the specified count of <code>Buffer</code>s
      * of the specified size.
@@ -313,40 +287,6 @@
             throw e;
         }
         _writer = new PageWriter();
-<<<<<<< HEAD
-        _cacher = new PageCacher();
-    }
-
-    void warmupBufferPool(final String pathName, final String fname) throws PersistitException {
-        final File file = new File(pathName, fname + ".log");
-        _defaultLogPath = file.getAbsolutePath();
-
-        try {
-            if (!file.exists()) {
-                file.createNewFile();
-            }
-
-            final BufferedReader reader = new BufferedReader(new FileReader(file));
-            String currLine;
-            while ((currLine = reader.readLine()) != null) {
-                final String[] info = currLine.split(" ");
-                if (info.length == 2) {
-                    final Volume vol = _persistit.getVolume(info[1]);
-                    if (vol != null) {
-                        final long page = Long.parseLong(info[0]);
-                        final Buffer buff = get(vol, page, false, true);
-                        buff.release();
-                    }
-                }
-            }
-            reader.close();
-            _cacherPollInterval = _persistit.getConfiguration().getBufferInventoryPollingInterval();
-            _cacher.start();
-        } catch (final IOException e) {
-            throw new PersistitException(e);
-        }
-=======
->>>>>>> b4e0c51e
     }
 
     void startThreads() throws PersistitException {
@@ -456,38 +396,6 @@
             buffer.populateInfo(array[index]);
         }
     }
-<<<<<<< HEAD
-
-    private void populateWarmupFile() throws PersistitException {
-        final File file = new File(_defaultLogPath);
-
-        try {
-            final BufferedWriter writer = new BufferedWriter(new FileWriter(file));
-            for (int i = 0; i < _buffers.length; ++i) {
-                final Buffer b = _buffers[i];
-                if (b != null && b.isValid() && !b.isDirty()) {
-                    final long page = b.getPageAddress();
-                    final Volume volume = b.getVolume();
-                    final long page2 = b.getPageAddress();
-                    final Volume volume2 = b.getVolume();
-
-                    // Check if buffer has changed while reading
-                    if (page == page2 && volume == volume2 && volume != null) {
-                        final String addr = Long.toString(page);
-                        final String vol = volume.getName();
-                        writer.append(addr + " " + vol);
-                        writer.newLine();
-                        writer.flush();
-                    }
-                }
-            }
-            writer.close();
-        } catch (final IOException e) {
-            throw new PersistitException(e);
-        }
-    }
-=======
->>>>>>> b4e0c51e
 
     private boolean selected(final Buffer buffer, final int includeMask, final int excludeMask) {
         return ((includeMask == 0) || (buffer.getStatus() & includeMask) != 0)
@@ -1429,38 +1337,6 @@
             return isFlushing() ? 0 : _writerPollInterval;
         }
     }
-<<<<<<< HEAD
-
-    /**
-     * Implementation of PAGE_CACHER thread
-     */
-    class PageCacher extends IOTaskRunnable {
-
-        PageCacher() {
-            super(BufferPool.this._persistit);
-        }
-
-        void start() {
-            start("PAGE_CACHER:" + _bufferSize, _cacherPollInterval);
-        }
-
-        @Override
-        public void runTask() throws Exception {
-            populateWarmupFile();
-        }
-
-        @Override
-        protected boolean shouldStop() {
-            return _closed.get() && !isFlushing();
-        }
-
-        @Override
-        protected long pollInterval() {
-            return isFlushing() ? 0 : _cacherPollInterval;
-        }
-    }
-=======
->>>>>>> b4e0c51e
 
     @Override
     public String toString() {
