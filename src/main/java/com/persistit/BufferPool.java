--- conflicted
+++ resolved
@@ -445,11 +445,7 @@
             BufferedWriter writer = new BufferedWriter(new FileWriter(file));
             for (int i = 0; i < _buffers.length; ++i) {
                 Buffer b = _buffers[i];
-<<<<<<< HEAD
                 if (b != null && b.isValid() && !b.isDirty() && !b.isUnallocatedPage()) {
-=======
-                if (b != null && b.isValid() && !b.isDirty()) {
->>>>>>> 4af00e1a
                     long page = b.getPageAddress();
                     Volume volume = b.getVolume();
                     long page2 = b.getPageAddress();
