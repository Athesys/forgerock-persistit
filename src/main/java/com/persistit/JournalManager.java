/**
 * Copyright © 2011-2012 Akiban Technologies, Inc.  All rights reserved.
 * 
 * This program and the accompanying materials are made available
 * under the terms of the Eclipse Public License v1.0 which
 * accompanies this distribution, and is available at
 * http://www.eclipse.org/legal/epl-v10.html
 * 
 * This program may also be available under different license terms.
 * For more information, see www.akiban.com or contact licensing@akiban.com.
 * 
 * Contributors:
 * Akiban Technologies, Inc.
 */

package com.persistit;

import static com.persistit.TransactionStatus.ABORTED;
import static com.persistit.util.SequencerConstants.PAGE_MAP_READ_INVALIDATE_A;
import static com.persistit.util.SequencerConstants.RECOVERY_PRUNING_B;
import static com.persistit.util.ThreadSequencer.sequence;
import static com.persistit.util.Util.NS_PER_MS;

import java.io.File;
import java.io.IOException;
import java.nio.ByteBuffer;
import java.nio.channels.FileChannel;
import java.util.ArrayList;
import java.util.Arrays;
import java.util.Collections;
import java.util.Comparator;
import java.util.HashMap;
import java.util.HashSet;
import java.util.Iterator;
import java.util.List;
import java.util.Map;
import java.util.Set;
import java.util.SortedMap;
import java.util.TreeMap;
import java.util.concurrent.atomic.AtomicBoolean;
import java.util.concurrent.atomic.AtomicLong;
import java.util.regex.Matcher;
import java.util.regex.Pattern;

import com.persistit.AlertMonitor.AlertLevel;
import com.persistit.AlertMonitor.Event;
import com.persistit.CheckpointManager.Checkpoint;
import com.persistit.JournalRecord.CP;
import com.persistit.JournalRecord.IT;
import com.persistit.JournalRecord.IV;
import com.persistit.JournalRecord.JE;
import com.persistit.JournalRecord.JH;
import com.persistit.JournalRecord.PA;
import com.persistit.JournalRecord.PM;
import com.persistit.JournalRecord.TM;
import com.persistit.JournalRecord.TX;
import com.persistit.Persistit.FatalErrorException;
import com.persistit.TransactionPlayer.TransactionPlayerListener;
import com.persistit.exception.CorruptJournalException;
import com.persistit.exception.PersistitException;
import com.persistit.exception.PersistitIOException;
import com.persistit.exception.PersistitInterruptedException;
import com.persistit.exception.RebalanceException;
import com.persistit.exception.VolumeNotFoundException;
import com.persistit.mxbeans.JournalManagerMXBean;
import com.persistit.util.Debug;
import com.persistit.util.Util;

/**
 * Manages the disk-based I/O journal. The journal contains both committed
 * transactions and images of updated pages.
 * 
 * @author peter
 * 
 */
class JournalManager implements JournalManagerMXBean, VolumeHandleLookup {

    final static int URGENT = 10;
    final static int ALMOST_URGENT = 8;
    final static int HALF_URGENT = 5;
    final static int URGENT_COMMIT_DELAY_MILLIS = 50;
    final static int GENTLE_COMMIT_DELAY_MILLIS = 12;
    private final static int IO_MEASUREMENT_CYCLES = 8;
    private final static int TOO_MANY_WARN_THRESHOLD = 5;
    private final static int TOO_MANY_ERROR_THRESHOLD = 10;
    private final static long KILO = 1024;

    /**
     * REGEX expression that recognizes the name of a journal file.
     */
    final static Pattern PATH_PATTERN = Pattern.compile("(.+)\\.(\\d{12})");

    private long _journalCreatedTime;

    private final Map<PageNode, PageNode> _pageMap = new HashMap<PageNode, PageNode>();

    private final RangeRemovingArrayList<PageNode> _pageList = new RangeRemovingArrayList<PageNode>();

    private final Map<PageNode, PageNode> _branchMap = new HashMap<PageNode, PageNode>();

    private final Map<Volume, Integer> _volumeToHandleMap = new HashMap<Volume, Integer>();

    private final Map<Integer, Volume> _handleToVolumeMap = new HashMap<Integer, Volume>();

    private final Map<TreeDescriptor, Integer> _treeToHandleMap = new HashMap<TreeDescriptor, Integer>();

    private final Map<Integer, TreeDescriptor> _handleToTreeMap = new HashMap<Integer, TreeDescriptor>();
    private final Map<Long, TransactionMapItem> _liveTransactionMap = new HashMap<Long, TransactionMapItem>();

    private final Persistit _persistit;

    private long _blockSize;

    private volatile int _writeBufferSize = DEFAULT_BUFFER_SIZE;

    private ByteBuffer _writeBuffer;

    private long _writeBufferAddress = Long.MAX_VALUE;

    private JournalFlusher _flusher;

    private JournalCopier _copier;

    private final AtomicBoolean _closed = new AtomicBoolean();

    private final AtomicBoolean _copying = new AtomicBoolean();

    private final AtomicBoolean _copyFast = new AtomicBoolean();

    private final AtomicBoolean _flushing = new AtomicBoolean();

    private final AtomicBoolean _appendOnly = new AtomicBoolean();

    private final AtomicBoolean _ignoreMissingVolume = new AtomicBoolean();

    private String _journalFilePath;

    /**
     * Address of first available byte in the journal. This is usually the
     * address of the next record to be written, but if that next record
     * requires more space than is available in the current journal file, it
     * will advance to the start of the next journal file.
     */
    private volatile long _currentAddress;

    /**
     * Smallest journal address at which a record still needed is located.
     * Initially zero, increases as journal files are consumed and deleted.
     */
    private volatile long _baseAddress;

    private final Map<Long, FileChannel> _journalFileChannels = new HashMap<Long, FileChannel>();

    /**
     * Counter used to assign internal handle values to Volume and Tree records.
     */
    private int _handleCounter = 0;

    private Checkpoint _lastValidCheckpoint = new Checkpoint(0, 0);

    private long _lastValidCheckpointJournalAddress = 0;

    private long _lastValidCheckpointBaseAddress = 0;

    private long _deleteBoundaryAddress = 0;

    private int _lastReportedJournalFileCount = 0;

    private boolean _isNewEpoch = true;

    private volatile long _writePageCount = 0;

    private volatile long _readPageCount = 0;

    private volatile long _copiedPageCount = 0;

    private volatile long _droppedPageCount = 0;

    private final AtomicLong _totalCommits = new AtomicLong();

    private final AtomicLong _totalCommitWaitTime = new AtomicLong();

    private final AtomicLong _totalFlushCycles = new AtomicLong();

    private final AtomicLong _totalFlushIoTime = new AtomicLong();

    private volatile long _flushInterval = DEFAULT_FLUSH_INTERVAL_MS;

    private volatile long _slowIoAlertThreshold = DEFAULT_SLOW_IO_ALERT_THRESHOLD_MS;

    private final TransactionPlayer _player = new TransactionPlayer(new JournalTransactionPlayerSupport());

    private final TransactionPlayerListener _listener = new ProactiveRollbackListener();

    private final AtomicBoolean _writePagePruning = new AtomicBoolean(true);

    private final AtomicBoolean _rollbackPruning = new AtomicBoolean(true);

    /*
     * Tunable parameters that determine how vigorously the copyBack thread
     * performs I/O. Hopefully we can set good defaults and not expose these as
     * knobs.
     */
    private volatile long _copierInterval = DEFAULT_COPIER_INTERVAL_MS;

    private volatile int _copiesPerCycle = DEFAULT_COPIES_PER_CYCLE;

    private volatile long _copierTimestampLimit = Long.MAX_VALUE;

    private volatile long _earliestCommittedTimestamp = Long.MAX_VALUE;

    private volatile long _earliestAbortedTimestamp = Long.MAX_VALUE;

    private boolean _allowHandlesForTempVolumesAndTrees;

    private volatile int _urgentFileCountThreshold = DEFAULT_URGENT_FILE_COUNT_THRESHOLD;

    private volatile long _throttleSleepInterval;

    /**
     * <p>
     * Initialize the new journal. This method takes its information from the
     * supplied RecoveryManager if supplied and valid. Otherwise it starts a new
     * journal at address 0.
     * </p>
     * <p>
     * If a RecoveryManager is supplied and has a valid keystone address, then
     * this method continues the existing journal. A new journal file will be
     * created with a generation number one larger than that of the keystone
     * file, and the new file is given the same journal create date as the
     * recovered journal. New journal files are also required to have the same
     * maximumSize and path name (not including generation suffix) as the
     * existing journal, so in the event <code>rman</code> is non-null and
     * contains a valid keystone, the <code>path</code> and
     * <code>maximumSize</code> parameters are ignored.
     * </p>
     * <p>
     * Otherwise, this method creates a new journal starting at journal address
     * 0 with the specified path and maximum file size. Journal file names are
     * created by appending a period followed by a generation number suffix to
     * the supplied path name. For example if the supplied path is
     * "/xxx/yyy/zzz" then journal file names will be
     * "/xxx/yyy/zzz.000000000000", "/xxx/yyy/zzz.000000000001", and so on. (The
     * suffix contains twelve digits.)
     * </p>
     * 
     * @param rman
     * @param path
     * @param maximumSize
     * @throws PersistitException
     */
    public synchronized void init(final RecoveryManager rman, final String path, final long maximumSize)
            throws PersistitException {
        _writeBuffer = ByteBuffer.allocate(_writeBufferSize);
        if (rman != null && rman.getKeystoneAddress() != -1) {
            _journalFilePath = rman.getJournalFilePath();
            _blockSize = rman.getBlockSize();
            _currentAddress = rman.getKeystoneAddress() + _blockSize;
            _baseAddress = rman.getBaseAddress();
            _journalCreatedTime = rman.getJournalCreatedTime();
            _lastValidCheckpoint = rman.getLastValidCheckpoint();
            rman.collectRecoveredPages(_pageMap, _branchMap);
            rman.collectRecoveredVolumeMaps(_handleToVolumeMap, _volumeToHandleMap);
            rman.collectRecoveredTreeMaps(_handleToTreeMap, _treeToHandleMap);
            rman.collectRecoveredTransactionMap(_liveTransactionMap);
            /*
             * Set _handleCount so that newly created handles do not conflict
             * with existing resources.
             */
            for (final Integer handle : _handleToTreeMap.keySet()) {
                _handleCounter = Math.max(_handleCounter, handle + 1);
            }
            for (final Integer handle : _handleToVolumeMap.keySet()) {
                _handleCounter = Math.max(_handleCounter, handle + 1);
            }
            /*
             * Populate page list in journal address order.
             */
            for (final PageNode root : _pageMap.values()) {
                for (PageNode pn = root; pn != null; pn = pn.getPrevious()) {
                    _pageList.add(pn);
                }
            }
            Collections.sort(_pageList, PageNode.READ_COMPARATOR);

        } else {
            _journalFilePath = journalPath(path).getAbsoluteFile().toString();
            _blockSize = maximumSize;
            _currentAddress = 0;
            _journalCreatedTime = System.currentTimeMillis();
        }
        _closed.set(false);
    }

    public void startJournal() throws PersistitException {
        synchronized (this) {
            prepareWriteBuffer(JH.OVERHEAD);
        }
        _flusher = new JournalFlusher();
        _copier = new JournalCopier();

        _copier.start();
        _flusher.start();
    }

    /**
     * Copy dynamic variables into a {@link Management.JournalInfo} structure.
     * 
     * @param info
     */
    public synchronized void populateJournalInfo(final Management.JournalInfo info) {
        info.closed = _closed.get();
        if (_blockSize == 0) {
            return;
        }
        info.copiedPageCount = _copiedPageCount;
        info.droppedPageCount = _droppedPageCount;
        info.copying = _copying.get();
        info.currentGeneration = _currentAddress;
        info.currentJournalAddress = _writeBuffer == null ? 0 : _writeBufferAddress + _writeBuffer.position();
        info.currentJournalFile = addressToFile(_currentAddress).getPath();
        info.flushing = _flushing.get();
        info.journaledPageCount = _writePageCount;
        info.readPageCount = _readPageCount;
        if (_lastValidCheckpointJournalAddress != 0) {
            info.lastValidCheckpointSystemTime = _lastValidCheckpoint.getSystemTimeMillis();
            info.lastValidCheckpointTimestamp = _lastValidCheckpoint.getTimestamp();
            info.lastValidCheckpointJournalFile = addressToFile(_lastValidCheckpointJournalAddress).getPath();
            info.lastValidCheckpointJournalAddress = _lastValidCheckpointJournalAddress;
        } else {
            info.lastValidCheckpointSystemTime = 0;
            info.lastValidCheckpointTimestamp = 0;
            info.lastValidCheckpointJournalFile = null;
            info.lastValidCheckpointJournalAddress = 0;
        }
        info.blockSize = _blockSize;
        info.pageMapSize = _pageMap.size();
        info.baseAddress = _baseAddress;
        info.appendOnly = _appendOnly.get();
        info.fastCopying = _copyFast.get();
    }

    @Override
    public synchronized int getLiveTransactionMapSize() {
        return _liveTransactionMap.size();
    }

    @Override
    public synchronized int getPageMapSize() {
        return _pageMap.size();
    }

    @Override
    public synchronized int getPageListSize() {
        return _pageList.size();
    }

    @Override
    public synchronized long getBaseAddress() {
        return _baseAddress;
    }

    @Override
    public synchronized long getCurrentAddress() {
        return _currentAddress;
    }

    @Override
    public long getBlockSize() {
        return _blockSize;
    }

    @Override
    public boolean isAppendOnly() {
        return _appendOnly.get();
    }

    @Override
    public boolean isIgnoreMissingVolumes() {
        return _ignoreMissingVolume.get();
    }

    @Override
    public boolean isCopyingFast() {
        return _copyFast.get();
    }

    @Override
    public void setAppendOnly(final boolean appendOnly) {
        _appendOnly.set(appendOnly);
    }

    @Override
    public void setIgnoreMissingVolumes(final boolean ignore) {
        _ignoreMissingVolume.set(ignore);
    }

    @Override
    public void setCopyingFast(final boolean fast) {
        _copyFast.set(fast);
    }

    @Override
    public long getFlushInterval() {
        return _flusher.getPollInterval();
    }

    @Override
    public void setFlushInterval(final long flushInterval) {
        _flusher.setPollInterval(flushInterval);
    }

    @Override
    public long getCopierInterval() {
        return _copier.getPollInterval();
    }

    @Override
    public void setCopierInterval(final long copierInterval) {
        _copier.setPollInterval(copierInterval);
    }

    @Override
    public void setRollbackPruningEnabled(final boolean rollbackPruning) {
        _rollbackPruning.set(rollbackPruning);
    }

    @Override
    public void setWritePagePruningEnabled(final boolean writePruning) {
        _writePagePruning.set(writePruning);
    }

    public JournalManager(final Persistit persistit) {
        _persistit = persistit;
    }

    @Override
    public boolean isClosed() {
        return _closed.get();
    }

    @Override
    public boolean isCopying() {
        return _copying.get();
    }

    @Override
    public boolean isRollbackPruningEnabled() {
        return _rollbackPruning.get();
    }

    @Override
    public boolean isWritePagePruningEnabled() {
        return _writePagePruning.get();
    }

    @Override
    public String getJournalFilePath() {
        return _journalFilePath;
    }

    @Override
    public long getJournaledPageCount() {
        return _writePageCount;
    }

    @Override
    public long getReadPageCount() {
        return _readPageCount;
    }

    @Override
    public long getCopiedPageCount() {
        return _copiedPageCount;
    }

    @Override
    public long getDroppedPageCount() {
        return _droppedPageCount;
    }

    public long getEarliestCommittedTransactionTimestamp() {
        return _earliestCommittedTimestamp;
    }

    public long getEarliestAbortedTransactionTimestamp() {
        return _earliestAbortedTimestamp;
    }

    @Override
    public long getJournalCreatedTime() {
        return _journalCreatedTime;
    }

    public Checkpoint getLastValidCheckpoint() {
        return _lastValidCheckpoint;
    }

    @Override
    public long getLastValidCheckpointTimestamp() {
        return _lastValidCheckpoint.getTimestamp();
    }

    @Override
    public String getLastCopierException() {
        return Util.toString(_copier.getLastException());
    }

    @Override
    public String getLastFlusherException() {
        return Util.toString(_flusher.getLastException());
    }

    @Override
    public long getLastValidCheckpointTimeMillis() {
        return _lastValidCheckpoint.getSystemTimeMillis();
    }

    @Override
    public long getSlowIoAlertThreshold() {
        return _slowIoAlertThreshold;
    }

    @Override
    public long getTotalCompletedCommits() {
        return _totalCommits.get();
    }

    @Override
    public long getCommitCompletionWaitTime() {
        return _totalCommitWaitTime.get() / NS_PER_MS;
    }

    @Override
    public long getCurrentTimestamp() {
        return _persistit.getCurrentTimestamp();
    }

    @Override
    public void setSlowIoAlertThreshold(final long slowIoAlertThreshold) {
        Util.rangeCheck(slowIoAlertThreshold, MINIMUM_SLOW_ALERT_THRESHOLD_MS, MAXIMUM_SLOW_ALERT_THRESHOLD_MS);
        _slowIoAlertThreshold = slowIoAlertThreshold;
    }

    @Override
    public int getUrgentFileCountThreshold() {
        return _urgentFileCountThreshold;
    }

    @Override
    public void setUrgentFileCountThreshold(final int threshold) {
        Util.rangeCheck(threshold, MINIMUM_URGENT_FILE_COUNT_THRESHOLD, MAXIMUM_URGENT_FILE_COUNT_THRESHOLD);
        _urgentFileCountThreshold = threshold;

    }

    /**
     * Compute an "urgency" factor that determines how vigorously the
     * JOURNAL_COPIER thread should perform I/O. This number is computed on a
     * scale of 0 to 10; larger values are intended make the thread work harder.
     * A value of 10 suggests the copier should run flat-out.
     * 
     * @return the JOURNAL_COPIER urgency on a scale of 0 to 10
     */
    @Override
    public int urgency() {
        if (_copyFast.get()) {
            return URGENT;
        }
        final int remainingFiles = _urgentFileCountThreshold - getJournalFileCount();
        return Math.max(0, Math.min(URGENT - remainingFiles, URGENT));
    }

    /**
     * Introduce delay into an application thread when JOURNAL_COPIER thread is
     * behind. The amount of delay depends on the value returned by
     * {@link #urgency()}. When that value is {@value #URGENT} then the delay is
     * {@value #URGENT_COMMIT_DELAY_MILLIS} milliseconds.
     * 
     * @throws PersistitInterruptedException
     */
    public void throttle() throws PersistitInterruptedException {
        final long interval = _throttleSleepInterval;
        if (interval > 0) {
            Util.sleep(interval);
        }
    }

    int handleForVolume(final Volume volume) throws PersistitException {
        if (!_allowHandlesForTempVolumesAndTrees && volume.isTemporary()) {
            throw new IllegalStateException("Creating handle for temporary volume " + volume);
        }
        if (volume.getHandle() != 0) {
            return volume.getHandle();
        }
        synchronized (this) {
            if (volume.getHandle() != 0) {
                return volume.getHandle();
            }
            Integer handle = _volumeToHandleMap.get(volume);
            if (handle == null) {
                handle = Integer.valueOf(++_handleCounter);
                Debug.$assert0.t(!_handleToVolumeMap.containsKey(handle));
                writeVolumeHandleToJournal(volume, handle.intValue());
                _volumeToHandleMap.put(volume, handle);
                _handleToVolumeMap.put(handle, volume);
            }
            return volume.setHandle(handle.intValue());
        }
    }

    synchronized int handleForTree(final TreeDescriptor td, final boolean create) throws PersistitException {
        if (td.getVolumeHandle() == -1) {
            // Tree in transient volume -- don't journal updates to it
            return -1;
        }
        Integer handle = _treeToHandleMap.get(td);
        if (handle == null) {
            if (!create) {
                return -1;
            }
            handle = Integer.valueOf(++_handleCounter);
            Debug.$assert0.t(!_handleToTreeMap.containsKey(handle));
            writeTreeHandleToJournal(td, handle.intValue());
            _treeToHandleMap.put(td, handle);
            _handleToTreeMap.put(handle, td);
        }
        return handle.intValue();
    }

    int handleForTree(final Tree tree) throws PersistitException {
        if (!_allowHandlesForTempVolumesAndTrees && tree.getVolume().isTemporary()) {
            throw new IllegalStateException("Creating handle for temporary tree " + tree);
        }
        if (tree.getHandle() != 0) {
            return tree.getHandle();
        }
        synchronized (this) {
            if (tree.getHandle() != 0) {
                return tree.getHandle();
            }
            final TreeDescriptor td = new TreeDescriptor(handleForVolume(tree.getVolume()), tree.getName());
            return tree.setHandle(handleForTree(td, true));
        }
    }

    Tree treeForHandle(final int handle) throws PersistitException {
        final TreeDescriptor td = lookupTreeHandle(handle);
        if (td == null) {
            return null;
        }
        final Volume volume = volumeForHandle(td.getVolumeHandle());
        if (volume == null) {
            return null;
        }
        return volume.getStructure().getTreeInternal(td.getTreeName());
    }

    Volume volumeForHandle(final int handle) throws PersistitException {
        final Volume volume = lookupVolumeHandle(handle);
        if (volume == null) {
            return null;
        }
        if (!volume.isOpened()) {
            volume.open(_persistit);
        }
        return volume;
    }

    synchronized Volume getVolumeByName(final String volumeName) {
        for (final Volume v : _handleToVolumeMap.values()) {
            if (volumeName.equals(v.getName())) {
                return v;
            }
        }
        return null;
    }

    @Override
    public synchronized Volume lookupVolumeHandle(final int handle) {
        return _handleToVolumeMap.get(Integer.valueOf(handle));
    }

    public synchronized TreeDescriptor lookupTreeHandle(final int handle) {
        return _handleToTreeMap.get(Integer.valueOf(handle));
    }

    private void readFully(final ByteBuffer bb, final long address) throws PersistitIOException,
            CorruptJournalException {
        //
        // If necessary read the bytes out of the _writeBuffer
        // before they have been written out to the file. This code
        // requires the _writeBuffer to be a HeapByteBuffer.
        //
        final int position = bb.position();
        final int length = bb.remaining();
        synchronized (this) {
            if (address >= _writeBufferAddress && address + length <= _currentAddress) {
                assert _writeBufferAddress + _writeBuffer.position() == _currentAddress : String.format(
                        "writeBufferAddress=%,d position=%,d currentAddress=%,d", _writeBufferAddress,
                        _writeBuffer.position(), _currentAddress);
                final int wbPosition = _writeBuffer.position();
                final int wbLimit = _writeBuffer.limit();
                _writeBuffer.position((int) (address - _writeBufferAddress));
                _writeBuffer.limit((int) (address - _writeBufferAddress) + length);
                bb.put(_writeBuffer);
                _writeBuffer.limit(wbLimit);
                _writeBuffer.position(wbPosition);
                bb.position(position);
                return;
            }
        }

        final FileChannel fc = getFileChannel(address);

        long fileAddr = addressToOffset(address);
        while (bb.remaining() > 0) {
            int count;
            try {
                count = fc.read(bb, fileAddr);
            } catch (final IOException ioe) {
                throw new PersistitIOException(ioe);
            }
            if (count < 0) {
                final File file = addressToFile(address);
                throw new CorruptJournalException(String.format("End of file at %s:%d(%,d)", file, fileAddr, address));
            }
            fileAddr += count;
        }
        bb.limit(bb.position());
        bb.position(position);
    }

    boolean readPageFromJournal(final Buffer buffer) throws PersistitIOException {
        final int bufferSize = buffer.getBufferSize();
        final long pageAddress = buffer.getPageAddress();
        final ByteBuffer bb = buffer.getByteBuffer();

        final Volume volume = buffer.getVolume();
        final PageNode pn = lookupUpPageNode(pageAddress, volume);
        if (pn == null) {
            return false;
        }
        bb.position(0);
        final long recordPageAddress = readPageBufferFromJournal(pn, bb);
        _persistit.getIOMeter().chargeReadPageFromJournal(volume, pageAddress, bufferSize, pn.getJournalAddress(),
                buffer.getIndex());

        if (pageAddress != recordPageAddress) {
            throw new CorruptJournalException("Record at " + pn + " is not volume/page " + buffer.toString());
        }

        if (bb.limit() != bufferSize) {
            throw new CorruptJournalException("Record at " + pn + " is wrong size: expected/actual=" + bufferSize + "/"
                    + bb.limit());
        }
        _readPageCount++;
        buffer.getVolume().getStatistics().bumpReadCounter();
        return true;
    }

    PageNode lookupUpPageNode(final long pageAddress, final Volume volume) {
        PageNode pnLookup = null;
        synchronized (this) {
            final Integer volumeHandle = _volumeToHandleMap.get(volume);
            if (volumeHandle != null) {
                pnLookup = _pageMap.get(new PageNode(volumeHandle, pageAddress, -1, -1));
            }
        }

        if (pnLookup == null) {
            return null;
        }

        final PageNode pn = new PageNode(pnLookup.getVolumeHandle(), pnLookup.getPageAddress(),
                pnLookup.getJournalAddress(), pnLookup.getTimestamp());
        sequence(PAGE_MAP_READ_INVALIDATE_A);

        /*
         * If the page is still valid, use the values saved in pn so we don't
         * lose them mid-processing. We can use it because it was in the map
         * when we first looked and that means it is is still in the journal.
         * The journal won't go away because of the claim on buffer preventing
         * new checkpoints and that keeps the copier from deleting it.
         */
        if (pnLookup.isInvalid()) {
            return null;
        }
        return pn;
    }

    private long readPageBufferFromJournal(final PageNode pn, final ByteBuffer bb) throws PersistitIOException,
            CorruptJournalException {
        final int at = bb.position();
        bb.limit(at + PA.OVERHEAD);
        readFully(bb, pn.getJournalAddress());
        if (bb.remaining() < PA.OVERHEAD) {
            throw new CorruptJournalException("Record at " + pn.toStringJournalAddress(this) + " is incomplete");
        }
        final int type = JournalRecord.getType(bb);
        final int payloadSize = JournalRecord.getLength(bb) - PA.OVERHEAD;
        final int leftSize = PA.getLeftSize(bb);
        final int bufferSize = PA.getBufferSize(bb);
        final long pageAddress = PA.getPageAddress(bb);

        if (type != PA.TYPE) {
            throw new CorruptJournalException("Record at " + pn.toStringJournalAddress(this) + " is not a PAGE record");
        }

        if (leftSize < 0 || payloadSize < leftSize || payloadSize > bufferSize) {
            throw new CorruptJournalException("Record at " + pn.toStringJournalAddress(this)
                    + " invalid sizes: recordSize= " + payloadSize + " leftSize=" + leftSize + " bufferSize="
                    + bufferSize);
        }

        if (pageAddress != pn.getPageAddress() && pn.getPageAddress() != -1) {
            throw new CorruptJournalException("Record at " + pn.toStringJournalAddress(this)
                    + " mismatched page address: expected/actual=" + pn.getPageAddress() + "/" + pageAddress);
        }

        bb.limit(at + payloadSize).position(at);
        readFully(bb, pn.getJournalAddress() + PA.OVERHEAD);

        final int rightSize = payloadSize - leftSize;
        System.arraycopy(bb.array(), leftSize + at, bb.array(), bufferSize - rightSize + at, rightSize);
        Arrays.fill(bb.array(), leftSize + at, bufferSize - rightSize + at, (byte) 0);
        bb.limit(bb.capacity()).position(at).limit(at + bufferSize);
        return pageAddress;
    }

    /**
     * Method used by diagnostic tools to attempt to read a page from journal
     * 
     * @param address
     *            journal address
     * @param _bb
     *            ByteBuffer in which to return the result
     * @return pageAddress of the page at the specified location, or -1 if the
     *         address does not reference a valid page
     * @throws PersistitException
     */
    Buffer readPageBuffer(final long address) throws PersistitException {
        ByteBuffer bb = ByteBuffer.allocate(PA.OVERHEAD);
        readFully(bb, address);
        if (bb.remaining() < PA.OVERHEAD) {
            return null;
        }
        final int type = JournalRecord.getType(bb);
        final int payloadSize = JournalRecord.getLength(bb) - PA.OVERHEAD;
        final int leftSize = PA.getLeftSize(bb);
        final int bufferSize = PA.getBufferSize(bb);
        final long pageAddress = PA.getPageAddress(bb);
        final int volumeHandle = PA.getVolumeHandle(bb);

        if (type != PA.TYPE || leftSize < 0 || payloadSize < leftSize || payloadSize > bufferSize) {
            return null;
        }

        final BufferPool pool = _persistit.getBufferPool(bufferSize);
        final Buffer buffer = new Buffer(bufferSize, -1, pool, _persistit);
        buffer.setPageAddressAndVolume(pageAddress, volumeForHandle(volumeHandle));
        bb = buffer.getByteBuffer();
        bb.limit(payloadSize).position(0);
        readFully(bb, address + PA.OVERHEAD);

        if (leftSize > 0) {
            final int rightSize = payloadSize - leftSize;
            System.arraycopy(bb.array(), leftSize, bb.array(), bufferSize - rightSize, rightSize);
            Arrays.fill(bb.array(), leftSize, bufferSize - rightSize, (byte) 0);
        }
        bb.limit(bufferSize).position(0);
        final boolean acquired = buffer.claim(true, 0);
        assert acquired : "buffer in use";
        buffer.load();
        buffer.release();
        return buffer;
    }

    private void advance(final int recordSize) {
        Debug.$assert1.t(recordSize > 0 && recordSize + _writeBuffer.position() <= _writeBuffer.capacity());
        _currentAddress += recordSize;
        _writeBuffer.position(_writeBuffer.position() + recordSize);
    }

    /**
     * Write a JH (journal header) record. This record must be written to the
     * beginning of the journal file. Note that this method does not call
     * {@link #prepareWriteBuffer(int)} - the write buffer needs to be ready to
     * receive the JH record.
     * 
     * @throws PersistitException
     */
    synchronized void writeJournalHeader() throws PersistitException {
        JH.putType(_writeBuffer);
        JournalRecord.putTimestamp(_writeBuffer, epochalTimestamp());
        JH.putVersion(_writeBuffer, VERSION);
        JH.putBlockSize(_writeBuffer, _blockSize);
        JH.putBaseJournalAddress(_writeBuffer, _baseAddress);
        JH.putCurrentJournalAddress(_writeBuffer, _currentAddress);
        JH.putJournalCreatedTime(_writeBuffer, _journalCreatedTime);
        JH.putFileCreatedTime(_writeBuffer, System.currentTimeMillis());
        JH.putPath(_writeBuffer, addressToFile(_currentAddress).getPath());
        final int recordSize = JournalRecord.getLength(_writeBuffer);
        _persistit.getIOMeter().chargeWriteOtherToJournal(recordSize, _currentAddress);
        advance(recordSize);
    }

    /**
     * Write the JE (journal end) record. This record must be written to the end
     * of each complete journal file. Note that this method does not call
     * {@link #prepareWriteBuffer(int)} - the write buffer needs to be ready to
     * receive the JE record.
     * 
     * @throws PersistitException
     */
    synchronized void writeJournalEnd() throws PersistitException {
        if (_writeBufferAddress != Long.MAX_VALUE) {
            //
            // prepareWriteBuffer contract guarantees there's always room in
            // the write buffer for this record.
            //
            JE.putType(_writeBuffer);
            JournalRecord.putTimestamp(_writeBuffer, epochalTimestamp());
            JournalRecord.putLength(_writeBuffer, JE.OVERHEAD);
            JE.putCurrentJournalAddress(_writeBuffer, _currentAddress);
            JE.putBaseAddress(_writeBuffer, _baseAddress);
            JE.putJournalCreatedTime(_writeBuffer, _journalCreatedTime);
            _persistit.getIOMeter().chargeWriteOtherToJournal(JE.OVERHEAD, _currentAddress);
            advance(JE.OVERHEAD);
        }
    }

    synchronized void writePageMap() throws PersistitException {
        int count = 0;
        for (final PageNode lastPageNode : _pageMap.values()) {
            PageNode pageNode = lastPageNode;
            while (pageNode != null) {
                count++;
                pageNode = pageNode.getPrevious();
            }
        }
        for (final PageNode lastPageNode : _branchMap.values()) {
            PageNode pageNode = lastPageNode;
            while (pageNode != null) {
                count++;
                pageNode = pageNode.getPrevious();
            }
        }

        final int recordSize = PM.OVERHEAD + PM.ENTRY_SIZE * count;
        prepareWriteBuffer(recordSize);
        PM.putType(_writeBuffer);
        JournalRecord.putLength(_writeBuffer, recordSize);
        JournalRecord.putTimestamp(_writeBuffer, epochalTimestamp());
        advance(PM.OVERHEAD);
        int offset = 0;
        for (final PageNode lastPageNode : _pageMap.values()) {
            PageNode pageNode = lastPageNode;
            while (pageNode != null) {
                PM.putEntry(_writeBuffer, offset / PM.ENTRY_SIZE, pageNode.getTimestamp(),
                        pageNode.getJournalAddress(), pageNode.getVolumeHandle(), pageNode.getPageAddress());

                offset += PM.ENTRY_SIZE;
                count--;
                if (count == 0 || offset + PM.ENTRY_SIZE >= _writeBuffer.remaining()) {
                    advance(offset);
                    offset = 0;
                }
                if (PM.ENTRY_SIZE >= _writeBuffer.remaining()) {
                    flush();
                }
                pageNode = pageNode.getPrevious();
            }
        }
        for (final PageNode lastPageNode : _branchMap.values()) {
            PageNode pageNode = lastPageNode;
            while (pageNode != null) {
                PM.putEntry(_writeBuffer, offset / PM.ENTRY_SIZE, pageNode.getTimestamp(),
                        pageNode.getJournalAddress(), pageNode.getVolumeHandle(), pageNode.getPageAddress());

                offset += PM.ENTRY_SIZE;
                count--;
                if (count == 0 || offset + PM.ENTRY_SIZE >= _writeBuffer.remaining()) {
                    advance(offset);
                    offset = 0;
                }
                if (PM.ENTRY_SIZE >= _writeBuffer.remaining()) {
                    flush();
                }
                pageNode = pageNode.getPrevious();
            }
        }
        Debug.$assert0.t(count == 0);
        _persistit.getIOMeter().chargeWriteOtherToJournal(recordSize, _currentAddress - recordSize);
    }

    synchronized void writeTransactionMap() throws PersistitException {
        int count = _liveTransactionMap.size();
        final int recordSize = TM.OVERHEAD + TM.ENTRY_SIZE * count;
        prepareWriteBuffer(recordSize);
        TM.putType(_writeBuffer);
        JournalRecord.putLength(_writeBuffer, recordSize);
        JournalRecord.putTimestamp(_writeBuffer, epochalTimestamp());
        advance(TM.OVERHEAD);
        int offset = 0;
        for (final TransactionMapItem ts : _liveTransactionMap.values()) {
            TM.putEntry(_writeBuffer, offset / TM.ENTRY_SIZE, ts.getStartTimestamp(), ts.getCommitTimestamp(),
                    ts.getStartAddress(), ts.getLastRecordAddress());
            offset += TM.ENTRY_SIZE;
            count--;
            if (count == 0 || offset + TM.ENTRY_SIZE >= _writeBuffer.remaining()) {
                advance(offset);
                offset = 0;
            }
            if (TM.ENTRY_SIZE >= _writeBuffer.remaining()) {
                flush();
            }
        }

        Debug.$assert0.t(count == 0);
        _persistit.getIOMeter().chargeWriteOtherToJournal(recordSize, _currentAddress - recordSize);
    }

    synchronized void writeCheckpointToJournal(final Checkpoint checkpoint) throws PersistitException {
        //
        // Make sure all prior journal entries are committed to disk before
        // writing this record.
        //
        force();
        //
        // Prepare room for CP.OVERHEAD bytes in the journal. If doing so
        // started a new journal file then there's no need to write another
        // CP record.
        //
        if (!prepareWriteBuffer(CP.OVERHEAD)) {
            final long address = _currentAddress;
            JournalRecord.putLength(_writeBuffer, CP.OVERHEAD);
            CP.putType(_writeBuffer);
            JournalRecord.putTimestamp(_writeBuffer, checkpoint.getTimestamp());
            CP.putSystemTimeMillis(_writeBuffer, checkpoint.getSystemTimeMillis());
            CP.putBaseAddress(_writeBuffer, _baseAddress);
            _persistit.getIOMeter().chargeWriteOtherToJournal(CP.OVERHEAD, _currentAddress);
            advance(CP.OVERHEAD);
            force();

            checkpointWritten(checkpoint);

            _persistit.getLogBase().checkpointWritten.log(checkpoint, address);
            _persistit.getIOMeter().chargeWriteOtherToJournal(CP.OVERHEAD, address);
        }

        _lastValidCheckpoint = checkpoint;
        _lastValidCheckpointJournalAddress = _currentAddress - CP.OVERHEAD;
        _lastValidCheckpointBaseAddress = _baseAddress;
    }

    void writePageToJournal(final Buffer buffer) throws PersistitException {

        final Volume volume;
        final int recordSize;

        synchronized (this) {

            if (!buffer.isTemporary() && buffer.getTimestamp() < _lastValidCheckpoint.getTimestamp()) {
                _persistit.getLogBase().lateWrite.log(_lastValidCheckpoint, buffer);
            }

            volume = buffer.getVolume();
            final int handle = handleForVolume(volume);
            int leftSize;
            int rightSize;
            if (buffer.isDataPage() || buffer.isIndexPage() || buffer.isGarbagePage()) {
                leftSize = buffer.getKeyBlockEnd();
                rightSize = buffer.getBufferSize() - buffer.getAlloc();
            } else {
                leftSize = 0;
                rightSize = buffer.getBufferSize();
            }

            recordSize = PA.OVERHEAD + leftSize + rightSize;

            prepareWriteBuffer(recordSize);
            Debug.$assert1.t(_writeBuffer.remaining() >= recordSize);

            final long address = _currentAddress;
            final int position = _writeBuffer.position();

            JournalRecord.putLength(_writeBuffer, recordSize);
            PA.putVolumeHandle(_writeBuffer, handle);
            PA.putType(_writeBuffer);
            JournalRecord.putTimestamp(_writeBuffer, buffer.isTemporary() ? -1 : buffer.getTimestamp());
            PA.putLeftSize(_writeBuffer, leftSize);
            PA.putBufferSize(_writeBuffer, buffer.getBufferSize());
            PA.putPageAddress(_writeBuffer, buffer.getPageAddress());
            advance(PA.OVERHEAD);

            if (leftSize > 0) {
                _writeBuffer.put(buffer.getBytes(), 0, leftSize);
                _writeBuffer.put(buffer.getBytes(), buffer.getBufferSize() - rightSize, rightSize);
            } else {
                _writeBuffer.put(buffer.getBytes());
            }
            Debug.$assert0.t(_writeBuffer.position() - position == recordSize);
            _currentAddress += recordSize - PA.OVERHEAD;

            final PageNode pageNode = new PageNode(handle, buffer.getPageAddress(), address, buffer.getTimestamp());
            _pageList.add(pageNode);
            PageNode oldPageNode = _pageMap.put(pageNode, pageNode);

            if (oldPageNode != null) {
                assert oldPageNode.getTimestamp() <= pageNode.getTimestamp();
            }
            final long checkpointTimestamp = _persistit.getTimestampAllocator().getProposedCheckpointTimestamp();
            if (oldPageNode != null && oldPageNode.getTimestamp() > checkpointTimestamp
                    && buffer.getTimestamp() > checkpointTimestamp) {
                oldPageNode.invalidate();
                oldPageNode = oldPageNode.getPrevious();
            }
            pageNode.setPrevious(oldPageNode);
            _writePageCount++;
        }
        _persistit.getIOMeter().chargeWritePageToJournal(volume, buffer.getPageAddress(), buffer.getBufferSize(),
                _currentAddress - recordSize, urgency(), buffer.getIndex());
    }

    /**
     * package-private for unit tests only.
     * 
     * @param volume
     * @param handle
     * @throws PersistitException
     */
    synchronized void writeVolumeHandleToJournal(final Volume volume, final int handle) throws PersistitException {
        prepareWriteBuffer(IV.MAX_LENGTH);
        IV.putType(_writeBuffer);
        IV.putHandle(_writeBuffer, handle);
        IV.putVolumeId(_writeBuffer, volume.getId());
        JournalRecord.putTimestamp(_writeBuffer, epochalTimestamp());
        if (_persistit.getConfiguration().isUseOldVSpec()) {
            IV.putVolumeSpecification(_writeBuffer, volume.getName());
        } else {
            IV.putVolumeSpecification(_writeBuffer, volume.getSpecification().toString());
        }
        final int recordSize = JournalRecord.getLength(_writeBuffer);
        _persistit.getIOMeter().chargeWriteOtherToJournal(recordSize, _currentAddress);
        advance(recordSize);
    }

    synchronized void writeTreeHandleToJournal(final TreeDescriptor td, final int handle) throws PersistitException {
        prepareWriteBuffer(IT.MAX_LENGTH);
        IT.putType(_writeBuffer);
        IT.putHandle(_writeBuffer, handle);
        IT.putVolumeHandle(_writeBuffer, td.getVolumeHandle());
        JournalRecord.putTimestamp(_writeBuffer, epochalTimestamp());
        IT.putTreeName(_writeBuffer, td.getTreeName());
        final int recordSize = JournalRecord.getLength(_writeBuffer);
        _persistit.getIOMeter().chargeWriteOtherToJournal(recordSize, _currentAddress);
        advance(recordSize);
    }

    /**
     * <p>
     * Write a transaction or partial transaction to the journal as a TX record
     * containing a variable number of variable-length update records. The
     * supplied <code>buffer</code> contains the update records.
     * </p>
     * <p>
     * TX records typically represent a complete transaction, but in the case of
     * transactions with a large number of updates, there may be multiple TX
     * records. In that case each TX record but the last one written specifies a
     * commit timestamp value of zero indicating that the transaction has not
     * committed yet, and each TX record but the first one written specifies the
     * journal address of the previous one. These pointers allow the recovery
     * process find efficiently all the updates of a transaction that needs to
     * be rolled back.
     * </p>
     * 
     * @param buffer
     *            The buffer containing the update records
     * @param startTimestamp
     *            Transaction start timestamp
     * @param commitTimestamp
     *            Transaction commit timestamp, or 0 if the transaction has not
     *            committed yet
     * @param backchainAddress
     *            Journal address of previous TX record written by this
     *            transaction, or 0 if there is to previous record
     * 
     * @return
     * @throws PersistitException
     */
    synchronized long writeTransactionToJournal(final ByteBuffer buffer, final long startTimestamp,
            final long commitTimestamp, final long backchainAddress) throws PersistitException {
        final int recordSize = TX.OVERHEAD + buffer.position();
        prepareWriteBuffer(recordSize);
        final long address = _currentAddress;
        TX.putLength(_writeBuffer, recordSize);
        TX.putType(_writeBuffer);
        TX.putTimestamp(_writeBuffer, startTimestamp);
        TX.putCommitTimestamp(_writeBuffer, commitTimestamp);
        TX.putBackchainAddress(_writeBuffer, backchainAddress);
        _persistit.getIOMeter().chargeWriteTXtoJournal(recordSize, _currentAddress);
        advance(TX.OVERHEAD);
        try {
            buffer.flip();
            _writeBuffer.put(buffer);
        } finally {
            buffer.clear();
        }
        _currentAddress += recordSize - TX.OVERHEAD;
        if (commitTimestamp != ABORTED) {
            final long key = Long.valueOf(startTimestamp);
            TransactionMapItem item = _liveTransactionMap.get(key);
            if (item == null) {
                if (backchainAddress != 0) {
                    throw new IllegalStateException("Missing back-chained transaction for start timestamp "
                            + startTimestamp);
                }
                item = new TransactionMapItem(startTimestamp, address);
                _liveTransactionMap.put(startTimestamp, item);
            } else {
                if (backchainAddress == 0) {
                    throw new IllegalStateException("Duplicate transaction " + item);
                }
                if (item.isCommitted()) {
                    throw new IllegalStateException("Transaction already committed " + item);
                }
                item.setLastRecordAddress(address);
            }
            item.setCommitTimestamp(commitTimestamp);
        }
        return address;
    }

    static File journalPath(final String path) {
        final File file = new File(path);
        if (file.isDirectory()) {
            return new File(file, DEFAULT_JOURNAL_FILE_NAME);
        } else {
            return file;
        }
    }

    static long fileToGeneration(final File file) {
        final Matcher matcher = PATH_PATTERN.matcher(file.getName());
        if (matcher.matches()) {
            return Long.parseLong(matcher.group(2));
        } else {
            return -1;
        }
    }

    static String fileToPath(final File file) {
        final Matcher matcher = PATH_PATTERN.matcher(file.getPath());
        if (matcher.matches()) {
            return matcher.group(1);
        } else {
            return null;
        }
    }

    static File generationToFile(final String path, final long generation) {
        return new File(String.format(PATH_FORMAT, path, generation));
    }

    File addressToFile(final long address) {
        return generationToFile(_journalFilePath, address / _blockSize);
    }

    long addressToOffset(final long address) {
        return address % _blockSize;
    }

    void setWriteBufferSize(final int size) {
        if (size < MINIMUM_BUFFER_SIZE || size > MAXIMUM_BUFFER_SIZE) {
            throw new IllegalArgumentException("Invalid write buffer size: " + size);
        }
        _writeBufferSize = size;
    }

    public void close() throws PersistitException {
        _closed.set(true);
        rollover();

        final JournalCopier copier = _copier;
        _copier = null;
        if (copier != null) {
            _persistit.waitForIOTaskStop(copier);
        }

        final JournalFlusher flusher = _flusher;
        _flusher = null;
        if (flusher != null) {
            _persistit.waitForIOTaskStop(flusher);
        }

        synchronized (this) {
            try {
                closeAllChannels();
            } catch (final IOException ioe) {
                throw new PersistitIOException(ioe);
            } finally {
                _handleToTreeMap.clear();
                _handleToVolumeMap.clear();
                _volumeToHandleMap.clear();
                _treeToHandleMap.clear();
                _pageMap.clear();
                _pageList.clear();
                _writeBuffer = null;
            }
        }
    }

    private void closeAllChannels() throws IOException {
        synchronized (this) {
            try {
                for (final FileChannel channel : _journalFileChannels.values()) {
                    if (channel != null) {
                        channel.close();
                    }
                }

            } finally {
                _journalFileChannels.clear();
            }
        }
    }

    /**
     * Abruptly stop (using {@link Thread#stop()}) the copier and flusher
     * threads. This method should be used only by tests.
     */
    void crash() throws IOException {
        IOTaskRunnable.crash(_flusher);
        IOTaskRunnable.crash(_copier);
        //
        // Even when simulating a crash do this to release
        // channels and therefore allow disk space to be returned to
        // the OS when the files are deleted.
        //
        closeAllChannels();
    }

    /**
     * Flushes the write buffer
     * 
     * @throws PersistitException
     */
    synchronized long flush() throws PersistitException {
        _persistit.checkFatal();
        final long address = _writeBufferAddress;
        if (address != Long.MAX_VALUE && _writeBuffer != null) {

            assert _writeBufferAddress + _writeBuffer.position() == _currentAddress : String.format(
                    "writeBufferAddress=%,d position=%,d currentAddress=%,d", _writeBufferAddress,
                    _writeBuffer.position(), _currentAddress);

            try {
                if (_writeBuffer.position() > 0) {
                    final FileChannel channel = getFileChannel(address);
                    final long size = channel.size();
                    if (size < addressToOffset(address)) {
                        throw new CorruptJournalException(String.format(
                                "Journal file %s size %,d does not match current address %,d", addressToFile(address),
                                size, address));
                    }

                    _writeBuffer.flip();
                    boolean writeComplete = false;
                    final int written;
                    try {
                        /*
                         * Note: contract for FileChannel requires write to
                         * return normally only when all bytes have been
                         * written. (See java.nio.channels.WritableByteChannel
                         * #write(ByteBuffer), statement
                         * "Unless otherwise specified...")
                         */
                        channel.write(_writeBuffer, _writeBufferAddress % _blockSize);
                        /*
                         * Surprise: FileChannel#write does not throw an
                         * Exception if it successfully writes some bytes and
                         * then encounters a disk full condition. (Found this
                         * out empirically.)
                         */
                        writeComplete = _writeBuffer.remaining() == 0;
                    } finally {
                        written = _writeBuffer.position();
                        _writeBufferAddress += written;
                        if (writeComplete) {
                            if (_writeBuffer.capacity() != _writeBufferSize) {
                                _writeBuffer = ByteBuffer.allocate(_writeBufferSize);
                            } else {
                                _writeBuffer.clear();
                            }
                        } else {
                            /*
                             * If the buffer didn't get written, perhaps due to
                             * an interrupt or disk-full condition, then compact
                             * to remove any bytes from the buffer that actually
                             * did get written and reset other measurements.
                             */
                            _writeBuffer.compact();
                        }
                        final long remaining = _blockSize - (_writeBufferAddress % _blockSize);
                        if (remaining < (_writeBuffer.limit())) {
                            _writeBuffer.limit((int) remaining);
                        }
                    }

                    assert _writeBufferAddress + _writeBuffer.position() == _currentAddress : String.format(
                            "writeBufferAddress=%,d position=%,d currentAddress=%,d", _writeBufferAddress,
                            _writeBuffer.position(), _currentAddress);

                    _persistit.getIOMeter().chargeFlushJournal(written, address);
                    return _writeBufferAddress;
                }
            } catch (final IOException e) {
                throw new PersistitIOException("Writing to file " + addressToFile(address), e);
            }
        }
        return Long.MAX_VALUE;
    }

    /**
     * Force all data written to the journal file to disk.
     */
    @Override
    public void force() throws PersistitException {
        long address = Long.MAX_VALUE;
        try {
            address = flush();
            if (address != Long.MAX_VALUE) {
                final FileChannel channel = getFileChannel(address);
                channel.force(false);
            }
        } catch (final IOException e) {
            throw new PersistitIOException("Writing to file " + addressToFile(address), e);
        }
    }

    /**
     * Map a ByteBuffer to a file address, as needed to ensure client methods
     * can write their records. This method modifies the values of _writeBuffer,
     * _writeBufferAddress, and in case a new journal file is prepared (a
     * "roll-over" event), it also modifies _currentAddress to reflect the
     * current address in the new file.
     * 
     * @param size
     *            Size of record to be written
     * @return <code>true</code> if and only if a new journal file was started
     * @throws PersistitException
     */
    private boolean prepareWriteBuffer(final int size) throws PersistitException {
        _persistit.checkFatal();
        boolean newJournalFile = false;
        if (getCurrentJournalSize() == 0) {
            flush();
            _writeBufferAddress = _currentAddress;
            startJournalFile();
            newJournalFile = true;
        }

        assert _writeBufferAddress + _writeBuffer.position() == _currentAddress : String.format(
                "writeBufferAddress=%,d position=%,d currentAddress=%,d", _writeBufferAddress, _writeBuffer.position(),
                _currentAddress);
        //
        // If the current journal file has room for the record, then return.
        //
        if (_writeBuffer.remaining() > size + JE.OVERHEAD) {
            return newJournalFile;
        }
        //
        // Otherwise, flush the write buffer and try again
        flush();

        if (_writeBuffer.remaining() > size + JE.OVERHEAD) {
            return newJournalFile;
        }
        //
        // In the special case of a record which may be longer than
        // the capacity of the buffer (e.g., the PageMap), then check whether
        // there is enough room in the file to hold the entire map. In that case
        // then the buffer is prepared because the PM and TM writers know how to
        // fill the buffer multiple times.
        //
        if (_writeBuffer.remaining() == _writeBuffer.capacity()) {
            final long remaining = _blockSize - getCurrentJournalSize();
            if (remaining > size + JE.OVERHEAD) {
                return newJournalFile;
            }
        }
        //
        // Finally if there's still not enough room we're committed to
        // rolling the journal.
        //
        rolloverWithNewFile();
        return true;
    }

    void rollover() throws PersistitException {
        rollover(false, false);
    }

    void rolloverWithNewFile() throws PersistitException {
        rollover(false, true);
    }

    void rolloverWithNewBaseAndFile() throws PersistitException {
        rollover(true, true);
    }

    private synchronized void rollover(final boolean setBaseAddress, final boolean startNewFile)
            throws PersistitException {
        if (_writeBufferAddress != Long.MAX_VALUE) {
            writeJournalEnd();
            flush();

            try {
                final long length = getCurrentJournalSize();
                final boolean matches = length == (_writeBuffer.position() + _writeBufferAddress) % _blockSize;
                final FileChannel channel = getFileChannel(_currentAddress);
                Debug.$assert1.t(matches);
                if (matches) {
                    channel.truncate(length);
                }
                channel.force(true);
            } catch (final IOException ioe) {
                throw new PersistitIOException(ioe);
            }
            _currentAddress = ((_currentAddress / _blockSize) + 1) * _blockSize;
            _writeBuffer.clear();
            _writeBufferAddress = _currentAddress;
            _isNewEpoch = false;

            if (setBaseAddress) {
                _baseAddress = _currentAddress;
            }
            if (startNewFile) {
                prepareWriteBuffer(JH.OVERHEAD);
            }
        }
    }

    /**
     * Timestamp marking the Page Map, Transaction Map and other records in the
     * journal header. This timestamp is used to discriminate between pages in a
     * "branch" history and the live history. See comments in
     * {@link RecoveryManager#scanLoadPageMap(long, long, int)} for details.
     * 
     * @return either the current timestamp or the timestamp of the last valid
     *         checkpoint, depending on whether this journal file starts a new
     *         epoch.
     */
    private long epochalTimestamp() {
        return _isNewEpoch ? getLastValidCheckpointTimestamp() : _persistit.getCurrentTimestamp();
    }

    private void startJournalFile() throws PersistitException {
        //
        // Write the beginning of a new journal file.
        //
        // The information written here is designed to accelerate recovery.
        // The recovery process can simply read the JournalHeader and
        // subsequent records from the last journal file to load the page
        // map and live transaction map. The journal file is valid for
        // recovery only if the CP (checkpoint) record is present in the
        // recovered file.
        //
        writeJournalHeader();
        //
        // Write IV (identify volume) records for each volume in the handle
        // map
        //
        for (final Map.Entry<Integer, Volume> entry : _handleToVolumeMap.entrySet()) {
            writeVolumeHandleToJournal(entry.getValue(), entry.getKey().intValue());
        }
        //
        // Write IT (identify tree) records for each tree in the handle
        // map
        //
        for (final Map.Entry<Integer, TreeDescriptor> entry : _handleToTreeMap.entrySet()) {
            writeTreeHandleToJournal(entry.getValue(), entry.getKey().intValue());
        }
        //
        // Write the PM (Page Map) record
        //
        writePageMap();
        //
        // Write the TM (Transaction Map) record
        //
        writeTransactionMap();
        //
        // Finally, write the current CP (checkpoint) record.
        //
        writeCheckpointToJournal(_lastValidCheckpoint);
    }

    /**
     * Return the <code>FileChannel</code> for the journal file containing the
     * supplied <code>address</code>. If necessary, create a new
     * {@link MediatedFileChannel}.
     * 
     * @param address
     *            the journal address of a record in the journal for which the
     *            corresponding channel will be returned
     * @throws PersistitException
     *             if the <code>MediatedFileChannel</code> cannot be created
     */
    synchronized FileChannel getFileChannel(final long address) throws PersistitIOException {
        if (address < _deleteBoundaryAddress || address > _currentAddress + _blockSize) {
            throw new IllegalArgumentException("Invalid journal address " + address + " outside of range ("
                    + _deleteBoundaryAddress + ":" + (_currentAddress + _blockSize) + ")");
        }
        final long generation = address / _blockSize;
        FileChannel channel = _journalFileChannels.get(generation);
        if (channel == null) {
            try {
                channel = new MediatedFileChannel(addressToFile(address), "rw");
                _journalFileChannels.put(generation, channel);
            } catch (final IOException ioe) {
                throw new PersistitIOException(ioe);
            }
        }
        return channel;
    }

    /**
     * Set the copyFast flag and then wait until all checkpointed pages have
     * been copied to their respective volumes, allowing the journal files to be
     * deleted. Pages modified after the last valid checkpoint cannot be copied.
     * <p>
     * Does nothing of the <code>appendOnly</code> is set.
     * 
     * @throws PersistitException
     */
    @Override
    public void copyBack() throws Exception {
        if (!_appendOnly.get()) {
            _copyFast.set(true);
            final int exceptionCount = _copier.getExceptionCount();
            while (_copyFast.get()) {
                _copier.kick();
                Util.sleep(Persistit.SHORT_DELAY);
                if (_copier.getExceptionCount() != exceptionCount) {
                    throw _copier.getLastException();
                }
            }
        }
    }

    /**
     * Remove transactions and PageNode entries when possible due to completion
     * of a new checkpoint.
     * 
     * @param checkpoint
     */
    private void checkpointWritten(final Checkpoint checkpoint) {

        //
        // Will become the earliest timestamp of any record needed to
        // be retained for recovery. For transactions containing LONG_RECORD
        // pages, those pages may be written to the journal with timestamps
        // earlier than the commitTimestamp of the transaction but they are
        // guaranteed to be written with timestamp values later than the
        // transaction's startTimestamp. Therefore we can't cull PageMap entries
        // later than this recoveryTimestamp because the pages they refer to may
        // be needed for recovery.
        //
        long recoveryTimestamp = checkpoint.getTimestamp();
        recoveryTimestamp = Math.min(Math.min(recoveryTimestamp, _earliestCommittedTimestamp),
                _earliestAbortedTimestamp);
        //
        // Remove all but the most recent PageNode version before the
        // checkpoint.
        //
        for (final PageNode pageNode : _pageMap.values()) {
            for (PageNode pn = pageNode; pn != null; pn = pn.getPrevious()) {
                if (pn.getTimestamp() < recoveryTimestamp) {
                    pn.removeHistory();
                    break;
                }
            }
        }
        //
        // Remove any PageNode from the branchMap having a timestamp less
        // than the checkpoint. Generally all such entries are removed after
        // the first checkpoint that has been established after recovery.
        //
        for (final Iterator<PageNode> iterator = _branchMap.values().iterator(); iterator.hasNext();) {
            final PageNode pageNode = iterator.next();
            if (pageNode.getTimestamp() < recoveryTimestamp) {
                iterator.remove();
            }
        }

        checkpoint.completed();
    }

    /**
     * Remove obsolete TransactionMapItem instances from the live transaction
     * map. An instance is obsolete if it refers to a transaction that committed
     * earlier than that last valid checkpoint (because all of the effects of
     * that transaction are now check-pointed into the B-Trees themselves) or if
     * it is from an aborted transaction that has no remaining MVV values.
     */
    void pruneObsoleteTransactions() {
        pruneObsoleteTransactions(isRollbackPruningEnabled());
    }

    void pruneObsoleteTransactions(final boolean rollbackPruningEnabled) {
        final long timestamp = _lastValidCheckpoint.getTimestamp();
        long earliestCommitted = Long.MAX_VALUE;
        long earliestAborted = Long.MAX_VALUE;
        final List<TransactionMapItem> toPrune = new ArrayList<TransactionMapItem>();
        /*
         * Remove any committed transactions that committed before the
         * checkpoint. No need to keep a record of such a transaction since its
         * updates are now fully written to the journal in modified page images.
         */
        synchronized (this) {
            for (final Iterator<TransactionMapItem> iterator = _liveTransactionMap.values().iterator(); iterator
                    .hasNext();) {
                final TransactionMapItem item = iterator.next();
                if (item.isCommitted()) {
                    if (item.getCommitTimestamp() < timestamp) {
                        iterator.remove();
                    } else if (item.getStartTimestamp() < earliestCommitted) {
                        earliestCommitted = item.getStartTimestamp();
                    }
                } else {
                    final TransactionStatus status;
                    status = _persistit.getTransactionIndex().getStatus(item.getStartTimestamp());
                    if (status == null || status.getTs() != item.getStartTimestamp()) {
                        iterator.remove();
                    } else if (status.getTc() == ABORTED && status.isNotified()) {
                        if (status.getMvvCount() == 0) {
                            iterator.remove();
                            sequence(RECOVERY_PRUNING_B);
                        } else {
                            if (item.getStartTimestamp() < earliestAborted) {
                                earliestAborted = item.getStartTimestamp();
                            }
                            if (rollbackPruningEnabled) {
                                toPrune.add(item);
                            }
                        }
                    }
                }
            }
            _earliestCommittedTimestamp = earliestCommitted;
            _earliestAbortedTimestamp = earliestAborted;
        }
        /*
         * Sort the toPrune list - since all members are aborted, the comparison
         * will be by startTimeStamp which is a good approximation of journal
         * address order.
         */
        Collections.sort(toPrune, TransactionMapItem.TRANSACTION_MAP_ITEM_COMPARATOR);
        for (final TransactionMapItem item : toPrune) {
            try {
                synchronized (_player) {
                    final TransactionStatus status;
                    status = _persistit.getTransactionIndex().getStatus(item.getStartTimestamp());
                    if (status != null && status.getTs() == item.getStartTimestamp() && status.getTc() == ABORTED
                            && status.isNotified() && status.getMvvCount() > 0) {
                        _player.applyTransaction(item, _listener);
                    }
                }
            } catch (final PersistitException e) {
                _persistit.getLogBase().pruneException.log(e, item);
            }
        }
    }

    /**
     * General method used to wait for durability. This method is used by all
     * three commit modes: SOFT, HARD and GROUP. The two parameters represent
     * time intervals in milliseconds.
     * 
     * @param flushedTimestamp
     *            a timestamp taken after the transaction buffer belonging to
     *            the current transaction has been flushed.
     * @param leadTime
     *            time interval in milliseconds by which to anticipate I/O
     *            completion; the method will return as soon as the I/O
     *            operation that will flush the current generation of data is
     *            expected to complete within that time interval
     * @param stallTime
     *            time interval in milliseconds that this thread is willing to
     *            wait for I/O completion. If if the JOURNAL_FLUSHER is
     *            currently pausing, the pause time may be shortened to try to
     *            complete the I/O when requested. In particular, a value of
     *            zero indicates the I/O should start immediately.
     * @throws PersistitInterruptedException
     */

    void waitForDurability(final long flushedTimestamp, final long leadTime, final long stallTime)
            throws PersistitException {
        final JournalFlusher flusher = _flusher;
        if (flusher != null) {
            flusher.waitForDurability(flushedTimestamp, leadTime, stallTime);
        } else {
            throw new IllegalStateException("JOURNAL_FLUSHER is not running");
        }
    }

    public static class TreeDescriptor {

        final int _volumeHandle;

        final String _treeName;

        TreeDescriptor(final int volumeHandle, final String treeName) {
            _volumeHandle = volumeHandle;
            _treeName = treeName;
        }

        public int getVolumeHandle() {
            return _volumeHandle;
        }

        public String getTreeName() {
            return _treeName;
        }

        @Override
        public boolean equals(final Object obj) {
            if (obj == null || !(obj instanceof TreeDescriptor)) {
                return false;
            }
            final TreeDescriptor td = (TreeDescriptor) obj;
            return td._treeName.equals(_treeName) && td._volumeHandle == _volumeHandle;
        }

        @Override
        public int hashCode() {
            return _treeName.hashCode() ^ _volumeHandle;
        }

        @Override
        public String toString() {
            return "{" + _volumeHandle + "}" + _treeName;
        }
    }

    /**
     * A PageNode represents the existence of a copy of a page in the journal.
     * It links to previously created PageNode objects which refer to earlier
     * versions of the same page. These earlier instances are truncated whenever
     * a later version of the same page has been checkpointed.
     * 
     * PageNode instances are designed to serve as both Key and Value fields of
     * the _pageNodeMap. The general rubric when adding a page to the journal is
     * to construct a PageNode representing the page image, and then use it to
     * perform a lookup in the _pageNodeMap. If there is no matching PageNode
     * already in the map then simply add the new one. If there is a matching
     * PageNode, link it to the new one then replace the entry in the map.
     * 
     * This class implement Comparable on the page address. This is used in
     * forming a sorted set of PageNodes so that we can copy pages in roughly
     * sequential order to each Volume file.
     */
    public static class PageNode {

        final int _volumeHandle;

        final long _pageAddress;

        final long _timestamp;

        long _journalAddress;

        int _offset;

        PageNode _previous;

        PageNode(final int volumeHandle, final long pageAddress) {
            this(volumeHandle, pageAddress, Long.MIN_VALUE, -1);
        }

        PageNode(final int volumeHandle, final long pageAddress, final long journalAddress, final long timestamp) {
            this._volumeHandle = volumeHandle;
            this._pageAddress = pageAddress;
            this._journalAddress = journalAddress;
            this._timestamp = timestamp;
        }

        /**
         * Construct a copy, also copying members of the linked list. Used by
         * #queryPageMap.
         */
        PageNode(final PageNode pageNode) {
            _volumeHandle = pageNode._volumeHandle;
            _pageAddress = pageNode._pageAddress;
            _journalAddress = pageNode._journalAddress;
            _timestamp = pageNode._timestamp;
            _offset = pageNode._offset;
            final PageNode previous = pageNode._previous;
            if (previous != null) {
                _previous = new PageNode(previous);
            }
        }

        /**
         * @return the previous
         */
        public PageNode getPrevious() {
            return _previous;
        }

        /**
         * @param previous
         *            the previous to set
         */
        public void setPrevious(final PageNode previous) {
            if (previous != null) {
                assert _timestamp >= previous._timestamp;
            }
            this._previous = previous;
        }

        /**
         * @return the volumeHandle
         */
        public int getVolumeHandle() {
            return _volumeHandle;
        }

        /**
         * @return the pageAddress
         */
        public long getPageAddress() {
            return _pageAddress;
        }

        /**
         * @return the journalAddress
         */
        public long getJournalAddress() {
            return _journalAddress;
        }

        /**
         * @return the timestamp
         */
        public long getTimestamp() {
            return _timestamp;
        }

        public void setOffset(final int offset) {
            _offset = offset;
        }

        public int getOffset() {
            return _offset;
        }

        @Override
        public int hashCode() {
            return _volumeHandle ^ (int) _pageAddress ^ (int) (_pageAddress >>> 32);
        }

        @Override
        public boolean equals(final Object obj) {
            if (obj == null || !(obj instanceof PageNode)) {
                return false;
            }
            final PageNode pn = (PageNode) obj;
            return _pageAddress == pn._pageAddress && _volumeHandle == pn._volumeHandle;
        }

        @Override
        public String toString() {
            return String.format("[%d]%d@%d{%d}%s", _volumeHandle, _pageAddress, _journalAddress, _timestamp,
                    _previous == null ? "" : "+");
        }

        public String toString(final JournalManager jman) {
            final Volume volume = jman._handleToVolumeMap.get(_volumeHandle);
            if (volume == null) {
                return toString();
            }
            return String.format("%s:%d@%d{%d}%s", volume, _pageAddress, _journalAddress, _timestamp,
                    _previous == null ? "" : "+");
        }

        public String toStringPageAddress(final VolumeHandleLookup lvh) {
            final Volume volume = lvh.lookupVolumeHandle(_volumeHandle);
            return String.format("%s:%d", volume == null ? String.valueOf(_volumeHandle) : volume.toString(),
                    _pageAddress);
        }

        public String toStringJournalAddress(final VolumeHandleLookup lvn) {
            return String.format("%d{%d}%s", _journalAddress, _timestamp, _previous == null ? "" : "+");

        }

        final static Comparator<PageNode> READ_COMPARATOR = new Comparator<PageNode>() {

            @Override
            public int compare(final PageNode a, final PageNode b) {
                if (!a.isInvalid() && !b.isInvalid()) {
                    return a.getJournalAddress() > b.getJournalAddress() ? 1 : a.getJournalAddress() < b
                            .getJournalAddress() ? -1 : 0;
                }
                if (a.isInvalid() && !b.isInvalid()) {
                    return -1;
                }
                if (!a.isInvalid() && b.isInvalid()) {
                    return 1;
                }
                if (a._volumeHandle != b._volumeHandle) {
                    return a._volumeHandle - b._volumeHandle;
                }
                return a._pageAddress > b._pageAddress ? 1 : a._pageAddress < b._pageAddress ? -1 : 0;
            }
        };

        final static Comparator<PageNode> WRITE_COMPARATOR = new Comparator<PageNode>() {

            @Override
            public int compare(final PageNode a, final PageNode b) {
                if (a.getVolumeHandle() != b.getVolumeHandle()) {
                    return a.getVolumeHandle() < b._volumeHandle ? -1 : 1;
                }
                return a.getPageAddress() < b.getPageAddress() ? -1 : a.getPageAddress() > b.getPageAddress() ? 1 : 0;
            }
        };

        boolean isInvalid() {
            return _journalAddress == Long.MIN_VALUE;
        }

        void invalidate() {
            _journalAddress = Long.MIN_VALUE;
        }

        void removeHistory() {
            PageNode pn = getPrevious();
            setPrevious(null);
            while (pn != null) {
                final PageNode previous = pn.getPrevious();
                pn.invalidate();
                pn.setPrevious(null);
                pn = previous;
            }
        }
    }

    public static class TransactionMapItem implements Comparable<TransactionMapItem> {

        private final long _startAddress;

        private final long _startTimestamp;

        private long _commitTimestamp;

        private long _lastRecordAddress;

        TransactionMapItem(final long startTimestamp, final long address) {
            _startTimestamp = startTimestamp;
            _commitTimestamp = 0;
            _startAddress = address;
            _lastRecordAddress = address;
        }

        TransactionMapItem(final TransactionMapItem item) {
            _startAddress = item._startAddress;
            _startTimestamp = item._startTimestamp;
            _commitTimestamp = item._commitTimestamp;
            _lastRecordAddress = item._lastRecordAddress;
        }

        public long getStartAddress() {
            return _startAddress;
        }

        public long getStartTimestamp() {
            return _startTimestamp;
        }

        public long getCommitTimestamp() {
            return _commitTimestamp;
        }

        public long getLastRecordAddress() {
            return _lastRecordAddress;
        }

        void setCommitTimestamp(final long commitTimestamp) {
            _commitTimestamp = commitTimestamp;
        }

        void setLastRecordAddress(final long address) {
            _lastRecordAddress = address;
        }

        public boolean isCommitted() {
            return _commitTimestamp > 0;
        }

        public boolean isAborted() {
            return _commitTimestamp == ABORTED;
        }

        @Override
        public String toString() {
            return String.format("TStatus %,d{%,d}%s", _startAddress, _commitTimestamp, isCommitted() ? "c" : "u");
        }

        @Override
        public int compareTo(final TransactionMapItem ts) {
            if (isCommitted()) {
                return ts.getCommitTimestamp() < _commitTimestamp ? 1 : ts.getCommitTimestamp() > _commitTimestamp ? -1
                        : 0;
            } else {
                return ts.isCommitted() ? -1 : ts.getStartTimestamp() < _startTimestamp ? 1
                        : ts.getStartTimestamp() > _startTimestamp ? -1 : 0;
            }
        }

        final static Comparator<TransactionMapItem> TRANSACTION_MAP_ITEM_COMPARATOR = new Comparator<TransactionMapItem>() {

            @Override
            public int compare(final TransactionMapItem a, final TransactionMapItem b) {
                return a.getLastRecordAddress() > b.getLastRecordAddress() ? 1 : a.getLastRecordAddress() < b
                        .getLastRecordAddress() ? -1 : 0;
            }
        };

    }

    private class JournalCopier extends IOTaskRunnable {

        private volatile boolean _shouldStop = false;
        private final ByteBuffer _bb = ByteBuffer.allocate(DEFAULT_COPY_BUFFER_SIZE);
        private final List<PageNode> _copyList = new ArrayList<PageNode>(_copiesPerCycle);
        int _lastCyclePagesWritten;

        JournalCopier() {
            super(JournalManager.this._persistit);
        }

        void start() {
            start("JOURNAL_COPIER", _copierInterval);
        }

        @Override
        public void runTask() throws Exception {

            _copying.set(true);
            try {
                _copyList.clear();
                if (!_appendOnly.get()) {
                    selectForCopy(_copyList);
                    if (!_copyList.isEmpty()) {
                        readForCopy(_copyList, _bb);
                    }
                    if (!_copyList.isEmpty()) {
                        writeForCopy(_copyList, _bb);
                    }
                }
                cleanupForCopy(_copyList);
                _lastCyclePagesWritten = _copyList.size();
                if (_copyList.isEmpty()) {
                    _copyFast.set(false);
                }
            } finally {
                _copying.set(false);
            }

            long throttleInterval = 0;
            if (!_appendOnly.get()) {
                final int urgency = urgency();
                if (urgency == URGENT) {
                    throttleInterval = URGENT_COMMIT_DELAY_MILLIS;
                } else if (urgency > ALMOST_URGENT) {
                    throttleInterval = GENTLE_COMMIT_DELAY_MILLIS;
                }
            }
            if (throttleInterval != _throttleSleepInterval) {
                _throttleSleepInterval = throttleInterval;
            }

        }

        @Override
        protected boolean shouldStop() {
            return _closed.get() || _shouldStop;
        }

        /**
         * Return a nice interval, in milliseconds, to wait between copierCycle
         * invocations. The interval decreases as interval goes up, and becomes
         * zero when the urgency is greater than or equal to 8. The interval is
         * also zero if there has be no recent I/O activity invoked by other
         * activities.
         */
        @Override
        public long pollInterval() {
            final IOMeter iom = _persistit.getIOMeter();
            final long pollInterval = super.getPollInterval();
            final int urgency = urgency();

            if (_lastCyclePagesWritten == 0) {
                return pollInterval;
            }

            if (urgency >= ALMOST_URGENT) {
                return 0;
            }

            int divisor = 1;

            if (iom.recentCharge() < iom.getQuiescentIOthreshold() * KILO) {
                divisor = HALF_URGENT;
            } else if (urgency > HALF_URGENT) {
                divisor = urgency - HALF_URGENT;
            }

            return super.getPollInterval() / divisor;
        }

        void setShouldStop(final boolean shouldStop) {
            _shouldStop = shouldStop;
        }
    }

    private class JournalFlusher extends IOTaskRunnable {

        volatile long _lastExceptionTimestamp = 0;
        volatile Exception _lastException = null;

        long[] _ioTimes = new long[IO_MEASUREMENT_CYCLES];
        int _ioCycle;
        volatile long _expectedIoTime;
        volatile long _startTime;
        volatile long _endTime;
        volatile long _startTimestamp;
        volatile long _endTimestamp;

        JournalFlusher() {
            super(JournalManager.this._persistit);
        }

        void start() {
            start("JOURNAL_FLUSHER", _flushInterval);
        }

        /**
         * General method used to wait for durability. {@See
         * JournalManager#waitForDurability(long, long, long)}.
         * 
         * @throws PersistitInterruptedException
         */
        private void waitForDurability(final long flushedTimestamp, final long leadTime, final long stallTime)
                throws PersistitException {
            /*
             * Commit is known durable once the JOURNAL_FLUSHER thread has
             * posted an _endTimestamp larger than flushedTimestamp.
             */
            final long now = System.nanoTime();
            long remainingStallTime = stallTime;

            while (true) {
                /*
                 * Detect whether an I/O cycle is in progress; if so estimate
                 * how much more time (in nanoseconds) it will require to
                 * complete.
                 */
                long estimatedRemainingIoNanos = -1;
                long startTime;
                long endTime;
                long startTimestamp;
                long endTimestamp;

                /*
                 * Spin until values are stable
                 */
                while (true) {
                    startTimestamp = _startTimestamp;
                    endTimestamp = _endTimestamp;
                    startTime = _startTime;
                    endTime = _endTime;
                    if (startTimestamp == _startTimestamp && endTimestamp == _endTimestamp) {
                        if (flushedTimestamp > startTimestamp && startTimestamp > endTimestamp) {
                            estimatedRemainingIoNanos = Math.max(startTime + _expectedIoTime - now, 0);
                        }
                        break;
                    }
                    Util.spinSleep();
                }

                if (endTimestamp > flushedTimestamp && startTimestamp > flushedTimestamp) {
                    /*
                     * Done - commit is durable
                     */
                    break;
                }

                long remainingSleepNanos;
                if (estimatedRemainingIoNanos == -1) {
                    remainingSleepNanos = Math.max(0, _flushInterval - (now - endTime));
                } else {
                    remainingSleepNanos = _flushInterval;
                }

                long estimatedNanosToFinish;
                if (startTimestamp < flushedTimestamp) {
                    estimatedNanosToFinish = remainingSleepNanos + _expectedIoTime;
                } else {
                    estimatedNanosToFinish = estimatedRemainingIoNanos;
                }

                if (leadTime > 0 && leadTime * NS_PER_MS >= estimatedNanosToFinish) {
                    /*
                     * If the caller specified an leadTime interval larger than
                     * the estimated time remaining in the cycle, then return
                     * immediately. This handles the "soft" commit case.
                     */
                    break;
                } else if (estimatedRemainingIoNanos == -1) {
                    /*
                     * If there is no I/O in progress, then wait as long as
                     * possible (determined by stallTime) before kicking the
                     * JOURNAL_FLUSHER to write the caller's transaction.
                     */
                    if (remainingStallTime > 0) {
                        Util.sleep(remainingStallTime);
                        remainingStallTime = 0;
                    } else {
                        kick();
                        Util.spinSleep();
                    }
                } else {
                    /*
                     * Otherwise wait for concurrent I/O operation to finish. Do
                     * this by polling because our experiments with using locks
                     * here showed significant excess CPU consumption.
                     */
                    Util.spinSleep();
                }
            }
            if (_lastExceptionTimestamp > flushedTimestamp) {
                final Exception e = _lastException;
                if (e instanceof PersistitException) {
                    throw (PersistitException) e;
                } else {
                    throw new PersistitException(e);
                }
            }
            _totalCommits.incrementAndGet();
            _totalCommitWaitTime.addAndGet(System.nanoTime() - now);
        }

        @Override
        protected void runTask() {
            _flushing.set(true);
            try {
                try {
                    /*
                     * This lock is intended only to help other threads in
                     * waitForDurability to know when the I/O operation has
                     * finished.
                     */
                    try {
                        _startTimestamp = _persistit.getTimestampAllocator().updateTimestamp();
                        _startTime = System.nanoTime();
                        /*
                         * Flush the write buffer and call FileChannel.force().
                         */
                        force();

                    } finally {
                        _endTime = System.nanoTime();
                        _endTimestamp = _persistit.getTimestampAllocator().updateTimestamp();
                    }

                    final long elapsed = _endTime - _startTime;
                    _totalFlushCycles.incrementAndGet();
                    _totalFlushIoTime.addAndGet(elapsed);
                    _ioTimes[_ioCycle] = elapsed;
                    _ioCycle = (_ioCycle + 1) % IO_MEASUREMENT_CYCLES;

                    long avg = 0;
                    for (int index = 0; index < IO_MEASUREMENT_CYCLES; index++) {
                        avg += _ioTimes[index];
                    }
                    avg /= IO_MEASUREMENT_CYCLES;

                    _expectedIoTime = avg;
                    if (elapsed > _slowIoAlertThreshold * NS_PER_MS) {
                        _persistit.getLogBase().longJournalIO.log(elapsed / NS_PER_MS, IO_MEASUREMENT_CYCLES, avg
                                / NS_PER_MS);
                    }

                } catch (final Exception e) {
                    if (e instanceof InterruptedException || e instanceof FatalErrorException) {
                        _closed.set(true);
                    } else if (e instanceof PersistitException) {
                        _persistit.getAlertMonitor().post(
                                new Event(AlertLevel.ERROR, _persistit.getLogBase().journalWriteError, e,
                                        addressToFile(_writeBufferAddress), addressToOffset(_writeBufferAddress)),
                                AlertMonitor.JOURNAL_CATEGORY);
                    } else {
                        _persistit.getLogBase().journalWriteError.log(e, addressToFile(_writeBufferAddress),
                                addressToOffset(_writeBufferAddress));
                    }
                }
            } finally {
                _flushing.set(false);
            }

        }

        @Override
        protected boolean shouldStop() {
            return _closed.get();
        }
    }

    synchronized void selectForCopy(final List<PageNode> list) {
        list.clear();
        if (!_appendOnly.get()) {
            final long timeStampUpperBound = Math.min(getLastValidCheckpointTimestamp(), _copierTimestampLimit);
            for (final Iterator<PageNode> iterator = _pageList.iterator(); iterator.hasNext();) {
                final PageNode pageNode = iterator.next();
                for (PageNode pn = pageNode; pn != null && !pn.isInvalid(); pn = pn.getPrevious()) {
                    if (pn.getTimestamp() < timeStampUpperBound) {
                        list.add(pn);
                        break;
                    }
                }
                if (list.size() >= _copiesPerCycle) {
                    break;
                }
            }
        }
    }

    void readForCopy(final List<PageNode> list, final ByteBuffer bb) throws PersistitException {
        Collections.sort(list, PageNode.READ_COMPARATOR);
        bb.clear();

        Volume volume = null;
        int handle = -1;

        for (final Iterator<PageNode> iterator = list.iterator(); iterator.hasNext();) {
<<<<<<< HEAD
            Volume volumeRef = null;

=======
            if (_closed.get() && !_copyFast.get() || _appendOnly.get()) {
                list.clear();
                break;
            }
>>>>>>> a659f0e7
            final PageNode pageNode = iterator.next();
            if (pageNode.isInvalid()) {
                iterator.remove();
                continue;
            }
            pageNode.setOffset(-1);
            if (pageNode.getVolumeHandle() != handle) {
                handle = -1;
                try {
                    volume = volumeForHandle(pageNode.getVolumeHandle());
                    handle = volume.getHandle();
                } catch (final VolumeNotFoundException vnfe) {
                    // Deal with this in writeForCopy
                    continue;
                }
            }
            if (volume == null) {
                // Deal with this in writeForCopy
                continue;
            }

            final int at = bb.position();
            final long pageAddress;
            try {
                final PageNode stablePageNode = new PageNode(pageNode);
                if (pageNode.isInvalid()) {
                    iterator.remove();
                    continue;
                }
                pageAddress = readPageBufferFromJournal(stablePageNode, bb);
                _persistit.getIOMeter().chargeCopyPageFromJournal(volume, pageAddress, volume.getPageSize(),
                        stablePageNode.getJournalAddress(), urgency());
            } catch (final PersistitException ioe) {
                _persistit
                        .getAlertMonitor()
                        .post(new Event(AlertLevel.ERROR, _persistit.getLogBase().copyException, ioe, volume,
                                pageNode.getPageAddress(), pageNode.getJournalAddress()), AlertMonitor.JOURNAL_CATEGORY);
                throw ioe;
            }

            Debug.$assert0.t(pageAddress == pageNode.getPageAddress());
            pageNode.setOffset(at);

            if (bb.limit() - at != volume.getStructure().getPageSize()) {
                throw new CorruptJournalException(pageNode.toStringPageAddress(this) + " bufferSize " + bb.limit()
                        + " does not match " + volume + " bufferSize " + volume.getPageSize() + " at "
                        + pageNode.toStringJournalAddress(this));
            }

            bb.position(bb.limit());
        }
    }

    void writeForCopy(final List<PageNode> list, final ByteBuffer bb) throws PersistitException {
        Collections.sort(list, PageNode.WRITE_COMPARATOR);
        Volume volume = null;
        int handle = -1;
        final Set<Volume> volumes = new HashSet<Volume>();

        for (final Iterator<PageNode> iterator = list.iterator(); iterator.hasNext();) {
            final PageNode pageNode = iterator.next();

            if (pageNode.getVolumeHandle() != handle) {
                handle = -1;
                volume = null;
                Volume candidate = null;
                try {
                    candidate = lookupVolumeHandle(pageNode.getVolumeHandle());
                    if (candidate != null) {
                        if (!candidate.isOpened()) {
                            candidate.open(_persistit);
                        }
                        handle = pageNode.getVolumeHandle();
                        volume = candidate;
                    }
                } catch (final VolumeNotFoundException vnfe) {
                    _persistit.getAlertMonitor().post(
                            new Event(AlertLevel.WARN, _persistit.getLogBase().missingVolume, candidate,
                                    pageNode.getJournalAddress()), AlertMonitor.MISSING_VOLUME_CATEGORY);
                    if (_ignoreMissingVolume.get()) {
                        _persistit.getLogBase().lostPageFromMissingVolume.log(pageNode.getPageAddress(), candidate,
                                pageNode.getJournalAddress());
                        // Not removing the page from the List here will cause
                        // cleanupForCopy to remove it from
                        // the page map.
                        continue;
                    }
                }
            }
            if (volume == null || volume.isClosed()) {
                // Remove from the List so that below we won't remove it from
                // from the pageMap.
                iterator.remove();
                continue;
            }

            final long pageAddress = pageNode.getPageAddress();
            volume.getStorage().extend(pageAddress);
            final int pageSize = volume.getPageSize();
            final int at = pageNode.getOffset();
            bb.limit(bb.capacity()).position(at).limit(at + pageSize);

            try {
                volume.getStorage().writePage(bb, pageAddress);
                volumes.add(volume);
            } catch (final PersistitException ioe) {
                _persistit.getLogBase().copyException.log(ioe, volume, pageNode.getPageAddress(),
                        pageNode.getJournalAddress());
                throw ioe;
            }

            _copiedPageCount++;
            _persistit.getIOMeter().chargeCopyPageToVolume(volume, pageAddress, volume.getPageSize(),
                    pageNode.getJournalAddress(), urgency());
        }

        for (final Volume vol : volumes) {
            vol.getStorage().force();
        }

    }

    private void cleanupForCopy(final List<PageNode> list) throws PersistitException {
        //
        // Files and FileChannels no longer needed for recovery.
        //
        final List<FileChannel> obsoleteFileChannels = new ArrayList<FileChannel>();
        final List<File> obsoleteFiles = new ArrayList<File>();

        // Address of the first file needed for recovery
        long deleteBoundary = 0;

        synchronized (this) {
            for (final PageNode copiedPageNode : list) {
                PageNode pageNode = _pageMap.get(copiedPageNode);
                if (pageNode.getJournalAddress() == copiedPageNode.getJournalAddress()) {
                    pageNode.removeHistory();
                    pageNode.invalidate();
                    final PageNode pn = _pageMap.remove(pageNode);
                    assert pn == copiedPageNode;
                } else {
                    PageNode previous = pageNode.getPrevious();
                    while (previous != null) {
                        if (previous.getJournalAddress() == copiedPageNode.getJournalAddress()) {
                            // No need to keep the previous entry, or any of
                            // its predecessors
                            pageNode.removeHistory();
                            break;
                        } else {
                            pageNode = previous;
                            previous = pageNode.getPrevious();
                        }
                    }
                }
            }
            _droppedPageCount += cleanupPageList() - list.size();
            //
            // Will hold the address of the first record containing information
            // not yet copied back into a Volume, and therefore required for
            // recovery.
            //
            long recoveryBoundary = _currentAddress;
            //
            // Detect first journal address holding a mapped page
            // required for recovery
            //

            for (final PageNode pageNode : _pageMap.values()) {
                //
                // If there are multiple versions, we need to keep
                // the most recent one that has been checkpointed.
                //
                for (PageNode pn = pageNode; pn != null; pn = pn.getPrevious()) {
                    if (!pn.isInvalid() && pn.getJournalAddress() < recoveryBoundary) {
                        recoveryBoundary = pn.getJournalAddress();
                    }
                }
            }
            //
            // Detect first journal address still holding an uncheckpointed
            // Transaction required for recovery.
            //
            for (final Iterator<TransactionMapItem> iterator = _liveTransactionMap.values().iterator(); iterator
                    .hasNext();) {
                final TransactionMapItem item = iterator.next();
                if (item.getStartAddress() < recoveryBoundary) {
                    recoveryBoundary = item.getStartAddress();
                }
            }

            if (recoveryBoundary < _baseAddress) {
                throw new IllegalStateException(String.format("Retrograde base address %,d is less than current %,d",
                        recoveryBoundary, _baseAddress));
            }

            _baseAddress = recoveryBoundary;
            for (deleteBoundary = _deleteBoundaryAddress; deleteBoundary + _blockSize <= _lastValidCheckpointBaseAddress; deleteBoundary += _blockSize) {
                final long generation = deleteBoundary / _blockSize;
                final FileChannel channel = _journalFileChannels.remove(generation);
                if (channel != null) {
                    obsoleteFileChannels.add(channel);
                }
                obsoleteFiles.add(addressToFile(deleteBoundary));
            }
            //
            // Conditions mean that there is no active content in the
            // journal and the current journal file has more than RT bytes
            // in it where RT is the "rolloverThreshold". When these
            // conditions are met then we force a rollover and cause the
            // current journal file to be deleted. This behavior keeps
            // the journal small when there are no un-checkpointed pages
            // or transactions.
            //
            if (_baseAddress == _currentAddress && _lastValidCheckpointBaseAddress >= _currentAddress - CP.OVERHEAD
                    && (getCurrentJournalSize() > rolloverThreshold())) {
                final FileChannel channel = _journalFileChannels.remove(_currentAddress / _blockSize);
                if (channel != null) {
                    obsoleteFileChannels.add(channel);
                }
                obsoleteFiles.add(addressToFile(_currentAddress));
                rolloverWithNewBaseAndFile();
            }
        }

        for (final FileChannel channel : obsoleteFileChannels) {
            if (channel != null) {
                try {
                    channel.close();
                } catch (final IOException e) {
                    // TODO - log this?
                    // Ignored for now - this simply means we can't close
                    // a file we don't need any more.
                }
            }
        }

        boolean deleted = true;
        for (final File file : obsoleteFiles) {
            if (!file.delete()) {
                deleted = false;
                // TODO - log this.
                // Ignored for now - this simply means we can't delete
                // a file we don't need any more.
            }
        }
        if (deleted) {
            _deleteBoundaryAddress = deleteBoundary;
        }
        reportJournalFileCount();
    }

    /**
     * Remove obsolete PageNodes from the page list.
     * 
     * @return Count of removed PageNode instances.
     */
    int cleanupPageList() {
        final int size = _pageList.size();
        int from;
        for (from = 0; from < size && !_pageList.get(from).isInvalid(); from++)
            ;
        int to = from;
        for (from = from + 1; from < size; from++) {
            final PageNode pn = _pageList.get(from);
            if (!pn.isInvalid()) {
                _pageList.set(to++, pn);
            }
        }
        if (size > to) {
            _pageList.removeRange(to, size);
        }
        return size - to;
    }

    synchronized void truncate(final Volume volume, final long timestamp) {
        for (final PageNode lastPageNode : _pageMap.values()) {
            PageNode pageNode = lastPageNode;
            while (pageNode != null) {
                if (volume.getHandle() == pageNode.getVolumeHandle() && pageNode.getTimestamp() < timestamp) {
                    pageNode.invalidate();
                }
                pageNode = pageNode.getPrevious();
            }
        }
    }

    private void reportJournalFileCount() {
        /*
         * Does not need synchronization since only the JOURNAL_COPIER thread
         * calls this
         */
        final int journalFileCount = getJournalFileCount();
        if (journalFileCount != _lastReportedJournalFileCount) {
            if (journalFileCount > TOO_MANY_ERROR_THRESHOLD + _urgentFileCountThreshold) {
                _persistit.getAlertMonitor()
                        .post(new Event(AlertLevel.ERROR, _persistit.getLogBase().tooManyJournalFilesError,
                                journalFileCount), AlertMonitor.MANY_JOURNAL_FILES);
            } else if (journalFileCount > TOO_MANY_WARN_THRESHOLD + _urgentFileCountThreshold) {
                _persistit.getAlertMonitor()
                        .post(new Event(AlertLevel.WARN, _persistit.getLogBase().tooManyJournalFilesWarning,
                                journalFileCount), AlertMonitor.MANY_JOURNAL_FILES);
            } else {
                _persistit.getAlertMonitor().post(
                        new Event(AlertLevel.NORMAL, _persistit.getLogBase().normalJournalFileCount, journalFileCount),
                        AlertMonitor.MANY_JOURNAL_FILES);
            }
            _lastReportedJournalFileCount = journalFileCount;
        }
    }

    private class JournalTransactionPlayerSupport implements TransactionPlayerSupport {

        final ByteBuffer _readBuffer = ByteBuffer.allocate(Transaction.TRANSACTION_BUFFER_SIZE
                + JournalRecord.TX.OVERHEAD);

        @Override
        public void read(final long address, final int size) throws PersistitIOException {
            _readBuffer.clear().limit(size);
            readFully(_readBuffer, address);
        }

        @Override
        public ByteBuffer getReadBuffer() {
            return _readBuffer;
        }

        @Override
        public void convertToLongRecord(final Value value, final int treeHandle, final long address,
                final long commitTimestamp) throws PersistitException {
            // Do nothing - long record value does not need to be recovered for
            // pruning
        }

        @Override
        public Persistit getPersistit() {
            return _persistit;
        }
    }

    class ProactiveRollbackListener implements TransactionPlayerListener {

        TransactionStatus status;

        @Override
        public void store(final long address, final long timestamp, final Exchange exchange) throws PersistitException {
            exchange.prune();
        }

        @Override
        public void removeKeyRange(final long address, final long timestamp, final Exchange exchange, final Key from,
                final Key to) throws PersistitException {
            try {
                exchange.prune(from, to);
            } catch (final RebalanceException e) {
                // ignore
            }
        }

        @Override
        public void removeTree(final long address, final long timestamp, final Exchange exchange)
                throws PersistitException {
            // TODO
        }

        @Override
        public void delta(final long address, final long timestamp, final Tree tree, final int index,
                final int accumulatorType, final long value) throws PersistitException {
            // Nothing to to undo.
        }

        @Override
        public void startRecovery(final long address, final long timestamp) throws PersistitException {
            // Default: do nothing
        }

        @Override
        public void startTransaction(final long address, final long startTimestamp, final long commitTimestamp)
                throws PersistitException {
            // Default: do nothing
            status = _persistit.getTransactionIndex().getStatus(startTimestamp);
        }

        @Override
        public void endTransaction(final long address, final long timestamp) throws PersistitException {
            final TransactionStatus ts = _persistit.getTransactionIndex().getStatus(timestamp);
            /*
             * Can be null because the MVV count became zero and
             * TransactionIndex already removed it.
             */
            if (ts != null) {
                if (ts.getMvvCount() > 0 && _persistit.isInitialized()) {
                    _persistit.getLogBase().pruningIncomplete.log(ts,
                            TransactionPlayer.addressToString(address, timestamp));
                }
            }
        }

        @Override
        public void endRecovery(final long address, final long timestamp) throws PersistitException {
            // Default: do nothing
        }

        @Override
        public boolean requiresLongRecordConversion() {
            return false;
        }

    }

    /**
     * Extend ArrayList to export the removeRange method.
     */
    @SuppressWarnings("serial")
    static class RangeRemovingArrayList<T> extends ArrayList<T> {
        @Override
        public void removeRange(final int fromIndex, final int toIndex) {
            super.removeRange(fromIndex, toIndex);
        }
    }

    private long rolloverThreshold() {
        return _closed.get() ? 0 : ROLLOVER_THRESHOLD;
    }

    /**
     * @return number of internal handle values that have been assigned so far
     */
    public int getHandleCount() {
        return _handleCounter;
    }

    long getLastValidCheckpointBaseAddress() {
        return _lastValidCheckpointBaseAddress;
    }

    /**
     * For use only by unit tests that test page maps, etc.
     * 
     * @param handleToVolumeMap
     */
    synchronized void unitTestInjectVolumes(final Map<Integer, Volume> handleToVolumeMap) {
        _handleToVolumeMap.putAll(handleToVolumeMap);
    }

    /**
     * For use only by unit tests that test page maps, etc.
     * 
     * @param handleToVolumeMap
     */
    void unitTestInjectPageMap(final Map<PageNode, PageNode> pageMap) {
        _pageMap.putAll(pageMap);
    }

    void unitTestInjectTransactionMap(final Map<Long, TransactionMapItem> transactionMap) {
        _liveTransactionMap.putAll(transactionMap);
    }

    void unitTestClearTransactionMap() {
        _liveTransactionMap.clear();
    }

    long getCurrentJournalSize() {
        return _currentAddress % _blockSize;
    }

    int getJournalFileCount() {
        return (int) (_currentAddress / _blockSize - _baseAddress / _blockSize) + 1;
    }

    synchronized boolean unitTestTxnExistsInLiveMap(final Long startTimestamp) {
        return _liveTransactionMap.containsKey(startTimestamp);
    }

    void unitTestInjectPageList(final List<PageNode> list) {
        _pageList.addAll(list);
    }

    boolean unitTestPageListEquals(final List<PageNode> list) {
        return list.equals(_pageList);
    }

    synchronized List<File> unitTestGetAllJournalFiles() {
        final List<File> files = new ArrayList<File>();
        for (final Long address : _journalFileChannels.keySet()) {
            files.add(addressToFile(address));
        }
        return files;
    }

    void unitTestAllowHandlesForTemporaryVolumesAndTrees() {
        _allowHandlesForTempVolumesAndTrees = true;
    }

    public PageNode queryPageNode(final int volumeHandle, final long pageAddress) {
        final PageNode pn = _pageMap.get(new PageNode(volumeHandle, pageAddress, -1, -1));
        if (pn != null) {
            return new PageNode(pn);
        } else {
            return null;
        }
    }

    public PageNode queryBranchNode(final int volumeHandle, final long pageAddress) {
        final PageNode pn = _branchMap.get(new PageNode(volumeHandle, pageAddress, -1, -1));
        if (pn != null) {
            return new PageNode(pn);
        } else {
            return null;
        }
    }

    public TransactionMapItem queryTransactionMap(final long timestamp) {
        final TransactionMapItem item = _liveTransactionMap.get(timestamp);
        if (item != null) {
            return new TransactionMapItem(item);
        } else {
            return null;
        }
    }

    public SortedMap<Integer, Volume> queryVolumeMap() {
        return new TreeMap<Integer, Volume>(_handleToVolumeMap);
    }

    public SortedMap<Integer, TreeDescriptor> queryTreeMap() {
        return new TreeMap<Integer, TreeDescriptor>(_handleToTreeMap);
    }
}<|MERGE_RESOLUTION|>--- conflicted
+++ resolved
@@ -2447,15 +2447,7 @@
         int handle = -1;
 
         for (final Iterator<PageNode> iterator = list.iterator(); iterator.hasNext();) {
-<<<<<<< HEAD
-            Volume volumeRef = null;
-
-=======
-            if (_closed.get() && !_copyFast.get() || _appendOnly.get()) {
-                list.clear();
-                break;
-            }
->>>>>>> a659f0e7
+
             final PageNode pageNode = iterator.next();
             if (pageNode.isInvalid()) {
                 iterator.remove();
