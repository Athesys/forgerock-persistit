/**
 * Copyright © 2011-2012 Akiban Technologies, Inc.  All rights reserved.
 * 
 * This program and the accompanying materials are made available
 * under the terms of the Eclipse Public License v1.0 which
 * accompanies this distribution, and is available at
 * http://www.eclipse.org/legal/epl-v10.html
 * 
 * This program may also be available under different license terms.
 * For more information, see www.akiban.com or contact licensing@akiban.com.
 * 
 * Contributors:
 * Akiban Technologies, Inc.
 */

package com.persistit;

import java.lang.ref.WeakReference;
import java.util.ArrayList;
import java.util.HashMap;
import java.util.List;
import java.util.Map;

<<<<<<< HEAD
=======
import com.persistit.AlertMonitor.AlertLevel;
import com.persistit.AlertMonitor.Event;
import com.persistit.exception.BufferSizeUnavailableException;
>>>>>>> 70402d64
import com.persistit.exception.CorruptVolumeException;
import com.persistit.exception.InUseException;
import com.persistit.exception.PersistitException;
import com.persistit.exception.PersistitInterruptedException;
import com.persistit.util.Debug;

class VolumeStructure {
    /**
     * Designated Tree name for the special directory "tree of trees".
     */
    final static String DIRECTORY_TREE_NAME = "_directory";
    /**
     * Key segment name for index by directory tree name.
     */
    final static String TREE_ROOT = "root";
    final static String TREE_STATS = "stats";
    final static String TREE_ACCUMULATOR = "totals";

    final static long INVALID_PAGE_ADDRESS = -1;

    private final Persistit _persistit;
    private final Volume _volume;
    private final int _pageSize;
    private BufferPool _pool;

    private volatile long _directoryRootPage;
    private volatile long _garbageRoot;

    private final Map<String, WeakReference<Tree>> _treeNameHashMap = new HashMap<String, WeakReference<Tree>>();
    private Tree _directoryTree;

    static class Chain {
        final long _left;
        final long _right;

        private Chain(final long left, final long right) {
            _left = left;
            _right = right;
        }

        private long getLeft() {
            return _left;
        }

        private long getRight() {
            return _right;

        }

        @Override
        public String toString() {
            return String.format("%,d->%,d", _left, _right);
        }

    }

    VolumeStructure(final Persistit persistit, final Volume volume, final int pageSize) {
        _persistit = persistit;
        _volume = volume;
        _pageSize = pageSize;
        _pool = persistit.getBufferPool(_pageSize);
    }

    void init(final long directoryRootPage, final long garbageRootPage) throws PersistitException {
        _garbageRoot = garbageRootPage;
        _directoryRootPage = directoryRootPage;
        if (directoryRootPage != 0) {
            _directoryTree = new Tree(_persistit, _volume, DIRECTORY_TREE_NAME);
            _directoryTree.setRootPageAddress(directoryRootPage);
        } else {
            _directoryTree = new Tree(_persistit, _volume, DIRECTORY_TREE_NAME);
            final long rootPageAddr = createTreeRoot(_directoryTree);
            _directoryTree.setRootPageAddress(rootPageAddr);
            updateDirectoryTree(_directoryTree);
        }
        if (!_volume.isTemporary()) {
            _directoryTree.loadHandle();
        }
        _directoryTree.setValid();
    }

    void close() throws PersistitInterruptedException {
        truncate();
        _directoryRootPage = 0;
        _garbageRoot = 0;
        _directoryTree = null;
        _persistit.removeVolume(_volume);
        _pool = null;
    }

    synchronized void truncate() {
        final long timestamp = _persistit.getTimestampAllocator().updateTimestamp();
        for (final WeakReference<Tree> treeRef : _treeNameHashMap.values()) {
            final Tree tree = treeRef.get();
            if (tree != null) {
                tree.invalidate();
            }
        }
        _treeNameHashMap.clear();
        _persistit.getJournalManager().truncate(_volume, timestamp);
    }

    Exchange directoryExchange() throws BufferSizeUnavailableException {
        final Exchange ex = new Exchange(_directoryTree);
        return ex;
    }

    Exchange accumulatorExchange() throws BufferSizeUnavailableException {
        return new Exchange(_directoryTree);
    }

    /**
     * Create a new tree in this volume. A tree is represented by an index root
     * page and all the index and data pages pointed to by that root page.
     * 
     * @return newly create NewTree object
     * @throws PersistitException
     */
    private long createTreeRoot(final Tree tree) throws PersistitException {
        _persistit.checkSuspended();
        Buffer rootPageBuffer = null;

        rootPageBuffer = allocPage();

        final long timestamp = _persistit.getTimestampAllocator().updateTimestamp();
        rootPageBuffer.writePageOnCheckpoint(timestamp);

        final long rootPage = rootPageBuffer.getPageAddress();

        try {
            rootPageBuffer.init(Buffer.PAGE_TYPE_DATA);
            rootPageBuffer.putValue(Key.LEFT_GUARD_KEY, ValueHelper.EMPTY_VALUE_WRITER);
            rootPageBuffer.putValue(Key.RIGHT_GUARD_KEY, ValueHelper.EMPTY_VALUE_WRITER);
            rootPageBuffer.setDirtyAtTimestamp(timestamp);
        } finally {
            rootPageBuffer = releaseBuffer(rootPageBuffer);
        }
        return rootPage;
    }

    /**
     * Look up by name and returns a <code>Tree</code> within this
     * <code>Volume</code>. If no such tree exists, this method either creates a
     * new tree or returns null depending on whether the
     * <code>createIfNecessary</code> parameter is <code>true</code>.
     * 
     * @param name
     *            The tree name
     * 
     * @param createIfNecessary
     *            Determines whether this method will create a new tree if there
     *            is no tree having the specified name.
     * 
     * @return The <code>NewTree</code>, or <code>null</code> if
     *         <code>createIfNecessary</code> is false and there is no such tree
     *         in this <code>Volume</code>.
     * 
     * @throws PersistitException
     */
    public synchronized Tree getTree(final String name, final boolean createIfNecessary) throws PersistitException {
        if (DIRECTORY_TREE_NAME.equals(name)) {
            throw new IllegalArgumentException("Tree name is reserved: " + name);
        }
        Tree tree = null;
        final WeakReference<Tree> treeRef = _treeNameHashMap.get(name);
        if (treeRef != null) {
            tree = treeRef.get();
            if (tree != null) {
                if (tree.isLive()) {
                    return tree;
                } else {
                    if (!createIfNecessary) {
                        return null;
                    }
                }
            }
        }
        if (tree == null) {
            tree = new Tree(_persistit, _volume, name);
        }
        final Exchange ex = directoryExchange();
        ex.clear().append(DIRECTORY_TREE_NAME).append(TREE_ROOT).append(name);
        final Value value = ex.fetch().getValue();
        if (value.isDefined()) {
            value.get(tree);
            loadTreeStatistics(tree);
            tree.setPrimordial();
            tree.setValid();
        } else if (createIfNecessary) {
            final long rootPageAddr = createTreeRoot(tree);
            tree.setRootPageAddress(rootPageAddr);
            updateDirectoryTree(tree);
            storeTreeStatistics(tree);
            tree.setValid();
        } else {
            return null;
        }
        if (_volume.isTemporary()) {
            tree.setPrimordial();
        } else {
            tree.loadHandle();
        }
        _treeNameHashMap.put(name, new WeakReference<Tree>(tree));

        return tree;
    }

    /**
     * Helper method used by pruning. Allows access to directory tree by name.
     * 
     * @param name
     * @return
     * @throws PersistitException
     */
    Tree getTreeInternal(final String name) throws PersistitException {
        if (DIRECTORY_TREE_NAME.equals(name)) {
            return _directoryTree;
        } else {
            return getTree(name, false);
        }
    }

    void updateDirectoryTree(final Tree tree) throws PersistitException {
        if (tree == _directoryTree) {
            _volume.getStorage().claimHeadBuffer();
            try {
                _directoryRootPage = tree.getRootPageAddr();
                _volume.getStorage().flushMetaData();
            } finally {
                _volume.getStorage().releaseHeadBuffer();
            }
        } else {
            final Exchange ex = directoryExchange();
            if (!tree.isTransactionPrivate(false)) {
                ex.ignoreTransactions();
            }
            ex.getValue().put(tree);
            ex.clear().append(DIRECTORY_TREE_NAME).append(TREE_ROOT).append(tree.getName()).store();
        }
    }

    void storeTreeStatistics(final Tree tree) throws PersistitException {
        if (tree.isLive() && tree.getStatistics().isDirty() && tree != _directoryTree) {
            final Exchange ex = directoryExchange();
            if (!ex.getVolume().isReadOnly()) {
                ex.getValue().put(tree.getStatistics());
                ex.clear().append(DIRECTORY_TREE_NAME).append(TREE_STATS).append(tree.getName()).store();
                tree.getStatistics().setDirty(false);
            }
        }
    }

    void loadTreeStatistics(final Tree tree) throws PersistitException {
        final Exchange ex = directoryExchange();
        ex.clear().append(DIRECTORY_TREE_NAME).append(TREE_STATS).append(tree.getName()).fetch();
        if (ex.getValue().isDefined()) {
            ex.getValue().get(tree.getStatistics());
        }
    }

    void removeTree(final Tree tree) throws PersistitException {
        if (tree == _directoryTree) {
            throw new IllegalArgumentException("Can't delete the Directory tree");
        }

        if (!tree.claim(true)) {
            throw new InUseException("Unable to acquire writer claim on " + tree);
        }
        try {
            final Exchange ex = directoryExchange();
            ex.clear().append(DIRECTORY_TREE_NAME).append(TREE_ROOT).append(tree.getName()).remove(Key.GTEQ);
            ex.clear().append(DIRECTORY_TREE_NAME).append(TREE_STATS).append(tree.getName()).remove(Key.GTEQ);
            ex.clear().append(DIRECTORY_TREE_NAME).append(TREE_ACCUMULATOR).append(tree.getName()).remove(Key.GTEQ);
            tree.delete();
        } finally {
            tree.release();
        }
    }

    synchronized void removed(final Tree tree) {
        _treeNameHashMap.remove(tree.getName());
    }

    void deallocateTree(final long treeRootPage, final int treeDepth) throws PersistitException {
        int depth = treeDepth;
        long page = treeRootPage;
        while (page != -1) {
            Buffer buffer = null;
            long deallocate = -1;
            try {
                buffer = _pool.get(_volume, page, false, true);
                if (buffer.getPageType() != depth) {
                    throw new CorruptVolumeException(buffer + " type code=" + buffer.getPageType()
                            + " is not equal to expected value " + depth);
                }
                if (buffer.isIndexPage()) {
                    deallocate = page;
                    final int p = buffer.toKeyBlock(0);
                    if (p > 0) {
                        page = buffer.getPointer(p);
                    } else {
                        page = -1;
                    }
                    depth--;
                } else if (buffer.isDataPage()) {
                    deallocate = page;
                    page = -1;
                }
            } finally {
                buffer = releaseBuffer(buffer);
            }
            if (deallocate != -1) {
                deallocateGarbageChain(deallocate, 0);
            }
        }
    }

    /**
     * Called by Exchange to recreate a Tree after a volume has been truncated.
     * 
     * @param tree
     * @throws PersistitException
     */
    void recreateTree(final Tree tree) throws PersistitException {
        Debug.$assert1.t(tree.getDepth() == -1);
        final long rootPageAddr = createTreeRoot(tree);
        tree.setRootPageAddress(rootPageAddr);
        updateDirectoryTree(tree);
        tree.getStatistics().reset();
        storeTreeStatistics(tree);
    }

    /**
     * Flush dirty {@link TreeStatistics} instances. Called periodically on the
     * PAGE_WRITER thread from {@link Persistit#cleanup()}.
     * 
     * @throws PersistitException
     */
    void flushStatistics() throws PersistitException {
        final List<Tree> trees = new ArrayList<Tree>();
        synchronized (this) {
            for (final WeakReference<Tree> ref : _treeNameHashMap.values()) {
                final Tree tree = ref.get();
                if (tree != null && tree != _directoryTree) {
                    trees.add(tree);
                }
            }
        }

        for (final Tree tree : trees) {
            storeTreeStatistics(tree);
        }
    }

    /**
     * Returns an array of all currently defined <code>NewTree</code> names.
     * 
     * @return The array
     * 
     * @throws PersistitException
     */
    public String[] getTreeNames() throws PersistitException {
        final List<String> list = new ArrayList<String>();
        final Exchange ex = directoryExchange();
        ex.clear().append(DIRECTORY_TREE_NAME).append(TREE_ROOT).append("");
        while (ex.next()) {
            final String treeName = ex.getKey().indexTo(-1).decodeString();
            list.add(treeName);
        }
        final String[] names = list.toArray(new String[list.size()]);
        return names;
    }

    /**
     * Return a TreeInfo structure for a tree by the specified name. If there is
     * no such tree, then return <i>null</i>.
     * 
     * @param tree
     *            name
     * @return an information structure for the Management interface.
     */
    Management.TreeInfo getTreeInfo(final String name) {
        try {
            final Tree tree = getTree(name, false);
            if (tree != null) {
                return new Management.TreeInfo(tree);
            } else {
                return null;
            }
        } catch (final PersistitException pe) {
            return null;
        }
    }

    synchronized List<Tree> referencedTrees() {
        final List<Tree> list = new ArrayList<Tree>();
        for (final WeakReference<Tree> ref : _treeNameHashMap.values()) {
            final Tree tree = ref.get();
            if (tree != null) {
                list.add(tree);
            }
        }
        return list;
    }

    /**
     * Allocates a previously unused page. Returns a Buffer containing that
     * page. Empties all previous content of that page and sets its type to
     * UNUSED.
     * 
     * @return a Buffer containing the newly allocated page. The returned buffer
     *         has a writer claim on it.
     */
    Buffer allocPage() throws PersistitException {
        Buffer buffer = null;
        _volume.getStorage().claimHeadBuffer();
        try {
            final List<Chain> chains = new ArrayList<Chain>();
            final long garbageRoot = getGarbageRoot();
            if (garbageRoot != 0) {
                Buffer garbageBuffer = _pool.get(_volume, garbageRoot, true, true);
                try {
                    final long timestamp = _persistit.getTimestampAllocator().updateTimestamp();
                    garbageBuffer.writePageOnCheckpoint(timestamp);
                    assert garbageBuffer.isGarbagePage() : "Garbage root page wrong type: " + garbageBuffer;

                    final long page = garbageBuffer.getGarbageChainLeftPage();
                    final long rightPage = garbageBuffer.getGarbageChainRightPage();

                    assert page != 0 && page != garbageRoot : "Garbage chain in garbage page + " + garbageBuffer
                            + " has invalid left page address " + page;

                    if (page == -1) {
                        final long newGarbageRoot = garbageBuffer.getRightSibling();
                        _persistit.getLogBase().garbagePageExhausted.log(garbageRoot, newGarbageRoot,
                                garbageBufferInfo(garbageBuffer));
                        setGarbageRoot(newGarbageRoot);
                        buffer = garbageBuffer;
                        garbageBuffer = null;
                    } else {
                        _persistit.getLogBase().allocateFromGarbageChain.log(page, garbageBufferInfo(garbageBuffer));
                        assert rightPage != -1 : "Garbage chain in garbage page + " + garbageBuffer
                                + " has invalid right page address " + rightPage;
                        buffer = _pool.get(_volume, page, true, true);
                        buffer.writePageOnCheckpoint(timestamp);

                        final long nextGarbagePage = buffer.getRightSibling();

                        if (nextGarbagePage == rightPage || nextGarbagePage == 0) {
                            _persistit.getLogBase().garbageChainDone.log(garbageBufferInfo(garbageBuffer), rightPage);
                            garbageBuffer.removeGarbageChain();
                        } else {
                            _persistit.getLogBase().garbageChainUpdate.log(garbageBufferInfo(garbageBuffer),
                                    nextGarbagePage, rightPage);
                            assert nextGarbagePage > 0 : "Deallocated page has invalid right pointer "
                                    + nextGarbagePage + " in " + buffer;
                            garbageBuffer.setGarbageLeftPage(nextGarbagePage);
                        }
                        garbageBuffer.setDirtyAtTimestamp(timestamp);
                    }

                    Debug.$assert0
                            .t(buffer != null && buffer.getPageAddress() != 0
                                    && buffer.getPageAddress() != _garbageRoot
                                    && buffer.getPageAddress() != _directoryRootPage);

                    harvestLongRecords(buffer, 0, Integer.MAX_VALUE, chains);

                    buffer.init(Buffer.PAGE_TYPE_UNALLOCATED);
                    buffer.clear();
                    return buffer;
                } finally {
                    garbageBuffer = releaseBuffer(garbageBuffer);
                    if (!chains.isEmpty()) {
                        deallocateGarbageChain(chains);
                    }
                }
            }
        } finally {
            _volume.getStorage().releaseHeadBuffer();
        }
        /*
         * If there was no garbage chain above then we need to allocate a new
         * page from the volume.
         */
        final long page = _volume.getStorage().allocNewPage();
        buffer = _pool.get(_volume, page, true, false);
        buffer.init(Buffer.PAGE_TYPE_UNALLOCATED);
        Debug.$assert0.t(buffer.getPageAddress() != 0);
        return buffer;
    }

    void deallocateGarbageChain(final long left, final long right) throws PersistitException {
        final List<Chain> list = new ArrayList<Chain>();
        list.add(new Chain(left, right));
        deallocateGarbageChain(list);
    }

    void deallocateGarbageChain(final List<Chain> chains) throws PersistitException {
        _volume.getStorage().claimHeadBuffer();
        try {
            while (!chains.isEmpty()) {
                final Chain chain = chains.remove(chains.size() - 1);
                final long left = chain.getLeft();
                final long right = chain.getRight();

                assert left > 0 || right < 0 : "Attempt to deallocate invalid garbage chain " + chain;

                Buffer garbageBuffer = null;
                final long timestamp = _persistit.getTimestampAllocator().updateTimestamp();

                try {
                    final long garbagePage = getGarbageRoot();
                    if (garbagePage != 0) {
                        if (left == garbagePage) {
                            throw new IllegalStateException("De-allocating page that is already garbage: " + "root="
                                    + garbagePage + " left=" + left + " right=" + right);
                        }

                        garbageBuffer = _pool.get(_volume, garbagePage, true, true);
                        garbageBuffer.writePageOnCheckpoint(timestamp);

                        final boolean fits = garbageBuffer.addGarbageChain(left, right, -1);

                        if (fits) {
                            _persistit.getLogBase().newGarbageChain.log(left, right, garbageBufferInfo(garbageBuffer));
                            garbageBuffer.setDirtyAtTimestamp(timestamp);
                            continue;
                        } else {
                            _persistit.getLogBase().garbagePageFull.log(left, right, garbageBufferInfo(garbageBuffer));
                            garbageBuffer = releaseBuffer(garbageBuffer);
                        }
                    }
                    garbageBuffer = _pool.get(_volume, left, true, true);
                    garbageBuffer.writePageOnCheckpoint(timestamp);

                    assert garbageBuffer.isDataPage() || garbageBuffer.isIndexPage()
                            || garbageBuffer.isLongRecordPage() : "Attempt to allocate invalid type of page: "
                            + garbageBuffer;

                    final long nextGarbagePage = garbageBuffer.getRightSibling();

                    assert nextGarbagePage > 0 || right == 0 : "Attempt to deallcoate broken chain " + chain
                            + " starting at left page " + garbageBuffer;
                    Debug.$assert0.t(nextGarbagePage > 0 || right == 0);

                    harvestLongRecords(garbageBuffer, 0, Integer.MAX_VALUE, chains);

                    garbageBuffer.init(Buffer.PAGE_TYPE_GARBAGE);

                    _persistit.getLogBase().newGarbageRoot.log(garbageBufferInfo(garbageBuffer));

                    if (nextGarbagePage != right) {
                        // Will always fit because this is a freshly initialized
                        // page
                        garbageBuffer.addGarbageChain(nextGarbagePage, right, -1);
                        _persistit.getLogBase().newGarbageChain.log(nextGarbagePage, right,
                                garbageBufferInfo(garbageBuffer));
                    }
                    garbageBuffer.setRightSibling(garbagePage);
                    garbageBuffer.setDirtyAtTimestamp(timestamp);
                    setGarbageRoot(garbageBuffer.getPageAddress());
                } finally {
                    if (garbageBuffer != null) {
                        garbageBuffer.releaseTouched();
                    }
                }
            }
        } finally {
            _volume.getStorage().releaseHeadBuffer();
        }
    }

    void harvestLongRecords(final Buffer buffer, final int start, final int end) throws PersistitException {
        final List<Chain> chains = new ArrayList<Chain>();
        harvestLongRecords(buffer, start, end, chains);
        deallocateGarbageChain(chains);
    }

    void harvestLongRecords(final Buffer buffer, final int start, final int end, final List<Chain> chains)
            throws PersistitException {
        assert buffer.isOwnedAsWriterByMe() : "Harvesting from page owned by another thread: " + buffer;
        if (buffer.isDataPage()) {
            final int p1 = buffer.toKeyBlock(start);
            final int p2 = buffer.toKeyBlock(end);
            for (int p = p1; p < p2 && p != -1; p = buffer.nextKeyBlock(p)) {
                final long pointer = buffer.fetchLongRecordPointer(p);
                assert pointer != INVALID_PAGE_ADDRESS : "Long record at keyblock " + p
                        + " was already harvested from " + buffer;
                if (pointer != 0) {
                    chains.add(new Chain(pointer, 0));
                    /*
                     * Detects whether and prevents same pointer from being read
                     * and deallocated twice.
                     */
                    buffer.neuterLongRecord(p);
                }
            }
        }
    }

    private Buffer releaseBuffer(final Buffer buffer) {
        if (buffer != null) {
            buffer.releaseTouched();
        }
        return null;
    }

    public long getDirectoryRoot() {
        return _directoryRootPage;
    }

    /**
     * @return The directory <code>Tree</code>
     */
    Tree getDirectoryTree() {
        return _directoryTree;
    }

    /**
     * Returns the page address of the garbage tree. This method is useful to
     * diagnostic utility programs.
     * 
     * @return The page address
     */
    public long getGarbageRoot() {
        return _garbageRoot;
    }

    List<Long> getGarbageList() throws PersistitException {
        final List<Long> garbageList = new ArrayList<Long>();
        _volume.getStorage().claimHeadBuffer();
        try {
            final long root = getGarbageRoot();
            if (root != 0) {
                garbageList.add(root);
                final Buffer buffer = _pool.get(_volume, root, true, true);
                try {
                    for (final Management.RecordInfo rec : buffer.getRecords()) {
                        if (rec._garbageLeftPage > 0) {
                            garbageList.add(rec._garbageLeftPage);
                        }
                        if (rec._garbageRightPage > 0) {
                            garbageList.add(rec._garbageRightPage);
                        }
                    }
                } finally {
                    buffer.release();
                }
            }
        } finally {
            _volume.getStorage().releaseHeadBuffer();
        }
        return garbageList;
    }

    private void setGarbageRoot(final long garbagePage) throws PersistitException {
        _garbageRoot = garbagePage;
        _volume.getStorage().flushMetaData();
    }

    /**
     * @return The size in bytes of one page in this <code>Volume</code>.
     */
    public int getPageSize() {
        return _pageSize;
    }

    /**
     * Returns the <code>BufferPool</code> in which this volume's pages are
     * cached.
     * 
     * @return This volume's </code>BufferPool</code>
     */
    BufferPool getPool() {
        return _pool;
    }

    private String garbageBufferInfo(final Buffer buffer) {
        if (buffer.getPageType() != Buffer.PAGE_TYPE_GARBAGE) {
            return "!!!" + buffer.getPageAddress() + " is not a garbage page!!!";
        }
        return "@<" + buffer.getPageAddress() + ":" + buffer.getAlloc() + ">";
    }

    synchronized boolean treeMapContainsName(final String treeName) {
        return _treeNameHashMap.containsKey(treeName);
    }
}<|MERGE_RESOLUTION|>--- conflicted
+++ resolved
@@ -21,12 +21,7 @@
 import java.util.List;
 import java.util.Map;
 
-<<<<<<< HEAD
-=======
-import com.persistit.AlertMonitor.AlertLevel;
-import com.persistit.AlertMonitor.Event;
 import com.persistit.exception.BufferSizeUnavailableException;
->>>>>>> 70402d64
 import com.persistit.exception.CorruptVolumeException;
 import com.persistit.exception.InUseException;
 import com.persistit.exception.PersistitException;
@@ -224,9 +219,10 @@
         } else {
             return null;
         }
-        if (_volume.isTemporary()) {
+        if (_volume.isTemporary() || _volume.isLockVolume()) {
             tree.setPrimordial();
-        } else {
+        }
+        if (!_volume.isTemporary()) {
             tree.loadHandle();
         }
         _treeNameHashMap.put(name, new WeakReference<Tree>(tree));
