/**
 * Copyright © 2011-2012 Akiban Technologies, Inc.  All rights reserved.
 * 
 * This program and the accompanying materials are made available
 * under the terms of the Eclipse Public License v1.0 which
 * accompanies this distribution, and is available at
 * http://www.eclipse.org/legal/epl-v10.html
 * 
 * This program may also be available under different license terms.
 * For more information, see www.akiban.com or contact licensing@akiban.com.
 * 
 * Contributors:
 * Akiban Technologies, Inc.
 */

package com.persistit;

import static org.junit.Assert.fail;

import java.io.IOException;
import java.nio.ByteBuffer;
import java.nio.channels.FileChannel;
import java.util.Properties;

import org.junit.Test;

import com.persistit.JournalRecord.JE;
import com.persistit.Transaction.CommitPolicy;
import com.persistit.exception.PersistitIOException;
import com.persistit.unit.UnitTestProperties;

public class Bug1041003Test extends PersistitUnitTestCase {

    final static int BLOCKSIZE = 10000000;

    /*
     * This class needs to be in com.persistit rather than com.persistit.unit
     * because it uses some package- private methods in Persistit.
     */

    private final String _volumeName = "persistit";

    @Override
    protected Properties getProperties(final boolean cleanup) {
        final Properties p = UnitTestProperties.getProperties(cleanup);
        p.setProperty("journalsize", Integer.toString(BLOCKSIZE));
        return p;
    }

    private ErrorInjectingFileChannel errorInjectingChannel(final FileChannel channel) {
        final ErrorInjectingFileChannel eimfc = new ErrorInjectingFileChannel();
        ((MediatedFileChannel) channel).injectChannelForTests(eimfc);
        return eimfc;
    }

    /**
     * Simulate IOException on attempt to append to the journal. This simulates
     * bug #878346. Sets an injected IOException on journal file .000000000001
     * then stores a bunch of data until a failure occurs. Clears the injected
     * error, runs one more transaction and then checks the resulting database
     * state for correctness.
     * 
     * @throws Exception
     */
    @Test
    public void leaveTransactionBufferFlipped() throws Exception {
        /*
         * Need first journal file almost full so that an attempt to write a
         * transaction will force a rollover.
         */
        final Exchange exchange = _persistit.getExchange(_volumeName, "Bug1041003Test", true);
        _persistit.flush();
        final JournalManager jman = _persistit.getJournalManager();
<<<<<<< HEAD
        ByteBuffer bb = ByteBuffer.allocate(BLOCKSIZE);
        long size = BLOCKSIZE - JE.OVERHEAD - jman.getCurrentAddress() - 1;
=======
        final ByteBuffer bb = ByteBuffer.allocate(BLOCKSIZE);
        final long size = BLOCKSIZE - JE.OVERHEAD - jman.getCurrentAddress() - 1;
>>>>>>> 67a778df
        bb.position((int) (size - JournalRecord.TX.OVERHEAD));
        jman.writeTransactionToJournal(bb, 1, 2, 0);
        final Transaction txn = _persistit.getTransaction();
        final ErrorInjectingFileChannel eifc = errorInjectingChannel(_persistit.getJournalManager().getFileChannel(
                BLOCKSIZE));
        /*
         * Will cause any attempt to write into the second journal file to fail.
         */
        eifc.injectTestIOException(new IOException("injected"), "w");
        try {
            txn.begin();
            try {
                exchange.getValue().put(RED_FOX);
                exchange.to(1).store();
                txn.commit(CommitPolicy.HARD);
            } finally {
                txn.end();
            }
        } catch (final PersistitIOException e) {
            if (e.getMessage().contains("injected")) {
                System.out.println("Expected: " + e);
            } else {
                throw e;
            }
        }
        /*
         * Now remove the disk full condition. Transaction should now succeed.
         */
        eifc.injectTestIOException(null, "w");
        txn.begin();
        try {
            exchange.getValue().put(RED_FOX + RED_FOX);
            /*
             * Bug 1041003 causes the following line to throw an
             * IllegalStateException.
             */
            exchange.to(1).store();
            txn.commit(CommitPolicy.HARD);
        } catch (final IllegalStateException e) {
            fail("Bug 1041003 strikes: " + e);
        } finally {
            txn.end();
        }
    }

}<|MERGE_RESOLUTION|>--- conflicted
+++ resolved
@@ -71,13 +71,8 @@
         final Exchange exchange = _persistit.getExchange(_volumeName, "Bug1041003Test", true);
         _persistit.flush();
         final JournalManager jman = _persistit.getJournalManager();
-<<<<<<< HEAD
-        ByteBuffer bb = ByteBuffer.allocate(BLOCKSIZE);
-        long size = BLOCKSIZE - JE.OVERHEAD - jman.getCurrentAddress() - 1;
-=======
         final ByteBuffer bb = ByteBuffer.allocate(BLOCKSIZE);
         final long size = BLOCKSIZE - JE.OVERHEAD - jman.getCurrentAddress() - 1;
->>>>>>> 67a778df
         bb.position((int) (size - JournalRecord.TX.OVERHEAD));
         jman.writeTransactionToJournal(bb, 1, 2, 0);
         final Transaction txn = _persistit.getTransaction();
