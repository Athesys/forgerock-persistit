--- conflicted
+++ resolved
@@ -35,11 +35,7 @@
     @Test
     public void testWarmup() throws Exception {
         Exchange ex = _persistit.getExchange("persistit", "WarmupTest", true);
-<<<<<<< HEAD
-        final BufferPool pool = ex.getBufferPool();
-=======
         BufferPool pool = ex.getBufferPool();
->>>>>>> 7e3fb215
         for (int i = 1; i <= 1000; i++) {
             ex.getValue().put(RED_FOX);
             ex.clear().append(i).store();
@@ -56,18 +52,14 @@
 
         _persistit = new Persistit();
         _persistit.initialize(config);
-<<<<<<< HEAD
-=======
         ex = _persistit.getExchange("persistit", "WarmupTest", false);
         pool = ex.getBufferPool();
->>>>>>> 7e3fb215
 
         for (int i = 0; i < pool.getBufferCount(); ++i) {
             final Buffer bufferCopy = pool.getBufferCopy(i);
             assertEquals(bufferCopy.getPageAddress(), buff[i].getPageAddress());
             assertEquals(bufferCopy.getPageType(), buff[i].getPageType());
             assertEquals(bufferCopy.getBufferSize(), buff[i].getBufferSize());
-<<<<<<< HEAD
         }
     }
 
@@ -91,31 +83,6 @@
         for (int i = full * 2; i >= 0; i -= 1000) {
             ex.clear().append(i).fetch();
         }
-=======
-        }
-    }
-
-    @Test
-    public void readOrderIsSequential() throws Exception {
-
-        Exchange ex = _persistit.getExchange("persistit", "WarmupTest", true);
-        BufferPool pool = ex.getBufferPool();
-
-        final int full = pool.getBufferCount() * (pool.getBufferSize() / RED_FOX.length());
-        /*
-         * Overflow the buffer pool
-         */
-        for (int i = 1; i <= full * 3; i++) {
-            ex.getValue().put(RED_FOX);
-            ex.clear().append(i).store();
-        }
-        /*
-         * Pull some low-address pages in to scramble the pool
-         */
-        for (int i = full * 2; i >= 0; i -= 1000) {
-            ex.clear().append(i).fetch();
-        }
->>>>>>> 7e3fb215
         /*
          * Verify that buffers in pool now have somewhat scrambled page
          * addresses
@@ -137,17 +104,11 @@
         final Configuration config = _persistit.getConfiguration();
         ex = null;
         pool = null;
-<<<<<<< HEAD
-        _persistit.close();
-
-        _persistit = new Persistit();
-=======
         _persistit.copyBackPages();
         _persistit.close();
 
         _persistit = new Persistit();
         config.setBufferInventoryEnabled(false);
->>>>>>> 7e3fb215
         config.setBufferPreloadEnabled(false);
         _persistit.initialize(config);
 
@@ -158,10 +119,6 @@
         pool = volume.getStructure().getPool();
         pool.preloadBufferInventory();
         assertTrue("Preload should have loaded pages from journal file", tfc.getReadPositionList().size() > 0);
-<<<<<<< HEAD
-        tfc.assertSequential(true, true);
-=======
         tfc.assertOrdered(true, true);
->>>>>>> 7e3fb215
     }
 }