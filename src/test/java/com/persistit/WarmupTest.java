/**
 * Copyright © 2012 Akiban Technologies, Inc.  All rights reserved.
 * 
 * This program and the accompanying materials are made available
 * under the terms of the Eclipse Public License v1.0 which
 * accompanies this distribution, and is available at
 * http://www.eclipse.org/legal/epl-v10.html
 * 
 * This program may also be available under different license terms.
 * For more information, see www.akiban.com or contact licensing@akiban.com.
 * 
 * Contributors:
 * Akiban Technologies, Inc.
 */

package com.persistit;

import static org.junit.Assert.assertEquals;
<<<<<<< HEAD
=======
import static org.junit.Assert.assertTrue;
>>>>>>> b4e0c51e

import java.util.Properties;

import org.junit.Test;

import com.persistit.unit.PersistitUnitTestCase;

public class WarmupTest extends PersistitUnitTestCase {

<<<<<<< HEAD
=======
    @Override
    protected Properties getProperties(final boolean cleanup) {
        final Properties p = super.getProperties(cleanup);
        p.setProperty("bufferinventory", "true");
        p.setProperty("bufferpreload", "true");
        return p;
    }

>>>>>>> b4e0c51e
    @Test
    public void testWarmup() throws Exception {
        Exchange ex = _persistit.getExchange("persistit", "WarmupTest", true);
        BufferPool pool = ex.getBufferPool();
        for (int i = 1; i <= 1000; i++) {
            ex.getValue().put(RED_FOX);
            ex.clear().append(i).store();
        }

<<<<<<< HEAD
        // Assumption: only one buffer pool is created
        int poolCount = 0;
        String pathName = "";
        final Buffer[] buff = new Buffer[100];
        for (final BufferPool p : _persistit.getBufferPoolHashMap().values()) {
            poolCount = p.getBufferCount();
            pathName = p.toString();
            for (int i = 0; i < poolCount; ++i) {
                buff[i] = p.getBufferCopy(i);
            }
        }

        final Properties properties = _persistit.getProperties();
=======
        final Buffer[] buff = new Buffer[100];
        for (int i = 0; i < pool.getBufferCount(); ++i) {
            buff[i] = pool.getBufferCopy(i);
        }

        final Configuration config = _persistit.getConfiguration();
>>>>>>> b4e0c51e
        ex = null;
        _persistit.close();

        _persistit = new Persistit();
<<<<<<< HEAD
        _persistit.initialize(properties);

        int poolCount1 = 0;
        for (final BufferPool p : _persistit.getBufferPoolHashMap().values()) {
            poolCount1 = p.getBufferCount();
            for (int i = 0; i < poolCount1; ++i) {
                final Buffer bufferCopy = p.getBufferCopy(i);
                assertEquals(bufferCopy.getPageAddress(), buff[i].getPageAddress());
                assertEquals(bufferCopy.getPageType(), buff[i].getPageType());
                assertEquals(bufferCopy.getBufferSize(), buff[i].getBufferSize());
            }
        }
        assertEquals(poolCount, poolCount1);
=======
        _persistit.initialize(config);
        ex = _persistit.getExchange("persistit", "WarmupTest", false);
        pool = ex.getBufferPool();

        for (int i = 0; i < pool.getBufferCount(); ++i) {
            final Buffer bufferCopy = pool.getBufferCopy(i);
            assertEquals(bufferCopy.getPageAddress(), buff[i].getPageAddress());
            assertEquals(bufferCopy.getPageType(), buff[i].getPageType());
            assertEquals(bufferCopy.getBufferSize(), buff[i].getBufferSize());
        }
    }

    @Test
    public void readOrderIsSequential() throws Exception {

        Exchange ex = _persistit.getExchange("persistit", "WarmupTest", true);
        BufferPool pool = ex.getBufferPool();

        final int full = pool.getBufferCount() * (pool.getBufferSize() / RED_FOX.length());
        /*
         * Overflow the buffer pool
         */
        for (int i = 1; i <= full * 3; i++) {
            ex.getValue().put(RED_FOX);
            ex.clear().append(i).store();
        }
        /*
         * Pull some low-address pages in to scramble the pool
         */
        for (int i = full * 2; i >= 0; i -= 1000) {
            ex.clear().append(i).fetch();
        }
        /*
         * Verify that buffers in pool now have somewhat scrambled page
         * addresses
         */
        int breaks = 0;
        long previous = -1;

        for (int i = 0; i < pool.getBufferCount(); i++) {
            final Buffer b = pool.getBufferCopy(i);
            assertTrue("Every buffer should be valid at this point", b.isValid());
            if (b.getPageAddress() < previous) {
                breaks++;
            }
            previous = b.getPageAddress();
        }

        assertTrue("Buffer pool should have scrambled page address", breaks > 0);

        final Configuration config = _persistit.getConfiguration();
        ex = null;
        pool = null;
        _persistit.copyBackPages();
        _persistit.close();

        _persistit = new Persistit();
        config.setBufferInventoryEnabled(false);
        config.setBufferPreloadEnabled(false);
        _persistit.initialize(config);

        final Volume volume = _persistit.getVolume("persistit");
        final MediatedFileChannel mfc = (MediatedFileChannel) volume.getStorage().getChannel();
        final TrackingFileChannel tfc = new TrackingFileChannel();
        mfc.injectChannelForTests(tfc);
        pool = volume.getStructure().getPool();
        pool.preloadBufferInventory();
        assertTrue("Preload should have loaded pages from journal file", tfc.getReadPositionList().size() > 0);
        tfc.assertOrdered(true, true);
>>>>>>> b4e0c51e
    }
}<|MERGE_RESOLUTION|>--- conflicted
+++ resolved
@@ -16,10 +16,7 @@
 package com.persistit;
 
 import static org.junit.Assert.assertEquals;
-<<<<<<< HEAD
-=======
 import static org.junit.Assert.assertTrue;
->>>>>>> b4e0c51e
 
 import java.util.Properties;
 
@@ -29,8 +26,6 @@
 
 public class WarmupTest extends PersistitUnitTestCase {
 
-<<<<<<< HEAD
-=======
     @Override
     protected Properties getProperties(final boolean cleanup) {
         final Properties p = super.getProperties(cleanup);
@@ -39,7 +34,6 @@
         return p;
     }
 
->>>>>>> b4e0c51e
     @Test
     public void testWarmup() throws Exception {
         Exchange ex = _persistit.getExchange("persistit", "WarmupTest", true);
@@ -49,47 +43,16 @@
             ex.clear().append(i).store();
         }
 
-<<<<<<< HEAD
-        // Assumption: only one buffer pool is created
-        int poolCount = 0;
-        String pathName = "";
-        final Buffer[] buff = new Buffer[100];
-        for (final BufferPool p : _persistit.getBufferPoolHashMap().values()) {
-            poolCount = p.getBufferCount();
-            pathName = p.toString();
-            for (int i = 0; i < poolCount; ++i) {
-                buff[i] = p.getBufferCopy(i);
-            }
-        }
-
-        final Properties properties = _persistit.getProperties();
-=======
         final Buffer[] buff = new Buffer[100];
         for (int i = 0; i < pool.getBufferCount(); ++i) {
             buff[i] = pool.getBufferCopy(i);
         }
 
         final Configuration config = _persistit.getConfiguration();
->>>>>>> b4e0c51e
         ex = null;
         _persistit.close();
 
         _persistit = new Persistit();
-<<<<<<< HEAD
-        _persistit.initialize(properties);
-
-        int poolCount1 = 0;
-        for (final BufferPool p : _persistit.getBufferPoolHashMap().values()) {
-            poolCount1 = p.getBufferCount();
-            for (int i = 0; i < poolCount1; ++i) {
-                final Buffer bufferCopy = p.getBufferCopy(i);
-                assertEquals(bufferCopy.getPageAddress(), buff[i].getPageAddress());
-                assertEquals(bufferCopy.getPageType(), buff[i].getPageType());
-                assertEquals(bufferCopy.getBufferSize(), buff[i].getBufferSize());
-            }
-        }
-        assertEquals(poolCount, poolCount1);
-=======
         _persistit.initialize(config);
         ex = _persistit.getExchange("persistit", "WarmupTest", false);
         pool = ex.getBufferPool();
@@ -159,6 +122,5 @@
         pool.preloadBufferInventory();
         assertTrue("Preload should have loaded pages from journal file", tfc.getReadPositionList().size() > 0);
         tfc.assertOrdered(true, true);
->>>>>>> b4e0c51e
     }
 }